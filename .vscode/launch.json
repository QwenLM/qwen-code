--- conflicted
+++ resolved
@@ -69,7 +69,6 @@
       "skipFiles": ["<node_internals>/**"]
     },
     {
-<<<<<<< HEAD
       "type": "node",
       "request": "launch",
       "name": "Launch CLI Non-Interactive",
@@ -78,7 +77,11 @@
       "skipFiles": ["<node_internals>/**"],
       "cwd": "${workspaceFolder}",
       "console": "integratedTerminal",
-=======
+      "env": {
+        "GEMINI_SANDBOX": "false"
+      }
+    },
+    {
       "name": "Debug Integration Test File",
       "type": "node",
       "request": "launch",
@@ -95,7 +98,6 @@
       "console": "integratedTerminal",
       "internalConsoleOptions": "neverOpen",
       "skipFiles": ["<node_internals>/**"],
->>>>>>> 1a278f8a
       "env": {
         "GEMINI_SANDBOX": "false"
       }
