--- conflicted
+++ resolved
@@ -37,7 +37,6 @@
   copyFileSync(join(root, file), join(bundleDir, basename(file)));
 }
 
-<<<<<<< HEAD
 // Copy tiktoken WASM files to bundle directory
 // We prioritize the main tiktoken WASM file over the lite version
 const tiktokenWasmFile = 'node_modules/tiktoken/tiktoken_bg.wasm';
@@ -58,14 +57,14 @@
   } else {
     console.warn('Warning: No tiktoken WASM files found');
   }
-=======
+}
+
 // Find and copy all .vsix files from packages to the root of the bundle directory
 const vsixFiles = glob.sync('packages/vscode-ide-companion/*.vsix', {
   cwd: root,
 });
 for (const file of vsixFiles) {
   copyFileSync(join(root, file), join(bundleDir, basename(file)));
->>>>>>> 055c0d83
 }
 
 console.log('Assets copied to bundle/');