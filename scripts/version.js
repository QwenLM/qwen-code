/**
 * @license
 * Copyright 2025 Google LLC
 * SPDX-License-Identifier: Apache-2.0
 */

import { execSync } from 'node:child_process';
import { readFileSync, writeFileSync } from 'node:fs';
import { resolve } from 'node:path';

// A script to handle versioning and ensure all related changes are in a single, atomic commit.

function run(command) {
  console.log(`> ${command}`);
  execSync(command, { stdio: 'inherit' });
}

function readJson(filePath) {
  return JSON.parse(readFileSync(filePath, 'utf-8'));
}

function writeJson(filePath, data) {
  writeFileSync(filePath, JSON.stringify(data, null, 2) + '\n');
}

// 1. Get the version from the command line arguments.
const versionType = process.argv[2];
if (!versionType) {
  console.error('Error: No version specified.');
  console.error(
    'Usage: npm run version <version> (e.g., 1.2.3 or patch|minor|major|prerelease)',
  );
  process.exit(1);
}

// 2. Bump the version in the root and all workspace package.json files.
run(`npm version ${versionType} --no-git-tag-version --allow-same-version`);

// 3. Get all workspaces and filter out the one we don't want to version.
const workspacesToExclude = [];
let lsOutput;
try {
  lsOutput = JSON.parse(
    execSync('npm ls --workspaces --json --depth=0').toString(),
  );
} catch (e) {
  // `npm ls` can exit with a non-zero status code if there are issues
  // with dependencies, but it will still produce the JSON output we need.
  // We'll try to parse the stdout from the error object.
  if (e.stdout) {
    console.warn(
      'Warning: `npm ls` exited with a non-zero status code. Attempting to proceed with the output.',
    );
    try {
      lsOutput = JSON.parse(e.stdout.toString());
    } catch (parseError) {
      console.error(
        'Error: Failed to parse JSON from `npm ls` output even after `npm ls` failed.',
      );
      console.error('npm ls stderr:', e.stderr.toString());
      console.error('Parse error:', parseError);
      process.exit(1);
    }
  } else {
    console.error('Error: `npm ls` failed with no output.');
    console.error(e.stderr?.toString() || e);
    process.exit(1);
  }
}
const allWorkspaces = Object.keys(lsOutput.dependencies || {});
const workspacesToVersion = allWorkspaces.filter(
  (wsName) => !workspacesToExclude.includes(wsName),
);

for (const workspaceName of workspacesToVersion) {
  run(
    `npm version ${versionType} --workspace ${workspaceName} --no-git-tag-version --allow-same-version`,
  );
}

// 4. Get the new version number from the root package.json
const rootPackageJsonPath = resolve(process.cwd(), 'package.json');
const newVersion = readJson(rootPackageJsonPath).version;

// 6. Update the sandboxImageUri in the root package.json
const rootPackageJson = readJson(rootPackageJsonPath);
if (rootPackageJson.config?.sandboxImageUri) {
  rootPackageJson.config.sandboxImageUri =
    rootPackageJson.config.sandboxImageUri.replace(/:.*$/, `:${newVersion}`);
  console.log(`Updated sandboxImageUri in root to use version ${newVersion}`);
  writeJson(rootPackageJsonPath, rootPackageJson);
}

// 7. Update the sandboxImageUri in the cli package.json
const cliPackageJsonPath = resolve(process.cwd(), 'packages/cli/package.json');
const cliPackageJson = readJson(cliPackageJsonPath);
if (cliPackageJson.config?.sandboxImageUri) {
  cliPackageJson.config.sandboxImageUri =
    cliPackageJson.config.sandboxImageUri.replace(/:.*$/, `:${newVersion}`);
  console.log(
    `Updated sandboxImageUri in cli package to use version ${newVersion}`,
  );
  writeJson(cliPackageJsonPath, cliPackageJson);
}

<<<<<<< HEAD
// 8. Run `npm install` to update package-lock.json.
run('npm install');
=======
// 6. Run `npm install` to update package-lock.json.
run(
  'npm install --workspace packages/cli --workspace packages/core --package-lock-only',
);
>>>>>>> 0612839a

console.log(`Successfully bumped versions to v${newVersion}.`);<|MERGE_RESOLUTION|>--- conflicted
+++ resolved
@@ -82,7 +82,7 @@
 const rootPackageJsonPath = resolve(process.cwd(), 'package.json');
 const newVersion = readJson(rootPackageJsonPath).version;
 
-// 6. Update the sandboxImageUri in the root package.json
+// 5. Update the sandboxImageUri in the root package.json
 const rootPackageJson = readJson(rootPackageJsonPath);
 if (rootPackageJson.config?.sandboxImageUri) {
   rootPackageJson.config.sandboxImageUri =
@@ -91,7 +91,7 @@
   writeJson(rootPackageJsonPath, rootPackageJson);
 }
 
-// 7. Update the sandboxImageUri in the cli package.json
+// 6. Update the sandboxImageUri in the cli package.json
 const cliPackageJsonPath = resolve(process.cwd(), 'packages/cli/package.json');
 const cliPackageJson = readJson(cliPackageJsonPath);
 if (cliPackageJson.config?.sandboxImageUri) {
@@ -103,14 +103,9 @@
   writeJson(cliPackageJsonPath, cliPackageJson);
 }
 
-<<<<<<< HEAD
-// 8. Run `npm install` to update package-lock.json.
-run('npm install');
-=======
-// 6. Run `npm install` to update package-lock.json.
+// 7. Run `npm install` to update package-lock.json.
 run(
   'npm install --workspace packages/cli --workspace packages/core --package-lock-only',
 );
->>>>>>> 0612839a
 
 console.log(`Successfully bumped versions to v${newVersion}.`);