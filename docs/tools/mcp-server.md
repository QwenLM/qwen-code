# MCP servers with Qwen Code

This document provides a guide to configuring and using Model Context Protocol (MCP) servers with Qwen Code.

## What is an MCP server?

An MCP server is an application that exposes tools and resources to the CLI through the Model Context Protocol, allowing it to interact with external systems and data sources. MCP servers act as a bridge between the model and your local environment or other services like APIs.

An MCP server enables the CLI to:

- **Discover tools:** List available tools, their descriptions, and parameters through standardized schema definitions.
- **Execute tools:** Call specific tools with defined arguments and receive structured responses.
- **Access resources:** Read data from specific resources (though the CLI primarily focuses on tool execution).

With an MCP server, you can extend the CLI's capabilities to perform actions beyond its built-in features, such as interacting with databases, APIs, custom scripts, or specialized workflows.

## Core Integration Architecture

Qwen Code integrates with MCP servers through a sophisticated discovery and execution system built into the core package (`packages/core/src/tools/`):

### Discovery Layer (`mcp-client.ts`)

The discovery process is orchestrated by `discoverMcpTools()`, which:

1. **Iterates through configured servers** from your `settings.json` `mcpServers` configuration
2. **Establishes connections** using appropriate transport mechanisms (Stdio, SSE, or Streamable HTTP)
3. **Fetches tool definitions** from each server using the MCP protocol
4. **Sanitizes and validates** tool schemas for compatibility with the Qwen API
5. **Registers tools** in the global tool registry with conflict resolution

### Execution Layer (`mcp-tool.ts`)

Each discovered MCP tool is wrapped in a `DiscoveredMCPTool` instance that:

- **Handles confirmation logic** based on server trust settings and user preferences
- **Manages tool execution** by calling the MCP server with proper parameters
- **Processes responses** for both the LLM context and user display
- **Maintains connection state** and handles timeouts

### Transport Mechanisms

The CLI supports three MCP transport types:

- **Stdio Transport:** Spawns a subprocess and communicates via stdin/stdout
- **SSE Transport:** Connects to Server-Sent Events endpoints
- **Streamable HTTP Transport:** Uses HTTP streaming for communication

## How to set up your MCP server

Qwen Code uses the `mcpServers` configuration in your `settings.json` file to locate and connect to MCP servers. This configuration supports multiple servers with different transport mechanisms.

### Configure the MCP server in settings.json

<<<<<<< HEAD
You can configure MCP servers at the global level in the `~/.qwen/settings.json` file or in your project's root directory, create or open the `.qwen/settings.json` file. Within the file, add the `mcpServers` configuration block.
=======
You can configure MCP servers in your `settings.json` file in two main ways: through the top-level `mcpServers` object for specific server definitions, and through the `mcp` object for global settings that control server discovery and execution.

#### Global MCP Settings (`mcp`)

The `mcp` object in your `settings.json` allows you to define global rules for all MCP servers.

- **`mcp.serverCommand`** (string): A global command to start an MCP server.
- **`mcp.allowed`** (array of strings): A list of MCP server names to allow. If this is set, only servers from this list (matching the keys in the `mcpServers` object) will be connected to.
- **`mcp.excluded`** (array of strings): A list of MCP server names to exclude. Servers in this list will not be connected to.

**Example:**

```json
{
  "mcp": {
    "allowed": ["my-trusted-server"],
    "excluded": ["experimental-server"]
  }
}
```

#### Server-Specific Configuration (`mcpServers`)

The `mcpServers` object is where you define each individual MCP server you want the CLI to connect to.
>>>>>>> 0612839a

### Configuration Structure

Add an `mcpServers` object to your `settings.json` file:

```json
{ ...file contains other config objects
  "mcpServers": {
    "serverName": {
      "command": "path/to/server",
      "args": ["--arg1", "value1"],
      "env": {
        "API_KEY": "$MY_API_TOKEN"
      },
      "cwd": "./server-directory",
      "timeout": 30000,
      "trust": false
    }
  }
}
```

### Configuration Properties

Each server configuration supports the following properties:

#### Required (one of the following)

- **`command`** (string): Path to the executable for Stdio transport
- **`url`** (string): SSE endpoint URL (e.g., `"http://localhost:8080/sse"`)
- **`httpUrl`** (string): HTTP streaming endpoint URL

#### Optional

- **`args`** (string[]): Command-line arguments for Stdio transport
- **`headers`** (object): Custom HTTP headers when using `url` or `httpUrl`
- **`env`** (object): Environment variables for the server process. Values can reference environment variables using `$VAR_NAME` or `${VAR_NAME}` syntax
- **`cwd`** (string): Working directory for Stdio transport
- **`timeout`** (number): Request timeout in milliseconds (default: 600,000ms = 10 minutes)
- **`trust`** (boolean): When `true`, bypasses all tool call confirmations for this server (default: `false`)
- **`includeTools`** (string[]): List of tool names to include from this MCP server. When specified, only the tools listed here will be available from this server (allowlist behavior). If not specified, all tools from the server are enabled by default.
- **`excludeTools`** (string[]): List of tool names to exclude from this MCP server. Tools listed here will not be available to the model, even if they are exposed by the server. **Note:** `excludeTools` takes precedence over `includeTools` - if a tool is in both lists, it will be excluded.
- **`targetAudience`** (string): The OAuth Client ID allowlisted on the IAP-protected application you are trying to access. Used with `authProviderType: 'service_account_impersonation'`.
- **`targetServiceAccount`** (string): The email address of the Google Cloud Service Account to impersonate. Used with `authProviderType: 'service_account_impersonation'`.

### OAuth Support for Remote MCP Servers

Qwen Code supports OAuth 2.0 authentication for remote MCP servers using SSE or HTTP transports. This enables secure access to MCP servers that require authentication.

#### Automatic OAuth Discovery

For servers that support OAuth discovery, you can omit the OAuth configuration and let the CLI discover it automatically:

```json
{
  "mcpServers": {
    "discoveredServer": {
      "url": "https://api.example.com/sse"
    }
  }
}
```

The CLI will automatically:

- Detect when a server requires OAuth authentication (401 responses)
- Discover OAuth endpoints from server metadata
- Perform dynamic client registration if supported
- Handle the OAuth flow and token management

#### Authentication Flow

When connecting to an OAuth-enabled server:

1. **Initial connection attempt** fails with 401 Unauthorized
2. **OAuth discovery** finds authorization and token endpoints
3. **Browser opens** for user authentication (requires local browser access)
4. **Authorization code** is exchanged for access tokens
5. **Tokens are stored** securely for future use
6. **Connection retry** succeeds with valid tokens

#### Browser Redirect Requirements

**Important:** OAuth authentication requires that your local machine can:

- Open a web browser for authentication
- Receive redirects on `http://localhost:7777/oauth/callback`

This feature will not work in:

- Headless environments without browser access
- Remote SSH sessions without X11 forwarding
- Containerized environments without browser support

#### Managing OAuth Authentication

Use the `/mcp auth` command to manage OAuth authentication:

```bash
# List servers requiring authentication
/mcp auth

# Authenticate with a specific server
/mcp auth serverName

# Re-authenticate if tokens expire
/mcp auth serverName
```

#### OAuth Configuration Properties

- **`enabled`** (boolean): Enable OAuth for this server
- **`clientId`** (string): OAuth client identifier (optional with dynamic registration)
- **`clientSecret`** (string): OAuth client secret (optional for public clients)
- **`authorizationUrl`** (string): OAuth authorization endpoint (auto-discovered if omitted)
- **`tokenUrl`** (string): OAuth token endpoint (auto-discovered if omitted)
- **`scopes`** (string[]): Required OAuth scopes
- **`redirectUri`** (string): Custom redirect URI (defaults to `http://localhost:7777/oauth/callback`)
- **`tokenParamName`** (string): Query parameter name for tokens in SSE URLs
- **`audiences`** (string[]): Audiences the token is valid for

#### Token Management

OAuth tokens are automatically:

- **Stored securely** in `~/.qwen/mcp-oauth-tokens.json`
- **Refreshed** when expired (if refresh tokens are available)
- **Validated** before each connection attempt
- **Cleaned up** when invalid or expired

#### Authentication Provider Type

You can specify the authentication provider type using the `authProviderType` property:

- **`authProviderType`** (string): Specifies the authentication provider. Can be one of the following:
  - **`dynamic_discovery`** (default): The CLI will automatically discover the OAuth configuration from the server.
  - **`google_credentials`**: The CLI will use the Google Application Default Credentials (ADC) to authenticate with the server. When using this provider, you must specify the required scopes.
  - **`service_account_impersonation`**: The CLI will impersonate a Google Cloud Service Account to authenticate with the server. This is useful for accessing IAP-protected services (this was specifically designed for Cloud Run services).

#### Google Credentials

```json
{
  "mcpServers": {
    "googleCloudServer": {
      "httpUrl": "https://my-gcp-service.run.app/mcp",
      "authProviderType": "google_credentials",
      "oauth": {
        "scopes": ["https://www.googleapis.com/auth/userinfo.email"]
      }
    }
  }
}
```

#### Service Account Impersonation

To authenticate with a server using Service Account Impersonation, you must set the `authProviderType` to `service_account_impersonation` and provide the following properties:

- **`targetAudience`** (string): The OAuth Client ID allowslisted on the IAP-protected application you are trying to access.
- **`targetServiceAccount`** (string): The email address of the Google Cloud Service Account to impersonate.

The CLI will use your local Application Default Credentials (ADC) to generate an OIDC ID token for the specified service account and audience. This token will then be used to authenticate with the MCP server.

#### Setup Instructions

1. **[Create](https://cloud.google.com/iap/docs/oauth-client-creation) or use an existing OAuth 2.0 client ID.** To use an existing OAuth 2.0 client ID, follow the steps in [How to share OAuth Clients](https://cloud.google.com/iap/docs/sharing-oauth-clients).
2. **Add the OAuth ID to the allowlist for [programmatic access](https://cloud.google.com/iap/docs/sharing-oauth-clients#programmatic_access) for the application.** Since Cloud Run is not yet a supported resource type in gcloud iap, you must allowlist the Client ID on the project.
3. **Create a service account.** [Documentation](https://cloud.google.com/iam/docs/service-accounts-create#creating), [Cloud Console Link](https://console.cloud.google.com/iam-admin/serviceaccounts)
4. **Add both the service account and users to the IAP Policy** in the "Security" tab of the Cloud Run service itself or via gcloud.
5. **Grant all users and groups** who will access the MCP Server the necessary permissions to [impersonate the service account](https://cloud.google.com/docs/authentication/use-service-account-impersonation) (i.e., `roles/iam.serviceAccountTokenCreator`).
6. **[Enable](https://console.cloud.google.com/apis/library/iamcredentials.googleapis.com) the IAM Credentials API** for your project.

### Example Configurations

#### Python MCP Server (Stdio)

```json
{
  "mcpServers": {
    "pythonTools": {
      "command": "python",
      "args": ["-m", "my_mcp_server", "--port", "8080"],
      "cwd": "./mcp-servers/python",
      "env": {
        "DATABASE_URL": "$DB_CONNECTION_STRING",
        "API_KEY": "${EXTERNAL_API_KEY}"
      },
      "timeout": 15000
    }
  }
}
```

#### Node.js MCP Server (Stdio)

```json
{
  "mcpServers": {
    "nodeServer": {
      "command": "node",
      "args": ["dist/server.js", "--verbose"],
      "cwd": "./mcp-servers/node",
      "trust": true
    }
  }
}
```

#### Docker-based MCP Server

```json
{
  "mcpServers": {
    "dockerizedServer": {
      "command": "docker",
      "args": [
        "run",
        "-i",
        "--rm",
        "-e",
        "API_KEY",
        "-v",
        "${PWD}:/workspace",
        "my-mcp-server:latest"
      ],
      "env": {
        "API_KEY": "$EXTERNAL_SERVICE_TOKEN"
      }
    }
  }
}
```

#### HTTP-based MCP Server

```json
{
  "mcpServers": {
    "httpServer": {
      "httpUrl": "http://localhost:3000/mcp",
      "timeout": 5000
    }
  }
}
```

#### HTTP-based MCP Server with Custom Headers

```json
{
  "mcpServers": {
    "httpServerWithAuth": {
      "httpUrl": "http://localhost:3000/mcp",
      "headers": {
        "Authorization": "Bearer your-api-token",
        "X-Custom-Header": "custom-value",
        "Content-Type": "application/json"
      },
      "timeout": 5000
    }
  }
}
```

#### MCP Server with Tool Filtering

```json
{
  "mcpServers": {
    "filteredServer": {
      "command": "python",
      "args": ["-m", "my_mcp_server"],
      "includeTools": ["safe_tool", "file_reader", "data_processor"],
      // "excludeTools": ["dangerous_tool", "file_deleter"],
      "timeout": 30000
    }
  }
}
```

### SSE MCP Server with SA Impersonation

```json
{
  "mcpServers": {
    "myIapProtectedServer": {
      "url": "https://my-iap-service.run.app/sse",
      "authProviderType": "service_account_impersonation",
      "targetAudience": "YOUR_IAP_CLIENT_ID.apps.googleusercontent.com",
      "targetServiceAccount": "your-sa@your-project.iam.gserviceaccount.com"
    }
  }
}
```

## Discovery Process Deep Dive

When Qwen Code starts, it performs MCP server discovery through the following detailed process:

### 1. Server Iteration and Connection

For each configured server in `mcpServers`:

1. **Status tracking begins:** Server status is set to `CONNECTING`
2. **Transport selection:** Based on configuration properties:
   - `httpUrl` → `StreamableHTTPClientTransport`
   - `url` → `SSEClientTransport`
   - `command` → `StdioClientTransport`
3. **Connection establishment:** The MCP client attempts to connect with the configured timeout
4. **Error handling:** Connection failures are logged and the server status is set to `DISCONNECTED`

### 2. Tool Discovery

Upon successful connection:

1. **Tool listing:** The client calls the MCP server's tool listing endpoint
2. **Schema validation:** Each tool's function declaration is validated
3. **Tool filtering:** Tools are filtered based on `includeTools` and `excludeTools` configuration
4. **Name sanitization:** Tool names are cleaned to meet Qwen API requirements:
   - Invalid characters (non-alphanumeric, underscore, dot, hyphen) are replaced with underscores
   - Names longer than 63 characters are truncated with middle replacement (`___`)

### 3. Conflict Resolution

When multiple servers expose tools with the same name:

1. **First registration wins:** The first server to register a tool name gets the unprefixed name
2. **Automatic prefixing:** Subsequent servers get prefixed names: `serverName__toolName`
3. **Registry tracking:** The tool registry maintains mappings between server names and their tools

### 4. Schema Processing

Tool parameter schemas undergo sanitization for API compatibility:

- **`$schema` properties** are removed
- **`additionalProperties`** are stripped
- **`anyOf` with `default`** have their default values removed (Vertex AI compatibility)
- **Recursive processing** applies to nested schemas

### 5. Connection Management

After discovery:

- **Persistent connections:** Servers that successfully register tools maintain their connections
- **Cleanup:** Servers that provide no usable tools have their connections closed
- **Status updates:** Final server statuses are set to `CONNECTED` or `DISCONNECTED`

## Tool Execution Flow

When the model decides to use an MCP tool, the following execution flow occurs:

### 1. Tool Invocation

The model generates a `FunctionCall` with:

- **Tool name:** The registered name (potentially prefixed)
- **Arguments:** JSON object matching the tool's parameter schema

### 2. Confirmation Process

Each `DiscoveredMCPTool` implements sophisticated confirmation logic:

#### Trust-based Bypass

```typescript
if (this.trust) {
  return false; // No confirmation needed
}
```

#### Dynamic Allow-listing

The system maintains internal allow-lists for:

- **Server-level:** `serverName` → All tools from this server are trusted
- **Tool-level:** `serverName.toolName` → This specific tool is trusted

#### User Choice Handling

When confirmation is required, users can choose:

- **Proceed once:** Execute this time only
- **Always allow this tool:** Add to tool-level allow-list
- **Always allow this server:** Add to server-level allow-list
- **Cancel:** Abort execution

### 3. Execution

Upon confirmation (or trust bypass):

1. **Parameter preparation:** Arguments are validated against the tool's schema
2. **MCP call:** The underlying `CallableTool` invokes the server with:

   ```typescript
   const functionCalls = [
     {
       name: this.serverToolName, // Original server tool name
       args: params,
     },
   ];
   ```

3. **Response processing:** Results are formatted for both LLM context and user display

### 4. Response Handling

The execution result contains:

- **`llmContent`:** Raw response parts for the language model's context
- **`returnDisplay`:** Formatted output for user display (often JSON in markdown code blocks)

## How to interact with your MCP server

### Using the `/mcp` Command

The `/mcp` command provides comprehensive information about your MCP server setup:

```bash
/mcp
```

This displays:

- **Server list:** All configured MCP servers
- **Connection status:** `CONNECTED`, `CONNECTING`, or `DISCONNECTED`
- **Server details:** Configuration summary (excluding sensitive data)
- **Available tools:** List of tools from each server with descriptions
- **Discovery state:** Overall discovery process status

### Example `/mcp` Output

```
MCP Servers Status:

📡 pythonTools (CONNECTED)
  Command: python -m my_mcp_server --port 8080
  Working Directory: ./mcp-servers/python
  Timeout: 15000ms
  Tools: calculate_sum, file_analyzer, data_processor

🔌 nodeServer (DISCONNECTED)
  Command: node dist/server.js --verbose
  Error: Connection refused

🐳 dockerizedServer (CONNECTED)
  Command: docker run -i --rm -e API_KEY my-mcp-server:latest
  Tools: docker__deploy, docker__status

Discovery State: COMPLETED
```

### Tool Usage

Once discovered, MCP tools are available to the Qwen model like built-in tools. The model will automatically:

1. **Select appropriate tools** based on your requests
2. **Present confirmation dialogs** (unless the server is trusted)
3. **Execute tools** with proper parameters
4. **Display results** in a user-friendly format

## Status Monitoring and Troubleshooting

### Connection States

The MCP integration tracks several states:

#### Server Status (`MCPServerStatus`)

- **`DISCONNECTED`:** Server is not connected or has errors
- **`CONNECTING`:** Connection attempt in progress
- **`CONNECTED`:** Server is connected and ready

#### Discovery State (`MCPDiscoveryState`)

- **`NOT_STARTED`:** Discovery hasn't begun
- **`IN_PROGRESS`:** Currently discovering servers
- **`COMPLETED`:** Discovery finished (with or without errors)

### Common Issues and Solutions

#### Server Won't Connect

**Symptoms:** Server shows `DISCONNECTED` status

**Troubleshooting:**

1. **Check configuration:** Verify `command`, `args`, and `cwd` are correct
2. **Test manually:** Run the server command directly to ensure it works
3. **Check dependencies:** Ensure all required packages are installed
4. **Review logs:** Look for error messages in the CLI output
5. **Verify permissions:** Ensure the CLI can execute the server command

#### No Tools Discovered

**Symptoms:** Server connects but no tools are available

**Troubleshooting:**

1. **Verify tool registration:** Ensure your server actually registers tools
2. **Check MCP protocol:** Confirm your server implements the MCP tool listing correctly
3. **Review server logs:** Check stderr output for server-side errors
4. **Test tool listing:** Manually test your server's tool discovery endpoint

#### Tools Not Executing

**Symptoms:** Tools are discovered but fail during execution

**Troubleshooting:**

1. **Parameter validation:** Ensure your tool accepts the expected parameters
2. **Schema compatibility:** Verify your input schemas are valid JSON Schema
3. **Error handling:** Check if your tool is throwing unhandled exceptions
4. **Timeout issues:** Consider increasing the `timeout` setting

#### Sandbox Compatibility

**Symptoms:** MCP servers fail when sandboxing is enabled

**Solutions:**

1. **Docker-based servers:** Use Docker containers that include all dependencies
2. **Path accessibility:** Ensure server executables are available in the sandbox
3. **Network access:** Configure sandbox to allow necessary network connections
4. **Environment variables:** Verify required environment variables are passed through

### Debugging Tips

1. **Enable debug mode:** Run the CLI with `--debug` for verbose output
2. **Check stderr:** MCP server stderr is captured and logged (INFO messages filtered)
3. **Test isolation:** Test your MCP server independently before integrating
4. **Incremental setup:** Start with simple tools before adding complex functionality
5. **Use `/mcp` frequently:** Monitor server status during development

## Important Notes

### Security Considerations

- **Trust settings:** The `trust` option bypasses all confirmation dialogs. Use cautiously and only for servers you completely control
- **Access tokens:** Be security-aware when configuring environment variables containing API keys or tokens
- **Sandbox compatibility:** When using sandboxing, ensure MCP servers are available within the sandbox environment
- **Private data:** Using broadly scoped personal access tokens can lead to information leakage between repositories

### Performance and Resource Management

- **Connection persistence:** The CLI maintains persistent connections to servers that successfully register tools
- **Automatic cleanup:** Connections to servers providing no tools are automatically closed
- **Timeout management:** Configure appropriate timeouts based on your server's response characteristics
- **Resource monitoring:** MCP servers run as separate processes and consume system resources

### Schema Compatibility

- **Property stripping:** The system automatically removes certain schema properties (`$schema`, `additionalProperties`) for Qwen API compatibility
- **Name sanitization:** Tool names are automatically sanitized to meet API requirements
- **Conflict resolution:** Tool name conflicts between servers are resolved through automatic prefixing

This comprehensive integration makes MCP servers a powerful way to extend the CLI's capabilities while maintaining security, reliability, and ease of use.

## Returning Rich Content from Tools

MCP tools are not limited to returning simple text. You can return rich, multi-part content, including text, images, audio, and other binary data in a single tool response. This allows you to build powerful tools that can provide diverse information to the model in a single turn.

All data returned from the tool is processed and sent to the model as context for its next generation, enabling it to reason about or summarize the provided information.

### How It Works

To return rich content, your tool's response must adhere to the MCP specification for a [`CallToolResult`](https://modelcontextprotocol.io/specification/2025-06-18/server/tools#tool-result). The `content` field of the result should be an array of `ContentBlock` objects. The CLI will correctly process this array, separating text from binary data and packaging it for the model.

You can mix and match different content block types in the `content` array. The supported block types include:

- `text`
- `image`
- `audio`
- `resource` (embedded content)
- `resource_link`

### Example: Returning Text and an Image

Here is an example of a valid JSON response from an MCP tool that returns both a text description and an image:

```json
{
  "content": [
    {
      "type": "text",
      "text": "Here is the logo you requested."
    },
    {
      "type": "image",
      "data": "BASE64_ENCODED_IMAGE_DATA_HERE",
      "mimeType": "image/png"
    },
    {
      "type": "text",
      "text": "The logo was created in 2025."
    }
  ]
}
```

When Qwen Code receives this response, it will:

1.  Extract all the text and combine it into a single `functionResponse` part for the model.
2.  Present the image data as a separate `inlineData` part.
3.  Provide a clean, user-friendly summary in the CLI, indicating that both text and an image were received.

This enables you to build sophisticated tools that can provide rich, multi-modal context to the Qwen model.

## MCP Prompts as Slash Commands

In addition to tools, MCP servers can expose predefined prompts that can be executed as slash commands within Qwen Code. This allows you to create shortcuts for common or complex queries that can be easily invoked by name.

### Defining Prompts on the Server

Here's a small example of a stdio MCP server that defines prompts:

```ts
import { McpServer } from '@modelcontextprotocol/sdk/server/mcp.js';
import { StdioServerTransport } from '@modelcontextprotocol/sdk/server/stdio.js';
import { z } from 'zod';

const server = new McpServer({
  name: 'prompt-server',
  version: '1.0.0',
});

server.registerPrompt(
  'poem-writer',
  {
    title: 'Poem Writer',
    description: 'Write a nice haiku',
    argsSchema: { title: z.string(), mood: z.string().optional() },
  },
  ({ title, mood }) => ({
    messages: [
      {
        role: 'user',
        content: {
          type: 'text',
          text: `Write a haiku${mood ? ` with the mood ${mood}` : ''} called ${title}. Note that a haiku is 5 syllables followed by 7 syllables followed by 5 syllables `,
        },
      },
    ],
  }),
);

const transport = new StdioServerTransport();
await server.connect(transport);
```

This can be included in `settings.json` under `mcpServers` with:

```json
{
  "mcpServers": {
    "nodeServer": {
      "command": "node",
      "args": ["filename.ts"]
    }
  }
}
```

### Invoking Prompts

Once a prompt is discovered, you can invoke it using its name as a slash command. The CLI will automatically handle parsing arguments.

```bash
/poem-writer --title="Qwen Code" --mood="reverent"
```

or, using positional arguments:

```bash
/poem-writer "Qwen Code" reverent
```

When you run this command, the CLI executes the `prompts/get` method on the MCP server with the provided arguments. The server is responsible for substituting the arguments into the prompt template and returning the final prompt text. The CLI then sends this prompt to the model for execution. This provides a convenient way to automate and share common workflows.

## Managing MCP Servers with `qwen mcp`

While you can always configure MCP servers by manually editing your `settings.json` file, the CLI provides a convenient set of commands to manage your server configurations programmatically. These commands streamline the process of adding, listing, and removing MCP servers without needing to directly edit JSON files.

### Adding a Server (`qwen mcp add`)

The `add` command configures a new MCP server in your `settings.json`. Based on the scope (`-s, --scope`), it will be added to either the user config `~/.qwen/settings.json` or the project config `.qwen/settings.json` file.

**Command:**

```bash
qwen mcp add [options] <name> <commandOrUrl> [args...]
```

- `<name>`: A unique name for the server.
- `<commandOrUrl>`: The command to execute (for `stdio`) or the URL (for `http`/`sse`).
- `[args...]`: Optional arguments for a `stdio` command.

**Options (Flags):**

- `-s, --scope`: Configuration scope (user or project). [default: "project"]
- `-t, --transport`: Transport type (stdio, sse, http). [default: "stdio"]
- `-e, --env`: Set environment variables (e.g. -e KEY=value).
- `-H, --header`: Set HTTP headers for SSE and HTTP transports (e.g. -H "X-Api-Key: abc123" -H "Authorization: Bearer abc123").
- `--timeout`: Set connection timeout in milliseconds.
- `--trust`: Trust the server (bypass all tool call confirmation prompts).
- `--description`: Set the description for the server.
- `--include-tools`: A comma-separated list of tools to include.
- `--exclude-tools`: A comma-separated list of tools to exclude.

#### Adding an stdio server

This is the default transport for running local servers.

```bash
# Basic syntax
qwen mcp add <name> <command> [args...]

# Example: Adding a local server
qwen mcp add my-stdio-server -e API_KEY=123 /path/to/server arg1 arg2 arg3

# Example: Adding a local python server
qwen mcp add python-server python server.py --port 8080
```

#### Adding an HTTP server

This transport is for servers that use the streamable HTTP transport.

```bash
# Basic syntax
qwen mcp add --transport http <name> <url>

# Example: Adding an HTTP server
qwen mcp add --transport http http-server https://api.example.com/mcp/

# Example: Adding an HTTP server with an authentication header
qwen mcp add --transport http secure-http https://api.example.com/mcp/ --header "Authorization: Bearer abc123"
```

#### Adding an SSE server

This transport is for servers that use Server-Sent Events (SSE).

```bash
# Basic syntax
qwen mcp add --transport sse <name> <url>

# Example: Adding an SSE server
qwen mcp add --transport sse sse-server https://api.example.com/sse/

# Example: Adding an SSE server with an authentication header
qwen mcp add --transport sse secure-sse https://api.example.com/sse/ --header "Authorization: Bearer abc123"
```

### Listing Servers (`qwen mcp list`)

To view all MCP servers currently configured, use the `list` command. It displays each server's name, configuration details, and connection status.

**Command:**

```bash
qwen mcp list
```

**Example Output:**

```sh
✓ stdio-server: command: python3 server.py (stdio) - Connected
✓ http-server: https://api.example.com/mcp (http) - Connected
✗ sse-server: https://api.example.com/sse (sse) - Disconnected
```

### Removing a Server (`qwen mcp remove`)

To delete a server from your configuration, use the `remove` command with the server's name.

**Command:**

```bash
qwen mcp remove <name>
```

**Example:**

```bash
qwen mcp remove my-server
```

This will find and delete the "my-server" entry from the `mcpServers` object in the appropriate `settings.json` file based on the scope (`-s, --scope`).<|MERGE_RESOLUTION|>--- conflicted
+++ resolved
@@ -51,9 +51,6 @@
 
 ### Configure the MCP server in settings.json
 
-<<<<<<< HEAD
-You can configure MCP servers at the global level in the `~/.qwen/settings.json` file or in your project's root directory, create or open the `.qwen/settings.json` file. Within the file, add the `mcpServers` configuration block.
-=======
 You can configure MCP servers in your `settings.json` file in two main ways: through the top-level `mcpServers` object for specific server definitions, and through the `mcp` object for global settings that control server discovery and execution.
 
 #### Global MCP Settings (`mcp`)
@@ -78,7 +75,6 @@
 #### Server-Specific Configuration (`mcpServers`)
 
 The `mcpServers` object is where you define each individual MCP server you want the CLI to connect to.
->>>>>>> 0612839a
 
 ### Configuration Structure
 
