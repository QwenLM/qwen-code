# CLI Commands

Qwen Code supports several built-in commands to help you manage your session, customize the interface, and control its behavior. These commands are prefixed with a forward slash (`/`), an at symbol (`@`), or an exclamation mark (`!`).

## Slash commands (`/`)

Slash commands provide meta-level control over the CLI itself.

### Built-in Commands

- **`/bug`**
  - **Description:** File an issue about Qwen Code. By default, the issue is filed within the GitHub repository for Qwen Code. The string you enter after `/bug` will become the headline for the bug being filed. The default `/bug` behavior can be modified using the `bugCommand` setting in your `.qwen/settings.json` files.

- **`/chat`**
  - **Description:** Save and resume conversation history for branching conversation state interactively, or resuming a previous state from a later session.
  - **Sub-commands:**
    - **`save`**
      - **Description:** Saves the current conversation history. You must add a `<tag>` for identifying the conversation state.
      - **Usage:** `/chat save <tag>`
      - **Details on Checkpoint Location:** The default locations for saved chat checkpoints are:
        - Linux/macOS: `~/.config/google-generative-ai/checkpoints/`
        - Windows: `C:\Users\<YourUsername>\AppData\Roaming\google-generative-ai\checkpoints\`
        - When you run `/chat list`, the CLI only scans these specific directories to find available checkpoints.
        - **Note:** These checkpoints are for manually saving and resuming conversation states. For automatic checkpoints created before file modifications, see the [Checkpointing documentation](../checkpointing.md).
    - **`resume`**
      - **Description:** Resumes a conversation from a previous save.
      - **Usage:** `/chat resume <tag>`
    - **`list`**
      - **Description:** Lists available tags for chat state resumption.
    - **`delete`**
      - **Description:** Deletes a saved conversation checkpoint.
      - **Usage:** `/chat delete <tag>`

- **`/clear`**
  - **Description:** Clear the terminal screen, including the visible session history and scrollback within the CLI. The underlying session data (for history recall) might be preserved depending on the exact implementation, but the visual display is cleared.
  - **Keyboard shortcut:** Press **Ctrl+L** at any time to perform a clear action.

- **`/compress`**
  - **Description:** Replace the entire chat context with a summary. This saves on tokens used for future tasks while retaining a high level summary of what has happened.

- **`/copy`**
  - **Description:** Copies the last output produced by Qwen Code to your clipboard, for easy sharing or reuse.

- **`/directory`** (or **`/dir`**)
  - **Description:** Manage workspace directories for multi-directory support.
  - **Sub-commands:**
    - **`add`**:
      - **Description:** Add a directory to the workspace. The path can be absolute or relative to the current working directory. Moreover, the reference from home directory is supported as well.
      - **Usage:** `/directory add <path1>,<path2>`
      - **Note:** Disabled in restrictive sandbox profiles. If you're using that, use `--include-directories` when starting the session instead.
    - **`show`**:
      - **Description:** Display all directories added by `/directory add` and `--include-directories`.
      - **Usage:** `/directory show`

- **`/directory`** (or **`/dir`**)
  - **Description:** Manage workspace directories for multi-directory support.
  - **Sub-commands:**
    - **`add`**:
      - **Description:** Add a directory to the workspace. The path can be absolute or relative to the current working directory. Moreover, the reference from home directory is supported as well.
      - **Usage:** `/directory add <path1>,<path2>`
      - **Note:** Disabled in restrictive sandbox profiles. If you're using that, use `--include-directories` when starting the session instead.
    - **`show`**:
      - **Description:** Display all directories added by `/directory add` and `--include-directories`.
      - **Usage:** `/directory show`

- **`/editor`**
  - **Description:** Open a dialog for selecting supported editors.

- **`/extensions`**
  - **Description:** Lists all active extensions in the current Qwen Code session. See [Qwen Code Extensions](../extension.md).

- **`/help`** (or **`/?`**)
  - **Description:** Display help information about the Qwen Code, including available commands and their usage.

- **`/mcp`**
  - **Description:** List configured Model Context Protocol (MCP) servers, their connection status, server details, and available tools.
  - **Sub-commands:**
    - **`desc`** or **`descriptions`**:
      - **Description:** Show detailed descriptions for MCP servers and tools.
    - **`nodesc`** or **`nodescriptions`**:
      - **Description:** Hide tool descriptions, showing only the tool names.
    - **`schema`**:
      - **Description:** Show the full JSON schema for the tool's configured parameters.
  - **Keyboard Shortcut:** Press **Ctrl+T** at any time to toggle between showing and hiding tool descriptions.

- **`/memory`**
  - **Description:** Manage the AI's instructional context (hierarchical memory loaded from `QWEN.md` files by default; configurable via `contextFileName`).
  - **Sub-commands:**
    - **`add`**:
      - **Description:** Adds the following text to the AI's memory. Usage: `/memory add <text to remember>`
    - **`show`**:
      - **Description:** Display the full, concatenated content of the current hierarchical memory that has been loaded from all context files (e.g., `QWEN.md`). This lets you inspect the instructional context being provided to the model.
    - **`refresh`**:
      - **Description:** Reload the hierarchical instructional memory from all context files (default: `QWEN.md`) found in the configured locations (global, project/ancestors, and sub-directories). This updates the model with the latest context content.
    - **Note:** For more details on how context files contribute to hierarchical memory, see the [CLI Configuration documentation](./configuration.md#context-files-hierarchical-instructional-context).

- **`/restore`**
  - **Description:** Restores the project files to the state they were in just before a tool was executed. This is particularly useful for undoing file edits made by a tool. If run without a tool call ID, it will list available checkpoints to restore from.
  - **Usage:** `/restore [tool_call_id]`
  - **Note:** Only available if the CLI is invoked with the `--checkpointing` option or configured via [settings](./configuration.md). See [Checkpointing documentation](../checkpointing.md) for more details.

- **`/settings`**
  - **Description:** Open the settings editor to view and modify Qwen Code settings.
  - **Details:** This command provides a user-friendly interface for changing settings that control the behavior and appearance of Qwen Code. It is equivalent to manually editing the `.qwen/settings.json` file, but with validation and guidance to prevent errors.
  - **Usage:** Simply run `/settings` and the editor will open. You can then browse or search for specific settings, view their current values, and modify them as desired. Changes to some settings are applied immediately, while others require a restart.

- **`/stats`**
  - **Description:** Display detailed statistics for the current Qwen Code session, including token usage, cached token savings (when available), and session duration. Note: Cached token information is only displayed when cached tokens are being used, which occurs with API key authentication but not with OAuth authentication at this time.

- [**`/theme`**](./themes.md)
  - **Description:** Open a dialog that lets you change the visual theme of Qwen Code.

- **`/auth`**
  - **Description:** Open a dialog that lets you change the authentication method.

- **`/about`**
  - **Description:** Show version info. Please share this information when filing issues.

- [**`/tools`**](../tools/index.md)
  - **Description:** Display a list of tools that are currently available within Qwen Code.
  - **Sub-commands:**
    - **`desc`** or **`descriptions`**:
      - **Description:** Show detailed descriptions of each tool, including each tool's name with its full description as provided to the model.
    - **`nodesc`** or **`nodescriptions`**:
      - **Description:** Hide tool descriptions, showing only the tool names.

- **`/privacy`**
  - **Description:** Display the Privacy Notice and allow users to select whether they consent to the collection of their data for service improvement purposes.

- **`/quit`** (or **`/exit`**)
  - **Description:** Exit Qwen Code.

- **`/vim`**
  - **Description:** Toggle vim mode on or off. When vim mode is enabled, the input area supports vim-style navigation and editing commands in both NORMAL and INSERT modes.
  - **Features:**
    - **NORMAL mode:** Navigate with `h`, `j`, `k`, `l`; jump by words with `w`, `b`, `e`; go to line start/end with `0`, `$`, `^`; go to specific lines with `G` (or `gg` for first line)
    - **INSERT mode:** Standard text input with escape to return to NORMAL mode
    - **Editing commands:** Delete with `x`, change with `c`, insert with `i`, `a`, `o`, `O`; complex operations like `dd`, `cc`, `dw`, `cw`
    - **Count support:** Prefix commands with numbers (e.g., `3h`, `5w`, `10G`)
    - **Repeat last command:** Use `.` to repeat the last editing operation
    - **Persistent setting:** Vim mode preference is saved to `~/.qwen/settings.json` and restored between sessions
  - **Status indicator:** When enabled, shows `[NORMAL]` or `[INSERT]` in the footer

- **`/init`**
  - **Description:** Analyzes the current directory and creates a `QWEN.md` context file by default (or the filename specified by `contextFileName`). If a non-empty file already exists, no changes are made. The command seeds an empty file and prompts the model to populate it with project-specific instructions.

### Custom Commands

For a quick start, see the [example](#example-a-pure-function-refactoring-command) below.

Custom commands allow you to save and reuse your favorite or most frequently used prompts as personal shortcuts within Qwen Code. You can create commands that are specific to a single project or commands that are available globally across all your projects, streamlining your workflow and ensuring consistency.

#### File Locations & Precedence

Qwen Code discovers commands from two locations, loaded in a specific order:

1.  **User Commands (Global):** Located in `~/.qwen/commands/`. These commands are available in any project you are working on.
2.  **Project Commands (Local):** Located in `<your-project-root>/.qwen/commands/`. These commands are specific to the current project and can be checked into version control to be shared with your team.

If a command in the project directory has the same name as a command in the user directory, the **project command will always be used.** This allows projects to override global commands with project-specific versions.

#### Naming and Namespacing

The name of a command is determined by its file path relative to its `commands` directory. Subdirectories are used to create namespaced commands, with the path separator (`/` or `\`) being converted to a colon (`:`).

- A file at `~/.qwen/commands/test.toml` becomes the command `/test`.
- A file at `<project>/.qwen/commands/git/commit.toml` becomes the namespaced command `/git:commit`.

#### TOML File Format (v1)

Your command definition files must be written in the TOML format and use the `.toml` file extension.

##### Required Fields

- `prompt` (String): The prompt that will be sent to the model when the command is executed. This can be a single-line or multi-line string.

##### Optional Fields

- `description` (String): A brief, one-line description of what the command does. This text will be displayed next to your command in the `/help` menu. **If you omit this field, a generic description will be generated from the filename.**

#### Handling Arguments

Custom commands support two powerful methods for handling arguments. The CLI automatically chooses the correct method based on the content of your command's `prompt`.

##### 1. Context-Aware Injection with `{{args}}`

If your `prompt` contains the special placeholder `{{args}}`, the CLI will replace that placeholder with the text the user typed after the command name.

The behavior of this injection depends on where it is used:

**A. Raw Injection (Outside Shell Commands)**

When used in the main body of the prompt, the arguments are injected exactly as the user typed them.

**Example (`git/fix.toml`):**

```toml
<<<<<<< HEAD
# In: ~/.qwen/commands/git/fix.toml
# Invoked via: /git:fix "Button is misaligned on mobile"
=======
# Invoked via: /git:fix "Button is misaligned"
>>>>>>> 1a278f8a

description = "Generates a fix for a given issue."
prompt = "Please provide a code fix for the issue described here: {{args}}."
```

The model receives: `Please provide a code fix for the issue described here: "Button is misaligned".`

**B. Using Arguments in Shell Commands (Inside `!{...}` Blocks)**

When you use `{{args}}` inside a shell injection block (`!{...}`), the arguments are automatically **shell-escaped** before replacement. This allows you to safely pass arguments to shell commands, ensuring the resulting command is syntactically correct and secure while preventing command injection vulnerabilities.

**Example (`/grep-code.toml`):**

```toml
prompt = """
Please summarize the findings for the pattern `{{args}}`.

Search Results:
!{grep -r {{args}} .}
"""
```

When you run `/grep-code It's complicated`:

1. The CLI sees `{{args}}` used both outside and inside `!{...}`.
2. Outside: The first `{{args}}` is replaced raw with `It's complicated`.
3. Inside: The second `{{args}}` is replaced with the escaped version (e.g., on Linux: `"It's complicated"`).
4. The command executed is `grep -r "It's complicated" .`.
5. The CLI prompts you to confirm this exact, secure command before execution.
6. The final prompt is sent.

##### 2. Default Argument Handling

If your `prompt` does **not** contain the special placeholder `{{args}}`, the CLI uses a default behavior for handling arguments.

If you provide arguments to the command (e.g., `/mycommand arg1`), the CLI will append the full command you typed to the end of the prompt, separated by two newlines. This allows the model to see both the original instructions and the specific arguments you just provided.

If you do **not** provide any arguments (e.g., `/mycommand`), the prompt is sent to the model exactly as it is, with nothing appended.

**Example (`changelog.toml`):**

This example shows how to create a robust command by defining a role for the model, explaining where to find the user's input, and specifying the expected format and behavior.

```toml
# In: <project>/.qwen/commands/changelog.toml
# Invoked via: /changelog 1.2.0 added "Support for default argument parsing."

description = "Adds a new entry to the project's CHANGELOG.md file."
prompt = """
# Task: Update Changelog

You are an expert maintainer of this software project. A user has invoked a command to add a new entry to the changelog.

**The user's raw command is appended below your instructions.**

Your task is to parse the `<version>`, `<change_type>`, and `<message>` from their input and use the `write_file` tool to correctly update the `CHANGELOG.md` file.

## Expected Format
The command follows this format: `/changelog <version> <type> <message>`
- `<type>` must be one of: "added", "changed", "fixed", "removed".

## Behavior
1. Read the `CHANGELOG.md` file.
2. Find the section for the specified `<version>`.
3. Add the `<message>` under the correct `<type>` heading.
4. If the version or type section doesn't exist, create it.
5. Adhere strictly to the "Keep a Changelog" format.
"""
```

When you run `/changelog 1.2.0 added "New feature"`, the final text sent to the model will be the original prompt followed by two newlines and the command you typed.

##### 3. Executing Shell Commands with `!{...}`

You can make your commands dynamic by executing shell commands directly within your `prompt` and injecting their output. This is ideal for gathering context from your local environment, like reading file content or checking the status of Git.

When a custom command attempts to execute a shell command, Qwen Code will now prompt you for confirmation before proceeding. This is a security measure to ensure that only intended commands can be run.

**How It Works:**

1.  **Inject Commands:** Use the `!{...}` syntax.
2.  **Argument Substitution:** If `{{args}}` is present inside the block, it is automatically shell-escaped (see [Context-Aware Injection](#1-context-aware-injection-with-args) above).
3.  **Robust Parsing:** The parser correctly handles complex shell commands that include nested braces, such as JSON payloads.
4.  **Security Check and Confirmation:** The CLI performs a security check on the final, resolved command (after arguments are escaped and substituted). A dialog will appear showing the exact command(s) to be executed.
5.  **Execution and Error Reporting:** The command is executed. If the command fails, the output injected into the prompt will include the error messages (stderr) followed by a status line, e.g., `[Shell command exited with code 1]`. This helps the model understand the context of the failure.

**Example (`git/commit.toml`):**

This command gets the staged git diff and uses it to ask the model to write a commit message.

````toml
# In: <project>/.qwen/commands/git/commit.toml
# Invoked via: /git:commit

description = "Generates a Git commit message based on staged changes."

# The prompt uses !{...} to execute the command and inject its output.
prompt = """
Please generate a Conventional Commit message based on the following git diff:

```diff
!{git diff --staged}
```

"""

````

When you run `/git:commit`, the CLI first executes `git diff --staged`, then replaces `!{git diff --staged}` with the output of that command before sending the final, complete prompt to the model.

---

#### Example: A "Pure Function" Refactoring Command

Let's create a global command that asks the model to refactor a piece of code.

**1. Create the file and directories:**

First, ensure the user commands directory exists, then create a `refactor` subdirectory for organization and the final TOML file.

```bash
mkdir -p ~/.qwen/commands/refactor
touch ~/.qwen/commands/refactor/pure.toml
```

**2. Add the content to the file:**

Open `~/.qwen/commands/refactor/pure.toml` in your editor and add the following content. We are including the optional `description` for best practice.

```toml
# In: ~/.qwen/commands/refactor/pure.toml
# This command will be invoked via: /refactor:pure

description = "Asks the model to refactor the current context into a pure function."

prompt = """
Please analyze the code I've provided in the current context.
Refactor it into a pure function.

Your response should include:
1. The refactored, pure function code block.
2. A brief explanation of the key changes you made and why they contribute to purity.
"""
```

**3. Run the Command:**

That's it! You can now run your command in the CLI. First, you might add a file to the context, and then invoke your command:

```
> @my-messy-function.js
> /refactor:pure
```

Qwen Code will then execute the multi-line prompt defined in your TOML file.

## At commands (`@`)

At commands are used to include the content of files or directories as part of your prompt to the model. These commands include git-aware filtering.

- **`@<path_to_file_or_directory>`**
  - **Description:** Inject the content of the specified file or files into your current prompt. This is useful for asking questions about specific code, text, or collections of files.
  - **Examples:**
    - `@path/to/your/file.txt Explain this text.`
    - `@src/my_project/ Summarize the code in this directory.`
    - `What is this file about? @README.md`
  - **Details:**
    - If a path to a single file is provided, the content of that file is read.
    - If a path to a directory is provided, the command attempts to read the content of files within that directory and any subdirectories.
    - Spaces in paths should be escaped with a backslash (e.g., `@My\ Documents/file.txt`).
    - The command uses the `read_many_files` tool internally. The content is fetched and then inserted into your query before being sent to the model.
    - **Git-aware filtering:** By default, git-ignored files (like `node_modules/`, `dist/`, `.env`, `.git/`) are excluded. This behavior can be changed via the `fileFiltering` settings.
    - **File types:** The command is intended for text-based files. While it might attempt to read any file, binary files or very large files might be skipped or truncated by the underlying `read_many_files` tool to ensure performance and relevance. The tool indicates if files were skipped.
  - **Output:** The CLI will show a tool call message indicating that `read_many_files` was used, along with a message detailing the status and the path(s) that were processed.

- **`@` (Lone at symbol)**
  - **Description:** If you type a lone `@` symbol without a path, the query is passed as-is to the model. This might be useful if you are specifically talking _about_ the `@` symbol in your prompt.

### Error handling for `@` commands

- If the path specified after `@` is not found or is invalid, an error message will be displayed, and the query might not be sent to the model, or it will be sent without the file content.
- If the `read_many_files` tool encounters an error (e.g., permission issues), this will also be reported.

## Shell mode & passthrough commands (`!`)

The `!` prefix lets you interact with your system's shell directly from within Qwen Code.

- **`!<shell_command>`**
  - **Description:** Execute the given `<shell_command>` using `bash` on Linux/macOS or `cmd.exe` on Windows. Any output or errors from the command are displayed in the terminal.
  - **Examples:**
    - `!ls -la` (executes `ls -la` and returns to Qwen Code)
    - `!git status` (executes `git status` and returns to Qwen Code)

- **`!` (Toggle shell mode)**
  - **Description:** Typing `!` on its own toggles shell mode.
    - **Entering shell mode:**
      - When active, shell mode uses a different coloring and a "Shell Mode Indicator".
      - While in shell mode, text you type is interpreted directly as a shell command.
    - **Exiting shell mode:**
      - When exited, the UI reverts to its standard appearance and normal Qwen Code behavior resumes.

- **Caution for all `!` usage:** Commands you execute in shell mode have the same permissions and impact as if you ran them directly in your terminal.

- **Environment Variable:** When a command is executed via `!` or in shell mode, the `QWEN_CODE=1` environment variable is set in the subprocess's environment. This allows scripts or tools to detect if they are being run from within the CLI.<|MERGE_RESOLUTION|>--- conflicted
+++ resolved
@@ -195,12 +195,7 @@
 **Example (`git/fix.toml`):**
 
 ```toml
-<<<<<<< HEAD
-# In: ~/.qwen/commands/git/fix.toml
-# Invoked via: /git:fix "Button is misaligned on mobile"
-=======
 # Invoked via: /git:fix "Button is misaligned"
->>>>>>> 1a278f8a
 
 description = "Generates a fix for a given issue."
 prompt = "Please provide a code fix for the issue described here: {{args}}."
