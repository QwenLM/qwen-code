# Qwen Code Configuration

Qwen Code offers several ways to configure its behavior, including environment variables, command-line arguments, and settings files. This document outlines the different configuration methods and available settings.

## Configuration layers

Configuration is applied in the following order of precedence (lower numbers are overridden by higher numbers):

1.  **Default values:** Hardcoded defaults within the application.
2.  **User settings file:** Global settings for the current user.
3.  **Project settings file:** Project-specific settings.
4.  **System settings file:** System-wide settings.
5.  **Environment variables:** System-wide or session-specific variables, potentially loaded from `.env` files.
6.  **Command-line arguments:** Values passed when launching the CLI.

## Settings files

Qwen Code uses `settings.json` files for persistent configuration. There are three locations for these files:

- **User settings file:**
  - **Location:** `~/.qwen/settings.json` (where `~` is your home directory).
  - **Scope:** Applies to all Qwen Code sessions for the current user.
- **Project settings file:**
  - **Location:** `.qwen/settings.json` within your project's root directory.
  - **Scope:** Applies only when running Qwen Code from that specific project. Project settings override user settings.
- **System settings file:**
  - **Location:** `/etc/gemini-cli/settings.json` (Linux), `C:\ProgramData\gemini-cli\settings.json` (Windows) or `/Library/Application Support/GeminiCli/settings.json` (macOS). The path can be overridden using the `GEMINI_CLI_SYSTEM_SETTINGS_PATH` environment variable.
  - **Scope:** Applies to all Qwen Code sessions on the system, for all users. System settings override user and project settings. May be useful for system administrators at enterprises to have controls over users' Qwen Code setups.

**Note on environment variables in settings:** String values within your `settings.json` files can reference environment variables using either `$VAR_NAME` or `${VAR_NAME}` syntax. These variables will be automatically resolved when the settings are loaded. For example, if you have an environment variable `MY_API_TOKEN`, you could use it in `settings.json` like this: `"apiKey": "$MY_API_TOKEN"`.

### The `.qwen` directory in your project

In addition to a project settings file, a project's `.qwen` directory can contain other project-specific files related to Qwen Code's operation, such as:

- [Custom sandbox profiles](#sandboxing) (e.g., `.qwen/sandbox-macos-custom.sb`, `.qwen/sandbox.Dockerfile`).

### Available settings in `settings.json`:

- **`contextFileName`** (string or array of strings):
  - **Description:** Specifies the filename for context files (e.g., `QWEN.md`, `AGENTS.md`). Can be a single filename or a list of accepted filenames.
  - **Default:** `QWEN.md`
  - **Example:** `"contextFileName": "AGENTS.md"`

- **`bugCommand`** (object):
  - **Description:** Overrides the default URL for the `/bug` command.
  - **Default:** `"urlTemplate": "https://github.com/QwenLM/qwen-code/issues/new?template=bug_report.yml&title={title}&info={info}"`
  - **Properties:**
    - **`urlTemplate`** (string): A URL that can contain `{title}` and `{info}` placeholders.
  - **Example:**
    ```json
    "bugCommand": {
      "urlTemplate": "https://bug.example.com/new?title={title}&info={info}"
    }
    ```

- **`fileFiltering`** (object):
  - **Description:** Controls git-aware file filtering behavior for @ commands and file discovery tools.
  - **Default:** `"respectGitIgnore": true, "enableRecursiveFileSearch": true`
  - **Properties:**
    - **`respectGitIgnore`** (boolean): Whether to respect .gitignore patterns when discovering files. When set to `true`, git-ignored files (like `node_modules/`, `dist/`, `.env`) are automatically excluded from @ commands and file listing operations.
    - **`enableRecursiveFileSearch`** (boolean): Whether to enable searching recursively for filenames under the current tree when completing @ prefixes in the prompt.
  - **Example:**
    ```json
    "fileFiltering": {
      "respectGitIgnore": true,
      "enableRecursiveFileSearch": false
    }
    ```

- **`coreTools`** (array of strings):
  - **Description:** Allows you to specify a list of core tool names that should be made available to the model. This can be used to restrict the set of built-in tools. See [Built-in Tools](../core/tools-api.md#built-in-tools) for a list of core tools. You can also specify command-specific restrictions for tools that support it, like the `ShellTool`. For example, `"coreTools": ["ShellTool(ls -l)"]` will only allow the `ls -l` command to be executed.
  - **Default:** All tools available for use by the model.
  - **Example:** `"coreTools": ["ReadFileTool", "GlobTool", "ShellTool(ls)"]`.

- **`excludeTools`** (array of strings):
  - **Description:** Allows you to specify a list of core tool names that should be excluded from the model. A tool listed in both `excludeTools` and `coreTools` is excluded. You can also specify command-specific restrictions for tools that support it, like the `ShellTool`. For example, `"excludeTools": ["ShellTool(rm -rf)"]` will block the `rm -rf` command.
  - **Default**: No tools excluded.
  - **Example:** `"excludeTools": ["run_shell_command", "findFiles"]`.
  - **Security Note:** Command-specific restrictions in
    `excludeTools` for `run_shell_command` are based on simple string matching and can be easily bypassed. This feature is **not a security mechanism** and should not be relied upon to safely execute untrusted code. It is recommended to use `coreTools` to explicitly select commands
    that can be executed.

- **`allowMCPServers`** (array of strings):
  - **Description:** Allows you to specify a list of MCP server names that should be made available to the model. This can be used to restrict the set of MCP servers to connect to. Note that this will be ignored if `--allowed-mcp-server-names` is set.
  - **Default:** All MCP servers are available for use by the model.
  - **Example:** `"allowMCPServers": ["myPythonServer"]`.
  - **Security Note:** This uses simple string matching on MCP server names, which can be modified. If you're a system administrator looking to prevent users from bypassing this, consider configuring the `mcpServers` at the system settings level such that the user will not be able to configure any MCP servers of their own. This should not be used as an airtight security mechanism.

- **`excludeMCPServers`** (array of strings):
  - **Description:** Allows you to specify a list of MCP server names that should be excluded from the model. A server listed in both `excludeMCPServers` and `allowMCPServers` is excluded. Note that this will be ignored if `--allowed-mcp-server-names` is set.
  - **Default**: No MCP servers excluded.
  - **Example:** `"excludeMCPServers": ["myNodeServer"]`.
  - **Security Note:** This uses simple string matching on MCP server names, which can be modified. If you're a system administrator looking to prevent users from bypassing this, consider configuring the `mcpServers` at the system settings level such that the user will not be able to configure any MCP servers of their own. This should not be used as an airtight security mechanism.

- **`autoAccept`** (boolean):
  - **Description:** Controls whether the CLI automatically accepts and executes tool calls that are considered safe (e.g., read-only operations) without explicit user confirmation. If set to `true`, the CLI will bypass the confirmation prompt for tools deemed safe.
  - **Default:** `false`
  - **Example:** `"autoAccept": true`

- **`theme`** (string):
  - **Description:** Sets the visual [theme](./themes.md) for Qwen Code.
  - **Default:** `"Default"`
  - **Example:** `"theme": "GitHub"`

- **`vimMode`** (boolean):
  - **Description:** Enables or disables vim mode for input editing. When enabled, the input area supports vim-style navigation and editing commands with NORMAL and INSERT modes. The vim mode status is displayed in the footer and persists between sessions.
  - **Default:** `false`
  - **Example:** `"vimMode": true`

- **`sandbox`** (boolean or string):
  - **Description:** Controls whether and how to use sandboxing for tool execution. If set to `true`, Qwen Code uses a pre-built `qwen-code-sandbox` Docker image. For more information, see [Sandboxing](#sandboxing).
  - **Default:** `false`
  - **Example:** `"sandbox": "docker"`

- **`toolDiscoveryCommand`** (string):
  - **Description:** Defines a custom shell command for discovering tools from your project. The shell command must return on `stdout` a JSON array of [function declarations](https://ai.google.dev/gemini-api/docs/function-calling#function-declarations). Tool wrappers are optional.
  - **Default:** Empty
  - **Example:** `"toolDiscoveryCommand": "bin/get_tools"`

- **`toolCallCommand`** (string):
  - **Description:** Defines a custom shell command for calling a specific tool that was discovered using `toolDiscoveryCommand`. The shell command must meet the following criteria:
    - It must take function `name` (exactly as in [function declaration](https://ai.google.dev/gemini-api/docs/function-calling#function-declarations)) as first command line argument.
    - It must read function arguments as JSON on `stdin`, analogous to [`functionCall.args`](https://cloud.google.com/vertex-ai/generative-ai/docs/model-reference/inference#functioncall).
    - It must return function output as JSON on `stdout`, analogous to [`functionResponse.response.content`](https://cloud.google.com/vertex-ai/generative-ai/docs/model-reference/inference#functionresponse).
  - **Default:** Empty
  - **Example:** `"toolCallCommand": "bin/call_tool"`

- **`mcpServers`** (object):
<<<<<<< HEAD
  - **Description:** Configures connections to one or more Model-Context Protocol (MCP) servers for discovering and using custom tools. Qwen Code attempts to connect to each configured MCP server to discover available tools. If multiple MCP servers expose a tool with the same name, the tool names will be prefixed with the server alias you defined in the configuration (e.g., `serverAlias__actualToolName`) to avoid conflicts. Note that the system might strip certain schema properties from MCP tool definitions for compatibility.
=======
  - **Description:** Configures connections to one or more Model-Context Protocol (MCP) servers for discovering and using custom tools. Gemini CLI attempts to connect to each configured MCP server to discover available tools. If multiple MCP servers expose a tool with the same name, the tool names will be prefixed with the server alias you defined in the configuration (e.g., `serverAlias__actualToolName`) to avoid conflicts. Note that the system might strip certain schema properties from MCP tool definitions for compatibility. At least one of `command`, `url`, or `httpUrl` must be provided. If multiple are specified, the order of precedence is `httpUrl`, then `url`, then `command`.
>>>>>>> 1a278f8a
  - **Default:** Empty
  - **Properties:**
    - **`<SERVER_NAME>`** (object): The server parameters for the named server.
      - `command` (string, optional): The command to execute to start the MCP server via standard I/O.
      - `args` (array of strings, optional): Arguments to pass to the command.
      - `env` (object, optional): Environment variables to set for the server process.
      - `cwd` (string, optional): The working directory in which to start the server.
      - `url` (string, optional): The URL of an MCP server that uses Server-Sent Events (SSE) for communication.
      - `httpUrl` (string, optional): The URL of an MCP server that uses streamable HTTP for communication.
      - `headers` (object, optional): A map of HTTP headers to send with requests to `url` or `httpUrl`.
      - `timeout` (number, optional): Timeout in milliseconds for requests to this MCP server.
      - `trust` (boolean, optional): Trust this server and bypass all tool call confirmations.
      - `description` (string, optional): A brief description of the server, which may be used for display purposes.
      - `includeTools` (array of strings, optional): List of tool names to include from this MCP server. When specified, only the tools listed here will be available from this server (whitelist behavior). If not specified, all tools from the server are enabled by default.
      - `excludeTools` (array of strings, optional): List of tool names to exclude from this MCP server. Tools listed here will not be available to the model, even if they are exposed by the server. **Note:** `excludeTools` takes precedence over `includeTools` - if a tool is in both lists, it will be excluded.
  - **Example:**
    ```json
    "mcpServers": {
      "myPythonServer": {
        "command": "python",
        "args": ["mcp_server.py", "--port", "8080"],
        "cwd": "./mcp_tools/python",
        "timeout": 5000,
        "includeTools": ["safe_tool", "file_reader"],
      },
      "myNodeServer": {
        "command": "node",
        "args": ["mcp_server.js"],
        "cwd": "./mcp_tools/node",
        "excludeTools": ["dangerous_tool", "file_deleter"]
      },
      "myDockerServer": {
        "command": "docker",
        "args": ["run", "-i", "--rm", "-e", "API_KEY", "ghcr.io/foo/bar"],
        "env": {
          "API_KEY": "$MY_API_TOKEN"
        }
      },
      "mySseServer": {
        "url": "http://localhost:8081/events",
        "headers": {
          "Authorization": "Bearer $MY_SSE_TOKEN"
        },
        "description": "An example SSE-based MCP server."
      },
      "myStreamableHttpServer": {
        "httpUrl": "http://localhost:8082/stream",
        "headers": {
          "X-API-Key": "$MY_HTTP_API_KEY"
        },
        "description": "An example Streamable HTTP-based MCP server."
      }
    }
    ```

- **`checkpointing`** (object):
  - **Description:** Configures the checkpointing feature, which allows you to save and restore conversation and file states. See the [Checkpointing documentation](../checkpointing.md) for more details.
  - **Default:** `{"enabled": false}`
  - **Properties:**
    - **`enabled`** (boolean): When `true`, the `/restore` command is available.

- **`preferredEditor`** (string):
  - **Description:** Specifies the preferred editor to use for viewing diffs.
  - **Default:** `vscode`
  - **Example:** `"preferredEditor": "vscode"`

- **`telemetry`** (object)
  - **Description:** Configures logging and metrics collection for Qwen Code. For more information, see [Telemetry](../telemetry.md).
  - **Default:** `{"enabled": false, "target": "local", "otlpEndpoint": "http://localhost:4317", "logPrompts": true}`
  - **Properties:**
    - **`enabled`** (boolean): Whether or not telemetry is enabled.
    - **`target`** (string): The destination for collected telemetry. Supported values are `local` and `gcp`.
    - **`otlpEndpoint`** (string): The endpoint for the OTLP Exporter.
    - **`logPrompts`** (boolean): Whether or not to include the content of user prompts in the logs.
  - **Example:**
    ```json
    "telemetry": {
      "enabled": true,
      "target": "local",
      "otlpEndpoint": "http://localhost:16686",
      "logPrompts": false
    }
    ```
- **`usageStatisticsEnabled`** (boolean):
  - **Description:** Enables or disables the collection of usage statistics. See [Usage Statistics](#usage-statistics) for more information.
  - **Default:** `true`
  - **Example:**
    ```json
    "usageStatisticsEnabled": false
    ```

- **`hideTips`** (boolean):
  - **Description:** Enables or disables helpful tips in the CLI interface.
  - **Default:** `false`
  - **Example:**

    ```json
    "hideTips": true
    ```

- **`hideBanner`** (boolean):
  - **Description:** Enables or disables the startup banner (ASCII art logo) in the CLI interface.
  - **Default:** `false`
  - **Example:**

    ```json
    "hideBanner": true
    ```

- **`maxSessionTurns`** (number):
  - **Description:** Sets the maximum number of turns for a session. If the session exceeds this limit, the CLI will stop processing and start a new chat.
  - **Default:** `-1` (unlimited)
  - **Example:**
    ```json
    "maxSessionTurns": 10
    ```

- **`summarizeToolOutput`** (object):
  - **Description:** Enables or disables the summarization of tool output. You can specify the token budget for the summarization using the `tokenBudget` setting.
  - Note: Currently only the `run_shell_command` tool is supported.
  - **Default:** `{}` (Disabled by default)
  - **Example:**
    ```json
    "summarizeToolOutput": {
      "run_shell_command": {
        "tokenBudget": 2000
      }
    }
    ```

- **`excludedProjectEnvVars`** (array of strings):
  - **Description:** Specifies environment variables that should be excluded from being loaded from project `.env` files. This prevents project-specific environment variables (like `DEBUG=true`) from interfering with the CLI behavior. Variables from `.qwen/.env` files are never excluded.
  - **Default:** `["DEBUG", "DEBUG_MODE"]`
  - **Example:**
    ```json
    "excludedProjectEnvVars": ["DEBUG", "DEBUG_MODE", "NODE_ENV"]
    ```

- **`includeDirectories`** (array of strings):
  - **Description:** Specifies an array of additional absolute or relative paths to include in the workspace context. This allows you to work with files across multiple directories as if they were one. Paths can use `~` to refer to the user's home directory. This setting can be combined with the `--include-directories` command-line flag.
  - **Default:** `[]`
  - **Example:**
    ```json
    "includeDirectories": [
      "/path/to/another/project",
      "../shared-library",
      "~/common-utils"
    ]
    ```

- **`loadMemoryFromIncludeDirectories`** (boolean):
  - **Description:** Controls the behavior of the `/memory refresh` command. If set to `true`, `QWEN.md` files should be loaded from all directories that are added. If set to `false`, `QWEN.md` should only be loaded from the current directory.
  - **Default:** `false`
  - **Example:**
    ```json
    "loadMemoryFromIncludeDirectories": true
    ```

- **`tavilyApiKey`** (string):
  - **Description:** API key for Tavily web search service. Required to enable the `web_search` tool functionality. If not configured, the web search tool will be disabled and skipped.
  - **Default:** `undefined` (web search disabled)
  - **Example:** `"tavilyApiKey": "tvly-your-api-key-here"`
- **`chatCompression`** (object):
  - **Description:** Controls the settings for chat history compression, both automatic and
    when manually invoked through the /compress command.
  - **Properties:**
    - **`contextPercentageThreshold`** (number): A value between 0 and 1 that specifies the token threshold for compression as a percentage of the model's total token limit. For example, a value of `0.6` will trigger compression when the chat history exceeds 60% of the token limit.
  - **Example:**
    ```json
    "chatCompression": {
      "contextPercentageThreshold": 0.6
    }
    ```

- **`showLineNumbers`** (boolean):
  - **Description:** Controls whether line numbers are displayed in code blocks in the CLI output.
  - **Default:** `true`
  - **Example:**
    ```json
    "showLineNumbers": false
    ```

### Example `settings.json`:

```json
{
  "theme": "GitHub",
  "sandbox": "docker",
  "toolDiscoveryCommand": "bin/get_tools",
  "toolCallCommand": "bin/call_tool",
  "tavilyApiKey": "$TAVILY_API_KEY",
  "mcpServers": {
    "mainServer": {
      "command": "bin/mcp_server.py"
    },
    "anotherServer": {
      "command": "node",
      "args": ["mcp_server.js", "--verbose"]
    }
  },
  "telemetry": {
    "enabled": true,
    "target": "local",
    "otlpEndpoint": "http://localhost:4317",
    "logPrompts": true
  },
  "usageStatisticsEnabled": true,
  "hideTips": false,
  "hideBanner": false,
  "maxSessionTurns": 10,
  "summarizeToolOutput": {
    "run_shell_command": {
      "tokenBudget": 100
    }
  },
  "excludedProjectEnvVars": ["DEBUG", "DEBUG_MODE", "NODE_ENV"],
  "includeDirectories": ["path/to/dir1", "~/path/to/dir2", "../path/to/dir3"],
  "loadMemoryFromIncludeDirectories": true
}
```

## Shell History

The CLI keeps a history of shell commands you run. To avoid conflicts between different projects, this history is stored in a project-specific directory within your user's home folder.

- **Location:** `~/.qwen/tmp/<project_hash>/shell_history`
  - `<project_hash>` is a unique identifier generated from your project's root path.
  - The history is stored in a file named `shell_history`.

## Environment Variables & `.env` Files

Environment variables are a common way to configure applications, especially for sensitive information like API keys or for settings that might change between environments. For authentication setup, see the [Authentication documentation](./authentication.md) which covers all available authentication methods.

The CLI automatically loads environment variables from an `.env` file. The loading order is:

1.  `.env` file in the current working directory.
2.  If not found, it searches upwards in parent directories until it finds an `.env` file or reaches the project root (identified by a `.git` folder) or the home directory.
3.  If still not found, it looks for `~/.env` (in the user's home directory).

**Environment Variable Exclusion:** Some environment variables (like `DEBUG` and `DEBUG_MODE`) are automatically excluded from project `.env` files by default to prevent interference with the CLI behavior. Variables from `.qwen/.env` files are never excluded. You can customize this behavior using the `excludedProjectEnvVars` setting in your `settings.json` file.

- **`GEMINI_API_KEY`**:
  - Your API key for the Gemini API.
  - One of several available [authentication methods](./authentication.md).
  - Set this in your shell profile (e.g., `~/.bashrc`, `~/.zshrc`) or an `.env` file.
- **`GEMINI_MODEL`**:
  - Specifies the default Gemini model to use.
  - Overrides the hardcoded default
  - Example: `export GEMINI_MODEL="gemini-2.5-flash"`
- **`GOOGLE_API_KEY`**:
  - Your Google Cloud API key.
  - Required for using Vertex AI in express mode.
  - Ensure you have the necessary permissions.
  - Example: `export GOOGLE_API_KEY="YOUR_GOOGLE_API_KEY"`.
- **`GOOGLE_CLOUD_PROJECT`**:
  - Your Google Cloud Project ID.
  - Required for using Code Assist or Vertex AI.
  - If using Vertex AI, ensure you have the necessary permissions in this project.
  - **Cloud Shell Note:** When running in a Cloud Shell environment, this variable defaults to a special project allocated for Cloud Shell users. If you have `GOOGLE_CLOUD_PROJECT` set in your global environment in Cloud Shell, it will be overridden by this default. To use a different project in Cloud Shell, you must define `GOOGLE_CLOUD_PROJECT` in a `.env` file.
  - Example: `export GOOGLE_CLOUD_PROJECT="YOUR_PROJECT_ID"`.
- **`GOOGLE_APPLICATION_CREDENTIALS`** (string):
  - **Description:** The path to your Google Application Credentials JSON file.
  - **Example:** `export GOOGLE_APPLICATION_CREDENTIALS="/path/to/your/credentials.json"`
- **`OTLP_GOOGLE_CLOUD_PROJECT`**:
  - Your Google Cloud Project ID for Telemetry in Google Cloud
  - Example: `export OTLP_GOOGLE_CLOUD_PROJECT="YOUR_PROJECT_ID"`.
- **`GOOGLE_CLOUD_LOCATION`**:
  - Your Google Cloud Project Location (e.g., us-central1).
  - Required for using Vertex AI in non express mode.
  - Example: `export GOOGLE_CLOUD_LOCATION="YOUR_PROJECT_LOCATION"`.
- **`GEMINI_SANDBOX`**:
  - Alternative to the `sandbox` setting in `settings.json`.
  - Accepts `true`, `false`, `docker`, `podman`, or a custom command string.
- **`SEATBELT_PROFILE`** (macOS specific):
  - Switches the Seatbelt (`sandbox-exec`) profile on macOS.
  - `permissive-open`: (Default) Restricts writes to the project folder (and a few other folders, see `packages/cli/src/utils/sandbox-macos-permissive-open.sb`) but allows other operations.
  - `strict`: Uses a strict profile that declines operations by default.
  - `<profile_name>`: Uses a custom profile. To define a custom profile, create a file named `sandbox-macos-<profile_name>.sb` in your project's `.qwen/` directory (e.g., `my-project/.qwen/sandbox-macos-custom.sb`).
- **`DEBUG` or `DEBUG_MODE`** (often used by underlying libraries or the CLI itself):
  - Set to `true` or `1` to enable verbose debug logging, which can be helpful for troubleshooting.
  - **Note:** These variables are automatically excluded from project `.env` files by default to prevent interference with the CLI behavior. Use `.qwen/.env` files if you need to set these for Qwen Code specifically.
- **`NO_COLOR`**:
  - Set to any value to disable all color output in the CLI.
- **`CLI_TITLE`**:
  - Set to a string to customize the title of the CLI.
- **`CODE_ASSIST_ENDPOINT`**:
  - Specifies the endpoint for the code assist server.
  - This is useful for development and testing.
- **`TAVILY_API_KEY`**:
  - Your API key for the Tavily web search service.
  - Required to enable the `web_search` tool functionality.
  - If not configured, the web search tool will be disabled and skipped.
  - Example: `export TAVILY_API_KEY="tvly-your-api-key-here"`

## Command-Line Arguments

Arguments passed directly when running the CLI can override other configurations for that specific session.

- **`--model <model_name>`** (**`-m <model_name>`**):
  - Specifies the Gemini model to use for this session.
  - Example: `npm start -- --model gemini-1.5-pro-latest`
- **`--prompt <your_prompt>`** (**`-p <your_prompt>`**):
  - Used to pass a prompt directly to the command. This invokes Qwen Code in a non-interactive mode.
- **`--prompt-interactive <your_prompt>`** (**`-i <your_prompt>`**):
  - Starts an interactive session with the provided prompt as the initial input.
  - The prompt is processed within the interactive session, not before it.
  - Cannot be used when piping input from stdin.
  - Example: `qwen -i "explain this code"`
- **`--sandbox`** (**`-s`**):
  - Enables sandbox mode for this session.
- **`--sandbox-image`**:
  - Sets the sandbox image URI.
- **`--debug`** (**`-d`**):
  - Enables debug mode for this session, providing more verbose output.
- **`--all-files`** (**`-a`**):
  - If set, recursively includes all files within the current directory as context for the prompt.
- **`--help`** (or **`-h`**):
  - Displays help information about command-line arguments.
- **`--show-memory-usage`**:
  - Displays the current memory usage.
- **`--yolo`**:
  - Enables YOLO mode, which automatically approves all tool calls.
- **`--approval-mode <mode>`**:
  - Sets the approval mode for tool calls. Available modes:
    - `default`: Prompt for approval on each tool call (default behavior)
    - `auto_edit`: Automatically approve edit tools (replace, write_file) while prompting for others
    - `yolo`: Automatically approve all tool calls (equivalent to `--yolo`)
  - Cannot be used together with `--yolo`. Use `--approval-mode=yolo` instead of `--yolo` for the new unified approach.
  - Example: `qwen --approval-mode auto_edit`
- **`--telemetry`**:
  - Enables [telemetry](../telemetry.md).
- **`--telemetry-target`**:
  - Sets the telemetry target. See [telemetry](../telemetry.md) for more information.
- **`--telemetry-otlp-endpoint`**:
  - Sets the OTLP endpoint for telemetry. See [telemetry](../telemetry.md) for more information.
- **`--telemetry-otlp-protocol`**:
  - Sets the OTLP protocol for telemetry (`grpc` or `http`). Defaults to `grpc`. See [telemetry](../telemetry.md) for more information.
- **`--telemetry-log-prompts`**:
  - Enables logging of prompts for telemetry. See [telemetry](../telemetry.md) for more information.
- **`--checkpointing`**:
  - Enables [checkpointing](../checkpointing.md).
- **`--extensions <extension_name ...>`** (**`-e <extension_name ...>`**):
  - Specifies a list of extensions to use for the session. If not provided, all available extensions are used.
  - Use the special term `qwen -e none` to disable all extensions.
  - Example: `qwen -e my-extension -e my-other-extension`
- **`--list-extensions`** (**`-l`**):
  - Lists all available extensions and exits.
- **`--proxy`**:
  - Sets the proxy for the CLI.
  - Example: `--proxy http://localhost:7890`.
- **`--include-directories <dir1,dir2,...>`**:
  - Includes additional directories in the workspace for multi-directory support.
  - Can be specified multiple times or as comma-separated values.
  - 5 directories can be added at maximum.
  - Example: `--include-directories /path/to/project1,/path/to/project2` or `--include-directories /path/to/project1 --include-directories /path/to/project2`
- **`--version`**:
  - Displays the version of the CLI.
- **`--openai-logging`**:
  - Enables logging of OpenAI API calls for debugging and analysis. This flag overrides the `enableOpenAILogging` setting in `settings.json`.
- **`--tavily-api-key <api_key>`**:
  - Sets the Tavily API key for web search functionality for this session.
  - Example: `qwen --tavily-api-key tvly-your-api-key-here`

## Context Files (Hierarchical Instructional Context)

While not strictly configuration for the CLI's _behavior_, context files (defaulting to `QWEN.md` but configurable via the `contextFileName` setting) are crucial for configuring the _instructional context_ (also referred to as "memory"). This powerful feature allows you to give project-specific instructions, coding style guides, or any relevant background information to the AI, making its responses more tailored and accurate to your needs. The CLI includes UI elements, such as an indicator in the footer showing the number of loaded context files, to keep you informed about the active context.

- **Purpose:** These Markdown files contain instructions, guidelines, or context that you want the Gemini model to be aware of during your interactions. The system is designed to manage this instructional context hierarchically.

### Example Context File Content (e.g., `QWEN.md`)

Here's a conceptual example of what a context file at the root of a TypeScript project might contain:

```markdown
# Project: My Awesome TypeScript Library

## General Instructions:

- When generating new TypeScript code, please follow the existing coding style.
- Ensure all new functions and classes have JSDoc comments.
- Prefer functional programming paradigms where appropriate.
- All code should be compatible with TypeScript 5.0 and Node.js 20+.

## Coding Style:

- Use 2 spaces for indentation.
- Interface names should be prefixed with `I` (e.g., `IUserService`).
- Private class members should be prefixed with an underscore (`_`).
- Always use strict equality (`===` and `!==`).

## Specific Component: `src/api/client.ts`

- This file handles all outbound API requests.
- When adding new API call functions, ensure they include robust error handling and logging.
- Use the existing `fetchWithRetry` utility for all GET requests.

## Regarding Dependencies:

- Avoid introducing new external dependencies unless absolutely necessary.
- If a new dependency is required, please state the reason.
```

This example demonstrates how you can provide general project context, specific coding conventions, and even notes about particular files or components. The more relevant and precise your context files are, the better the AI can assist you. Project-specific context files are highly encouraged to establish conventions and context.

- **Hierarchical Loading and Precedence:** The CLI implements a sophisticated hierarchical memory system by loading context files (e.g., `QWEN.md`) from several locations. Content from files lower in this list (more specific) typically overrides or supplements content from files higher up (more general). The exact concatenation order and final context can be inspected using the `/memory show` command. The typical loading order is:
  1.  **Global Context File:**
      - Location: `~/.qwen/<contextFileName>` (e.g., `~/.qwen/QWEN.md` in your user home directory).
      - Scope: Provides default instructions for all your projects.
  2.  **Project Root & Ancestors Context Files:**
      - Location: The CLI searches for the configured context file in the current working directory and then in each parent directory up to either the project root (identified by a `.git` folder) or your home directory.
      - Scope: Provides context relevant to the entire project or a significant portion of it.
  3.  **Sub-directory Context Files (Contextual/Local):**
      - Location: The CLI also scans for the configured context file in subdirectories _below_ the current working directory (respecting common ignore patterns like `node_modules`, `.git`, etc.). The breadth of this search is limited to 200 directories by default, but can be configured with a `memoryDiscoveryMaxDirs` field in your `settings.json` file.
      - Scope: Allows for highly specific instructions relevant to a particular component, module, or subsection of your project.
- **Concatenation & UI Indication:** The contents of all found context files are concatenated (with separators indicating their origin and path) and provided as part of the system prompt. The CLI footer displays the count of loaded context files, giving you a quick visual cue about the active instructional context.
- **Importing Content:** You can modularize your context files by importing other Markdown files using the `@path/to/file.md` syntax. For more details, see the [Memory Import Processor documentation](../core/memport.md).
- **Commands for Memory Management:**
  - Use `/memory refresh` to force a re-scan and reload of all context files from all configured locations. This updates the AI's instructional context.
  - Use `/memory show` to display the combined instructional context currently loaded, allowing you to verify the hierarchy and content being used by the AI.
  - See the [Commands documentation](./commands.md#memory) for full details on the `/memory` command and its sub-commands (`show` and `refresh`).

By understanding and utilizing these configuration layers and the hierarchical nature of context files, you can effectively manage the AI's memory and tailor Qwen Code's responses to your specific needs and projects.

## Sandboxing

Qwen Code can execute potentially unsafe operations (like shell commands and file modifications) within a sandboxed environment to protect your system.

Sandboxing is disabled by default, but you can enable it in a few ways:

- Using `--sandbox` or `-s` flag.
- Setting `GEMINI_SANDBOX` environment variable.
- Sandbox is enabled when using `--yolo` or `--approval-mode=yolo` by default.

By default, it uses a pre-built `qwen-code-sandbox` Docker image.

For project-specific sandboxing needs, you can create a custom Dockerfile at `.qwen/sandbox.Dockerfile` in your project's root directory. This Dockerfile can be based on the base sandbox image:

```dockerfile
FROM qwen-code-sandbox

# Add your custom dependencies or configurations here
# For example:
# RUN apt-get update && apt-get install -y some-package
# COPY ./my-config /app/my-config
```

When `.qwen/sandbox.Dockerfile` exists, you can use `BUILD_SANDBOX` environment variable when running Qwen Code to automatically build the custom sandbox image:

```bash
BUILD_SANDBOX=1 qwen -s
```

## Usage Statistics

To help us improve Qwen Code, we collect anonymized usage statistics. This data helps us understand how the CLI is used, identify common issues, and prioritize new features.

**What we collect:**

- **Tool Calls:** We log the names of the tools that are called, whether they succeed or fail, and how long they take to execute. We do not collect the arguments passed to the tools or any data returned by them.
- **API Requests:** We log the model used for each request, the duration of the request, and whether it was successful. We do not collect the content of the prompts or responses.
- **Session Information:** We collect information about the configuration of the CLI, such as the enabled tools and the approval mode.

**What we DON'T collect:**

- **Personally Identifiable Information (PII):** We do not collect any personal information, such as your name, email address, or API keys.
- **Prompt and Response Content:** We do not log the content of your prompts or the responses from the model.
- **File Content:** We do not log the content of any files that are read or written by the CLI.

**How to opt out:**

You can opt out of usage statistics collection at any time by setting the `usageStatisticsEnabled` property to `false` in your `settings.json` file:

```json
{
  "usageStatisticsEnabled": false
}
```

Note: When usage statistics are enabled, events are sent to an Alibaba Cloud RUM collection endpoint.<|MERGE_RESOLUTION|>--- conflicted
+++ resolved
@@ -127,11 +127,7 @@
   - **Example:** `"toolCallCommand": "bin/call_tool"`
 
 - **`mcpServers`** (object):
-<<<<<<< HEAD
-  - **Description:** Configures connections to one or more Model-Context Protocol (MCP) servers for discovering and using custom tools. Qwen Code attempts to connect to each configured MCP server to discover available tools. If multiple MCP servers expose a tool with the same name, the tool names will be prefixed with the server alias you defined in the configuration (e.g., `serverAlias__actualToolName`) to avoid conflicts. Note that the system might strip certain schema properties from MCP tool definitions for compatibility.
-=======
-  - **Description:** Configures connections to one or more Model-Context Protocol (MCP) servers for discovering and using custom tools. Gemini CLI attempts to connect to each configured MCP server to discover available tools. If multiple MCP servers expose a tool with the same name, the tool names will be prefixed with the server alias you defined in the configuration (e.g., `serverAlias__actualToolName`) to avoid conflicts. Note that the system might strip certain schema properties from MCP tool definitions for compatibility. At least one of `command`, `url`, or `httpUrl` must be provided. If multiple are specified, the order of precedence is `httpUrl`, then `url`, then `command`.
->>>>>>> 1a278f8a
+  - **Description:** Configures connections to one or more Model-Context Protocol (MCP) servers for discovering and using custom tools. Qwen Code attempts to connect to each configured MCP server to discover available tools. If multiple MCP servers expose a tool with the same name, the tool names will be prefixed with the server alias you defined in the configuration (e.g., `serverAlias__actualToolName`) to avoid conflicts. Note that the system might strip certain schema properties from MCP tool definitions for compatibility. At least one of `command`, `url`, or `httpUrl` must be provided. If multiple are specified, the order of precedence is `httpUrl`, then `url`, then `command`.
   - **Default:** Empty
   - **Properties:**
     - **`<SERVER_NAME>`** (object): The server parameters for the named server.
