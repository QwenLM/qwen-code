# Qwen Code Configuration

Qwen Code offers several ways to configure its behavior, including environment variables, command-line arguments, and settings files. This document outlines the different configuration methods and available settings.

## Configuration layers

Configuration is applied in the following order of precedence (lower numbers are overridden by higher numbers):

1.  **Default values:** Hardcoded defaults within the application.
2.  **System defaults file:** System-wide default settings that can be overridden by other settings files.
3.  **User settings file:** Global settings for the current user.
4.  **Project settings file:** Project-specific settings.
5.  **System settings file:** System-wide settings that override all other settings files.
6.  **Environment variables:** System-wide or session-specific variables, potentially loaded from `.env` files.
7.  **Command-line arguments:** Values passed when launching the CLI.

## Settings files

Qwen Code uses JSON settings files for persistent configuration. There are four locations for these files:

- **System defaults file:**
  - **Location:** `/etc/qwen-code/system-defaults.json` (Linux), `C:\ProgramData\qwen-code\system-defaults.json` (Windows) or `/Library/Application Support/QwenCode/system-defaults.json` (macOS). The path can be overridden using the `QWEN_CODE_SYSTEM_DEFAULTS_PATH` environment variable.
  - **Scope:** Provides a base layer of system-wide default settings. These settings have the lowest precedence and are intended to be overridden by user, project, or system override settings.
- **User settings file:**
  - **Location:** `~/.qwen/settings.json` (where `~` is your home directory).
  - **Scope:** Applies to all Qwen Code sessions for the current user.
- **Project settings file:**
  - **Location:** `.qwen/settings.json` within your project's root directory.
  - **Scope:** Applies only when running Qwen Code from that specific project. Project settings override user settings.

- **System settings file:**
  - **Location:** `/etc/qwen-code/settings.json` (Linux), `C:\ProgramData\qwen-code\settings.json` (Windows) or `/Library/Application Support/QwenCode/settings.json` (macOS). The path can be overridden using the `QWEN_CODE_SYSTEM_SETTINGS_PATH` environment variable.
  - **Scope:** Applies to all Qwen Code sessions on the system, for all users. System settings override user and project settings. May be useful for system administrators at enterprises to have controls over users' Qwen Code setups.

**Note on environment variables in settings:** String values within your `settings.json` files can reference environment variables using either `$VAR_NAME` or `${VAR_NAME}` syntax. These variables will be automatically resolved when the settings are loaded. For example, if you have an environment variable `MY_API_TOKEN`, you could use it in `settings.json` like this: `"apiKey": "$MY_API_TOKEN"`.

### The `.qwen` directory in your project

In addition to a project settings file, a project's `.qwen` directory can contain other project-specific files related to Qwen Code's operation, such as:

- [Custom sandbox profiles](#sandboxing) (e.g., `.qwen/sandbox-macos-custom.sb`, `.qwen/sandbox.Dockerfile`).

### Available settings in `settings.json`:

- **`contextFileName`** (string or array of strings):
  - **Description:** Specifies the filename for context files (e.g., `QWEN.md`, `AGENTS.md`). Can be a single filename or a list of accepted filenames.
  - **Default:** `QWEN.md`
  - **Example:** `"contextFileName": "AGENTS.md"`

- **`bugCommand`** (object):
  - **Description:** Overrides the default URL for the `/bug` command.
  - **Default:** `"urlTemplate": "https://github.com/QwenLM/qwen-code/issues/new?template=bug_report.yml&title={title}&info={info}"`
  - **Properties:**
    - **`urlTemplate`** (string): A URL that can contain `{title}` and `{info}` placeholders.
  - **Example:**
    ```json
    "bugCommand": {
      "urlTemplate": "https://bug.example.com/new?title={title}&info={info}"
    }
    ```

- **`fileFiltering`** (object):
  - **Description:** Controls git-aware file filtering behavior for @ commands and file discovery tools.
  - **Default:** `"respectGitIgnore": true, "enableRecursiveFileSearch": true`
  - **Properties:**
    - **`respectGitIgnore`** (boolean): Whether to respect .gitignore patterns when discovering files. When set to `true`, git-ignored files (like `node_modules/`, `dist/`, `.env`) are automatically excluded from @ commands and file listing operations.
    - **`enableRecursiveFileSearch`** (boolean): Whether to enable searching recursively for filenames under the current tree when completing @ prefixes in the prompt.
    - **`disableFuzzySearch`** (boolean): When `true`, disables the fuzzy search capabilities when searching for files, which can improve performance on projects with a large number of files.
  - **Example:**
    ```json
    "fileFiltering": {
      "respectGitIgnore": true,
      "enableRecursiveFileSearch": false,
      "disableFuzzySearch": true
    }
    ```

### Troubleshooting File Search Performance

If you are experiencing performance issues with file searching (e.g., with `@` completions), especially in projects with a very large number of files, here are a few things you can try in order of recommendation:

1.  **Use `.qwenignore`:** Create a `.qwenignore` file in your project root to exclude directories that contain a large number of files that you don't need to reference (e.g., build artifacts, logs, `node_modules`). Reducing the total number of files crawled is the most effective way to improve performance.

2.  **Disable Fuzzy Search:** If ignoring files is not enough, you can disable fuzzy search by setting `disableFuzzySearch` to `true` in your `settings.json` file. This will use a simpler, non-fuzzy matching algorithm, which can be faster.

3.  **Disable Recursive File Search:** As a last resort, you can disable recursive file search entirely by setting `enableRecursiveFileSearch` to `false`. This will be the fastest option as it avoids a recursive crawl of your project. However, it means you will need to type the full path to files when using `@` completions.

- **`coreTools`** (array of strings):
  - **Description:** Allows you to specify a list of core tool names that should be made available to the model. This can be used to restrict the set of built-in tools. See [Built-in Tools](../core/tools-api.md#built-in-tools) for a list of core tools. You can also specify command-specific restrictions for tools that support it, like the `ShellTool`. For example, `"coreTools": ["ShellTool(ls -l)"]` will only allow the `ls -l` command to be executed.
  - **Default:** All tools available for use by the model.
  - **Example:** `"coreTools": ["ReadFileTool", "GlobTool", "ShellTool(ls)"]`.

- **`allowedTools`** (array of strings):
  - **Default:** `undefined`
  - **Description:** A list of tool names that will bypass the confirmation dialog. This is useful for tools that you trust and use frequently. The match semantics are the same as `coreTools`.
  - **Example:** `"allowedTools": ["ShellTool(git status)"]`.

- **`excludeTools`** (array of strings):
  - **Description:** Allows you to specify a list of core tool names that should be excluded from the model. A tool listed in both `excludeTools` and `coreTools` is excluded. You can also specify command-specific restrictions for tools that support it, like the `ShellTool`. For example, `"excludeTools": ["ShellTool(rm -rf)"]` will block the `rm -rf` command.
  - **Default**: No tools excluded.
  - **Example:** `"excludeTools": ["run_shell_command", "findFiles"]`.
  - **Security Note:** Command-specific restrictions in
    `excludeTools` for `run_shell_command` are based on simple string matching and can be easily bypassed. This feature is **not a security mechanism** and should not be relied upon to safely execute untrusted code. It is recommended to use `coreTools` to explicitly select commands
    that can be executed.

- **`allowMCPServers`** (array of strings):
  - **Description:** Allows you to specify a list of MCP server names that should be made available to the model. This can be used to restrict the set of MCP servers to connect to. Note that this will be ignored if `--allowed-mcp-server-names` is set.
  - **Default:** All MCP servers are available for use by the model.
  - **Example:** `"allowMCPServers": ["myPythonServer"]`.
  - **Security Note:** This uses simple string matching on MCP server names, which can be modified. If you're a system administrator looking to prevent users from bypassing this, consider configuring the `mcpServers` at the system settings level such that the user will not be able to configure any MCP servers of their own. This should not be used as an airtight security mechanism.

- **`excludeMCPServers`** (array of strings):
  - **Description:** Allows you to specify a list of MCP server names that should be excluded from the model. A server listed in both `excludeMCPServers` and `allowMCPServers` is excluded. Note that this will be ignored if `--allowed-mcp-server-names` is set.
  - **Default**: No MCP servers excluded.
  - **Example:** `"excludeMCPServers": ["myNodeServer"]`.
  - **Security Note:** This uses simple string matching on MCP server names, which can be modified. If you're a system administrator looking to prevent users from bypassing this, consider configuring the `mcpServers` at the system settings level such that the user will not be able to configure any MCP servers of their own. This should not be used as an airtight security mechanism.

- **`autoAccept`** (boolean):
  - **Description:** Controls whether the CLI automatically accepts and executes tool calls that are considered safe (e.g., read-only operations) without explicit user confirmation. If set to `true`, the CLI will bypass the confirmation prompt for tools deemed safe.
  - **Default:** `false`
  - **Example:** `"autoAccept": true`

- **`theme`** (string):
  - **Description:** Sets the visual [theme](./themes.md) for Qwen Code.
  - **Default:** `"Default"`
  - **Example:** `"theme": "GitHub"`

- **`vimMode`** (boolean):
  - **Description:** Enables or disables vim mode for input editing. When enabled, the input area supports vim-style navigation and editing commands with NORMAL and INSERT modes. The vim mode status is displayed in the footer and persists between sessions.
  - **Default:** `false`
  - **Example:** `"vimMode": true`

- **`sandbox`** (boolean or string):
  - **Description:** Controls whether and how to use sandboxing for tool execution. If set to `true`, Qwen Code uses a pre-built `qwen-code-sandbox` Docker image. For more information, see [Sandboxing](#sandboxing).
  - **Default:** `false`
  - **Example:** `"sandbox": "docker"`

- **`toolDiscoveryCommand`** (string):
  - **Description:** **Align with Gemini CLI.** Defines a custom shell command for discovering tools from your project. The shell command must return on `stdout` a JSON array of [function declarations](https://ai.google.dev/gemini-api/docs/function-calling#function-declarations). Tool wrappers are optional.
  - **Default:** Empty
  - **Example:** `"toolDiscoveryCommand": "bin/get_tools"`

- **`toolCallCommand`** (string):
  - **Description:** **Align with Gemini CLI.** Defines a custom shell command for calling a specific tool that was discovered using `toolDiscoveryCommand`. The shell command must meet the following criteria:
    - It must take function `name` (exactly as in [function declaration](https://ai.google.dev/gemini-api/docs/function-calling#function-declarations)) as first command line argument.
    - It must read function arguments as JSON on `stdin`, analogous to [`functionCall.args`](https://cloud.google.com/vertex-ai/generative-ai/docs/model-reference/inference#functioncall).
    - It must return function output as JSON on `stdout`, analogous to [`functionResponse.response.content`](https://cloud.google.com/vertex-ai/generative-ai/docs/model-reference/inference#functionresponse).
  - **Default:** Empty
  - **Example:** `"toolCallCommand": "bin/call_tool"`

- **`mcpServers`** (object):
  - **Description:** Configures connections to one or more Model-Context Protocol (MCP) servers for discovering and using custom tools. Qwen Code attempts to connect to each configured MCP server to discover available tools. If multiple MCP servers expose a tool with the same name, the tool names will be prefixed with the server alias you defined in the configuration (e.g., `serverAlias__actualToolName`) to avoid conflicts. Note that the system might strip certain schema properties from MCP tool definitions for compatibility. At least one of `command`, `url`, or `httpUrl` must be provided. If multiple are specified, the order of precedence is `httpUrl`, then `url`, then `command`.
  - **Default:** Empty
  - **Properties:**
    - **`<SERVER_NAME>`** (object): The server parameters for the named server.
      - `command` (string, optional): The command to execute to start the MCP server via standard I/O.
      - `args` (array of strings, optional): Arguments to pass to the command.
      - `env` (object, optional): Environment variables to set for the server process.
      - `cwd` (string, optional): The working directory in which to start the server.
      - `url` (string, optional): The URL of an MCP server that uses Server-Sent Events (SSE) for communication.
      - `httpUrl` (string, optional): The URL of an MCP server that uses streamable HTTP for communication.
      - `headers` (object, optional): A map of HTTP headers to send with requests to `url` or `httpUrl`.
      - `timeout` (number, optional): Timeout in milliseconds for requests to this MCP server.
      - `trust` (boolean, optional): Trust this server and bypass all tool call confirmations.
      - `description` (string, optional): A brief description of the server, which may be used for display purposes.
      - `includeTools` (array of strings, optional): List of tool names to include from this MCP server. When specified, only the tools listed here will be available from this server (whitelist behavior). If not specified, all tools from the server are enabled by default.
      - `excludeTools` (array of strings, optional): List of tool names to exclude from this MCP server. Tools listed here will not be available to the model, even if they are exposed by the server. **Note:** `excludeTools` takes precedence over `includeTools` - if a tool is in both lists, it will be excluded.
  - **Example:**
    ```json
    "mcpServers": {
      "myPythonServer": {
        "command": "python",
        "args": ["mcp_server.py", "--port", "8080"],
        "cwd": "./mcp_tools/python",
        "timeout": 5000,
        "includeTools": ["safe_tool", "file_reader"],
      },
      "myNodeServer": {
        "command": "node",
        "args": ["mcp_server.js"],
        "cwd": "./mcp_tools/node",
        "excludeTools": ["dangerous_tool", "file_deleter"]
      },
      "myDockerServer": {
        "command": "docker",
        "args": ["run", "-i", "--rm", "-e", "API_KEY", "ghcr.io/foo/bar"],
        "env": {
          "API_KEY": "$MY_API_TOKEN"
        }
      },
      "mySseServer": {
        "url": "http://localhost:8081/events",
        "headers": {
          "Authorization": "Bearer $MY_SSE_TOKEN"
        },
        "description": "An example SSE-based MCP server."
      },
      "myStreamableHttpServer": {
        "httpUrl": "http://localhost:8082/stream",
        "headers": {
          "X-API-Key": "$MY_HTTP_API_KEY"
        },
        "description": "An example Streamable HTTP-based MCP server."
      }
    }
    ```

- **`checkpointing`** (object):
  - **Description:** Configures the checkpointing feature, which allows you to save and restore conversation and file states. See the [Checkpointing documentation](../checkpointing.md) for more details.
  - **Default:** `{"enabled": false}`
  - **Properties:**
    - **`enabled`** (boolean): When `true`, the `/restore` command is available.

- **`preferredEditor`** (string):
  - **Description:** Specifies the preferred editor to use for viewing diffs.
  - **Default:** `vscode`
  - **Example:** `"preferredEditor": "vscode"`

- **`telemetry`** (object)
  - **Description:** Configures logging and metrics collection for Qwen Code. For more information, see [Telemetry](../telemetry.md).
  - **Default:** `{"enabled": false, "target": "local", "otlpEndpoint": "http://localhost:4317", "logPrompts": true}`
  - **Properties:**
    - **`enabled`** (boolean): Whether or not telemetry is enabled.
    - **`target`** (string): The destination for collected telemetry. Supported values are `local` and `gcp`.
    - **`otlpEndpoint`** (string): The endpoint for the OTLP Exporter.
    - **`logPrompts`** (boolean): Whether or not to include the content of user prompts in the logs.
  - **Example:**
    ```json
    "telemetry": {
      "enabled": true,
      "target": "local",
      "otlpEndpoint": "http://localhost:16686",
      "logPrompts": false
    }
    ```
- **`usageStatisticsEnabled`** (boolean):
  - **Description:** Enables or disables the collection of usage statistics. See [Usage Statistics](#usage-statistics) for more information.
  - **Default:** `true`
  - **Example:**
    ```json
    "usageStatisticsEnabled": false
    ```

- **`hideTips`** (boolean):
  - **Description:** Enables or disables helpful tips in the CLI interface.
  - **Default:** `false`
  - **Example:**

    ```json
    "hideTips": true
    ```

- **`hideBanner`** (boolean):
  - **Description:** Enables or disables the startup banner (ASCII art logo) in the CLI interface.
  - **Default:** `false`
  - **Example:**

    ```json
    "hideBanner": true
    ```

- **`maxSessionTurns`** (number):
  - **Description:** Sets the maximum number of turns for a session. If the session exceeds this limit, the CLI will stop processing and start a new chat.
  - **Default:** `-1` (unlimited)
  - **Example:**
    ```json
    "maxSessionTurns": 10
    ```

- **`summarizeToolOutput`** (object):
  - **Description:** Enables or disables the summarization of tool output. You can specify the token budget for the summarization using the `tokenBudget` setting.
  - Note: Currently only the `run_shell_command` tool is supported.
  - **Default:** `{}` (Disabled by default)
  - **Example:**
    ```json
    "summarizeToolOutput": {
      "run_shell_command": {
        "tokenBudget": 2000
      }
    }
    ```

- **`excludedProjectEnvVars`** (array of strings):
  - **Description:** Specifies environment variables that should be excluded from being loaded from project `.env` files. This prevents project-specific environment variables (like `DEBUG=true`) from interfering with the CLI behavior. Variables from `.qwen/.env` files are never excluded.
  - **Default:** `["DEBUG", "DEBUG_MODE"]`
  - **Example:**
    ```json
    "excludedProjectEnvVars": ["DEBUG", "DEBUG_MODE", "NODE_ENV"]
    ```

- **`includeDirectories`** (array of strings):
  - **Description:** Specifies an array of additional absolute or relative paths to include in the workspace context. Missing directories will be skipped with a warning by default. Paths can use `~` to refer to the user's home directory. This setting can be combined with the `--include-directories` command-line flag.
  - **Default:** `[]`
  - **Example:**
    ```json
    "includeDirectories": [
      "/path/to/another/project",
      "../shared-library",
      "~/common-utils"
    ]
    ```

- **`loadMemoryFromIncludeDirectories`** (boolean):
  - **Description:** Controls the behavior of the `/memory refresh` command. If set to `true`, `QWEN.md` files should be loaded from all directories that are added. If set to `false`, `QWEN.md` should only be loaded from the current directory.
  - **Default:** `false`
  - **Example:**
    ```json
    "loadMemoryFromIncludeDirectories": true
    ```

- **`tavilyApiKey`** (string):
  - **Description:** API key for Tavily web search service. Required to enable the `web_search` tool functionality. If not configured, the web search tool will be disabled and skipped.
  - **Default:** `undefined` (web search disabled)
  - **Example:** `"tavilyApiKey": "tvly-your-api-key-here"`
- **`chatCompression`** (object):
  - **Description:** Controls the settings for chat history compression, both automatic and
    when manually invoked through the /compress command.
  - **Properties:**
    - **`contextPercentageThreshold`** (number): A value between 0 and 1 that specifies the token threshold for compression as a percentage of the model's total token limit. For example, a value of `0.6` will trigger compression when the chat history exceeds 60% of the token limit.
  - **Example:**
    ```json
    "chatCompression": {
      "contextPercentageThreshold": 0.6
    }
    ```

- **`showLineNumbers`** (boolean):
  - **Description:** Controls whether line numbers are displayed in code blocks in the CLI output.
  - **Default:** `true`
  - **Example:**
    ```json
    "showLineNumbers": false
    ```

<<<<<<< HEAD
- **`accessibility`** (object):
  - **Description:** Configures accessibility features for the CLI.
  - **Properties:**
    - **`screenReader`** (boolean): Enables screen reader mode, which adjusts the TUI for better compatibility with screen readers. This can also be enabled with the `--screen-reader` command-line flag, which will take precedence over the setting.
    - **`disableLoadingPhrases`** (boolean): Disables the display of loading phrases during operations.
  - **Default:** `{"screenReader": false, "disableLoadingPhrases": false}`
  - **Example:**
    ```json
    "accessibility": {
      "screenReader": true,
      "disableLoadingPhrases": true
    }
=======
- **`skipNextSpeakerCheck`** (boolean):
  - **Description:** Skips the next speaker check after text responses. When enabled, the system bypasses analyzing whether the AI should continue speaking.
  - **Default:** `false`
  - **Example:**
    ```json
    "skipNextSpeakerCheck": true
    ```

- **`skipLoopDetection`** (boolean):
  - **Description:** Disables all loop detection checks (streaming and LLM-based). Loop detection prevents infinite loops in AI responses but can generate false positives that interrupt legitimate workflows. Enable this option if you experience frequent false positive loop detection interruptions.
  - **Default:** `false`
  - **Example:**
    ```json
    "skipLoopDetection": true
>>>>>>> 6dcec540
    ```

### Example `settings.json`:

```json
{
  "theme": "GitHub",
  "sandbox": "docker",
  "toolDiscoveryCommand": "bin/get_tools",
  "toolCallCommand": "bin/call_tool",
  "tavilyApiKey": "$TAVILY_API_KEY",
  "mcpServers": {
    "mainServer": {
      "command": "bin/mcp_server.py"
    },
    "anotherServer": {
      "command": "node",
      "args": ["mcp_server.js", "--verbose"]
    }
  },
  "telemetry": {
    "enabled": true,
    "target": "local",
    "otlpEndpoint": "http://localhost:4317",
    "logPrompts": true
  },
  "usageStatisticsEnabled": true,
  "hideTips": false,
  "hideBanner": false,
  "skipNextSpeakerCheck": false,
  "skipLoopDetection": false,
  "maxSessionTurns": 10,
  "summarizeToolOutput": {
    "run_shell_command": {
      "tokenBudget": 100
    }
  },
  "excludedProjectEnvVars": ["DEBUG", "DEBUG_MODE", "NODE_ENV"],
  "includeDirectories": ["path/to/dir1", "~/path/to/dir2", "../path/to/dir3"],
  "loadMemoryFromIncludeDirectories": true
}
```

## Shell History

The CLI keeps a history of shell commands you run. To avoid conflicts between different projects, this history is stored in a project-specific directory within your user's home folder.

- **Location:** `~/.qwen/tmp/<project_hash>/shell_history`
  - `<project_hash>` is a unique identifier generated from your project's root path.
  - The history is stored in a file named `shell_history`.

## Environment Variables & `.env` Files

Environment variables are a common way to configure applications, especially for sensitive information like API keys or for settings that might change between environments. For authentication setup, see the [Authentication documentation](./authentication.md) which covers all available authentication methods.

The CLI automatically loads environment variables from an `.env` file. The loading order is:

1.  `.env` file in the current working directory.
2.  If not found, it searches upwards in parent directories until it finds an `.env` file or reaches the project root (identified by a `.git` folder) or the home directory.
3.  If still not found, it looks for `~/.env` (in the user's home directory).

**Environment Variable Exclusion:** Some environment variables (like `DEBUG` and `DEBUG_MODE`) are automatically excluded from project `.env` files by default to prevent interference with the CLI behavior. Variables from `.qwen/.env` files are never excluded. You can customize this behavior using the `excludedProjectEnvVars` setting in your `settings.json` file.

- **`OPENAI_API_KEY`**:
  - One of several available [authentication methods](./authentication.md).
  - Set this in your shell profile (e.g., `~/.bashrc`, `~/.zshrc`) or an `.env` file.
- **`OPENAI_BASE_URL`**:
  - One of several available [authentication methods](./authentication.md).
  - Set this in your shell profile (e.g., `~/.bashrc`, `~/.zshrc`) or an `.env` file.
- **`OPENAI_MODEL`**:
  - Specifies the default OPENAI model to use.
  - Overrides the hardcoded default
  - Example: `export OPENAI_MODEL="qwen3-coder-plus"`
- **`GEMINI_SANDBOX`**:
  - Alternative to the `sandbox` setting in `settings.json`.
  - Accepts `true`, `false`, `docker`, `podman`, or a custom command string.
- **`SEATBELT_PROFILE`** (macOS specific):
  - Switches the Seatbelt (`sandbox-exec`) profile on macOS.
  - `permissive-open`: (Default) Restricts writes to the project folder (and a few other folders, see `packages/cli/src/utils/sandbox-macos-permissive-open.sb`) but allows other operations.
  - `strict`: Uses a strict profile that declines operations by default.
  - `<profile_name>`: Uses a custom profile. To define a custom profile, create a file named `sandbox-macos-<profile_name>.sb` in your project's `.qwen/` directory (e.g., `my-project/.qwen/sandbox-macos-custom.sb`).
- **`DEBUG` or `DEBUG_MODE`** (often used by underlying libraries or the CLI itself):
  - Set to `true` or `1` to enable verbose debug logging, which can be helpful for troubleshooting.
  - **Note:** These variables are automatically excluded from project `.env` files by default to prevent interference with the CLI behavior. Use `.qwen/.env` files if you need to set these for Qwen Code specifically.
- **`NO_COLOR`**:
  - Set to any value to disable all color output in the CLI.
- **`CLI_TITLE`**:
  - Set to a string to customize the title of the CLI.
- **`CODE_ASSIST_ENDPOINT`**:
  - Specifies the endpoint for the code assist server.
  - This is useful for development and testing.
- **`TAVILY_API_KEY`**:
  - Your API key for the Tavily web search service.
  - Required to enable the `web_search` tool functionality.
  - If not configured, the web search tool will be disabled and skipped.
  - Example: `export TAVILY_API_KEY="tvly-your-api-key-here"`

## Command-Line Arguments

Arguments passed directly when running the CLI can override other configurations for that specific session.

- **`--model <model_name>`** (**`-m <model_name>`**):
  - Specifies the Qwen model to use for this session.
  - Example: `npm start -- --model qwen3-coder-plus`
- **`--prompt <your_prompt>`** (**`-p <your_prompt>`**):
  - Used to pass a prompt directly to the command. This invokes Qwen Code in a non-interactive mode.
- **`--prompt-interactive <your_prompt>`** (**`-i <your_prompt>`**):
  - Starts an interactive session with the provided prompt as the initial input.
  - The prompt is processed within the interactive session, not before it.
  - Cannot be used when piping input from stdin.
  - Example: `qwen -i "explain this code"`
- **`--sandbox`** (**`-s`**):
  - Enables sandbox mode for this session.
- **`--sandbox-image`**:
  - Sets the sandbox image URI.
- **`--debug`** (**`-d`**):
  - Enables debug mode for this session, providing more verbose output.
- **`--all-files`** (**`-a`**):
  - If set, recursively includes all files within the current directory as context for the prompt.
- **`--help`** (or **`-h`**):
  - Displays help information about command-line arguments.
- **`--show-memory-usage`**:
  - Displays the current memory usage.
- **`--yolo`**:
  - Enables YOLO mode, which automatically approves all tool calls.
- **`--approval-mode <mode>`**:
  - Sets the approval mode for tool calls. Available modes:
    - `default`: Prompt for approval on each tool call (default behavior)
    - `auto_edit`: Automatically approve edit tools (edit, write_file) while prompting for others
    - `yolo`: Automatically approve all tool calls (equivalent to `--yolo`)
  - Cannot be used together with `--yolo`. Use `--approval-mode=yolo` instead of `--yolo` for the new unified approach.
  - Example: `qwen --approval-mode auto_edit`
- **`--allowed-tools <tool1,tool2,...>`**:
  - A comma-separated list of tool names that will bypass the confirmation dialog.
  - Example: `qwen --allowed-tools "ShellTool(git status)"`
- **`--telemetry`**:
  - Enables [telemetry](../telemetry.md).
- **`--telemetry-target`**:
  - Sets the telemetry target. See [telemetry](../telemetry.md) for more information.
- **`--telemetry-otlp-endpoint`**:
  - Sets the OTLP endpoint for telemetry. See [telemetry](../telemetry.md) for more information.
- **`--telemetry-otlp-protocol`**:
  - Sets the OTLP protocol for telemetry (`grpc` or `http`). Defaults to `grpc`. See [telemetry](../telemetry.md) for more information.
- **`--telemetry-log-prompts`**:
  - Enables logging of prompts for telemetry. See [telemetry](../telemetry.md) for more information.
- **`--checkpointing`**:
  - Enables [checkpointing](../checkpointing.md).
- **`--extensions <extension_name ...>`** (**`-e <extension_name ...>`**):
  - Specifies a list of extensions to use for the session. If not provided, all available extensions are used.
  - Use the special term `qwen -e none` to disable all extensions.
  - Example: `qwen -e my-extension -e my-other-extension`
- **`--list-extensions`** (**`-l`**):
  - Lists all available extensions and exits.
- **`--proxy`**:
  - Sets the proxy for the CLI.
  - Example: `--proxy http://localhost:7890`.
- **`--include-directories <dir1,dir2,...>`**:
  - Includes additional directories in the workspace for multi-directory support.
  - Can be specified multiple times or as comma-separated values.
  - 5 directories can be added at maximum.
  - Example: `--include-directories /path/to/project1,/path/to/project2` or `--include-directories /path/to/project1 --include-directories /path/to/project2`
- **`--screen-reader`**:
  - Enables screen reader mode for accessibility.
- **`--version`**:
  - Displays the version of the CLI.
- **`--openai-logging`**:
  - Enables logging of OpenAI API calls for debugging and analysis. This flag overrides the `enableOpenAILogging` setting in `settings.json`.
- **`--tavily-api-key <api_key>`**:
  - Sets the Tavily API key for web search functionality for this session.
  - Example: `qwen --tavily-api-key tvly-your-api-key-here`

## Context Files (Hierarchical Instructional Context)

While not strictly configuration for the CLI's _behavior_, context files (defaulting to `QWEN.md` but configurable via the `contextFileName` setting) are crucial for configuring the _instructional context_ (also referred to as "memory"). This powerful feature allows you to give project-specific instructions, coding style guides, or any relevant background information to the AI, making its responses more tailored and accurate to your needs. The CLI includes UI elements, such as an indicator in the footer showing the number of loaded context files, to keep you informed about the active context.

- **Purpose:** These Markdown files contain instructions, guidelines, or context that you want the Qwen model to be aware of during your interactions. The system is designed to manage this instructional context hierarchically.

### Example Context File Content (e.g., `QWEN.md`)

Here's a conceptual example of what a context file at the root of a TypeScript project might contain:

```markdown
# Project: My Awesome TypeScript Library

## General Instructions:

- When generating new TypeScript code, please follow the existing coding style.
- Ensure all new functions and classes have JSDoc comments.
- Prefer functional programming paradigms where appropriate.
- All code should be compatible with TypeScript 5.0 and Node.js 20+.

## Coding Style:

- Use 2 spaces for indentation.
- Interface names should be prefixed with `I` (e.g., `IUserService`).
- Private class members should be prefixed with an underscore (`_`).
- Always use strict equality (`===` and `!==`).

## Specific Component: `src/api/client.ts`

- This file handles all outbound API requests.
- When adding new API call functions, ensure they include robust error handling and logging.
- Use the existing `fetchWithRetry` utility for all GET requests.

## Regarding Dependencies:

- Avoid introducing new external dependencies unless absolutely necessary.
- If a new dependency is required, please state the reason.
```

This example demonstrates how you can provide general project context, specific coding conventions, and even notes about particular files or components. The more relevant and precise your context files are, the better the AI can assist you. Project-specific context files are highly encouraged to establish conventions and context.

- **Hierarchical Loading and Precedence:** The CLI implements a sophisticated hierarchical memory system by loading context files (e.g., `QWEN.md`) from several locations. Content from files lower in this list (more specific) typically overrides or supplements content from files higher up (more general). The exact concatenation order and final context can be inspected using the `/memory show` command. The typical loading order is:
  1.  **Global Context File:**
      - Location: `~/.qwen/<contextFileName>` (e.g., `~/.qwen/QWEN.md` in your user home directory).
      - Scope: Provides default instructions for all your projects.
  2.  **Project Root & Ancestors Context Files:**
      - Location: The CLI searches for the configured context file in the current working directory and then in each parent directory up to either the project root (identified by a `.git` folder) or your home directory.
      - Scope: Provides context relevant to the entire project or a significant portion of it.
  3.  **Sub-directory Context Files (Contextual/Local):**
      - Location: The CLI also scans for the configured context file in subdirectories _below_ the current working directory (respecting common ignore patterns like `node_modules`, `.git`, etc.). The breadth of this search is limited to 200 directories by default, but can be configured with a `memoryDiscoveryMaxDirs` field in your `settings.json` file.
      - Scope: Allows for highly specific instructions relevant to a particular component, module, or subsection of your project.
- **Concatenation & UI Indication:** The contents of all found context files are concatenated (with separators indicating their origin and path) and provided as part of the system prompt. The CLI footer displays the count of loaded context files, giving you a quick visual cue about the active instructional context.
- **Importing Content:** You can modularize your context files by importing other Markdown files using the `@path/to/file.md` syntax. For more details, see the [Memory Import Processor documentation](../core/memport.md).
- **Commands for Memory Management:**
  - Use `/memory refresh` to force a re-scan and reload of all context files from all configured locations. This updates the AI's instructional context.
  - Use `/memory show` to display the combined instructional context currently loaded, allowing you to verify the hierarchy and content being used by the AI.
  - See the [Commands documentation](./commands.md#memory) for full details on the `/memory` command and its sub-commands (`show` and `refresh`).

By understanding and utilizing these configuration layers and the hierarchical nature of context files, you can effectively manage the AI's memory and tailor Qwen Code's responses to your specific needs and projects.

## Sandboxing

Qwen Code can execute potentially unsafe operations (like shell commands and file modifications) within a sandboxed environment to protect your system.

Sandboxing is disabled by default, but you can enable it in a few ways:

- Using `--sandbox` or `-s` flag.
- Setting `GEMINI_SANDBOX` environment variable.
- Sandbox is enabled when using `--yolo` or `--approval-mode=yolo` by default.

By default, it uses a pre-built `qwen-code-sandbox` Docker image.

For project-specific sandboxing needs, you can create a custom Dockerfile at `.qwen/sandbox.Dockerfile` in your project's root directory. This Dockerfile can be based on the base sandbox image:

```dockerfile
FROM qwen-code-sandbox

# Add your custom dependencies or configurations here
# For example:
# RUN apt-get update && apt-get install -y some-package
# COPY ./my-config /app/my-config
```

When `.qwen/sandbox.Dockerfile` exists, you can use `BUILD_SANDBOX` environment variable when running Qwen Code to automatically build the custom sandbox image:

```bash
BUILD_SANDBOX=1 qwen -s
```

## Usage Statistics

To help us improve Qwen Code, we collect anonymized usage statistics. This data helps us understand how the CLI is used, identify common issues, and prioritize new features.

**What we collect:**

- **Tool Calls:** We log the names of the tools that are called, whether they succeed or fail, and how long they take to execute. We do not collect the arguments passed to the tools or any data returned by them.
- **API Requests:** We log the model used for each request, the duration of the request, and whether it was successful. We do not collect the content of the prompts or responses.
- **Session Information:** We collect information about the configuration of the CLI, such as the enabled tools and the approval mode.

**What we DON'T collect:**

- **Personally Identifiable Information (PII):** We do not collect any personal information, such as your name, email address, or API keys.
- **Prompt and Response Content:** We do not log the content of your prompts or the responses from the model.
- **File Content:** We do not log the content of any files that are read or written by the CLI.

**How to opt out:**

You can opt out of usage statistics collection at any time by setting the `usageStatisticsEnabled` property to `false` in your `settings.json` file:

```json
{
  "usageStatisticsEnabled": false
}
```

Note: When usage statistics are enabled, events are sent to an Alibaba Cloud RUM collection endpoint.

- **`enableWelcomeBack`** (boolean):
  - **Description:** Show welcome back dialog when returning to a project with conversation history.
  - **Default:** `true`
  - **Category:** UI
  - **Requires Restart:** No
  - **Example:** `"enableWelcomeBack": false`
  - **Details:** When enabled, Qwen Code will automatically detect if you're returning to a project with a previously generated project summary (`.qwen/PROJECT_SUMMARY.md`) and show a dialog allowing you to continue your previous conversation or start fresh. This feature integrates with the `/chat summary` command and quit confirmation dialog. See the [Welcome Back documentation](./welcome-back.md) for more details.<|MERGE_RESOLUTION|>--- conflicted
+++ resolved
@@ -332,7 +332,6 @@
     "showLineNumbers": false
     ```
 
-<<<<<<< HEAD
 - **`accessibility`** (object):
   - **Description:** Configures accessibility features for the CLI.
   - **Properties:**
@@ -345,7 +344,8 @@
       "screenReader": true,
       "disableLoadingPhrases": true
     }
-=======
+    ```
+
 - **`skipNextSpeakerCheck`** (boolean):
   - **Description:** Skips the next speaker check after text responses. When enabled, the system bypasses analyzing whether the AI should continue speaking.
   - **Default:** `false`
@@ -360,7 +360,6 @@
   - **Example:**
     ```json
     "skipLoopDetection": true
->>>>>>> 6dcec540
     ```
 
 ### Example `settings.json`:
