# Troubleshooting guide

This guide provides solutions to common issues and debugging tips, including topics on:

- Authentication or login errors
- Frequently asked questions (FAQs)
- Debugging tips
- Existing GitHub Issues similar to yours or creating new Issues

## Authentication or login errors

- **Error: `UNABLE_TO_GET_ISSUER_CERT_LOCALLY` or `unable to get local issuer certificate`**
  - **Cause:** You may be on a corporate network with a firewall that intercepts and inspects SSL/TLS traffic. This often requires a custom root CA certificate to be trusted by Node.js.
  - **Solution:** Set the `NODE_EXTRA_CA_CERTS` environment variable to the absolute path of your corporate root CA certificate file.
    - Example: `export NODE_EXTRA_CA_CERTS=/path/to/your/corporate-ca.crt`

## Frequently asked questions (FAQs)

- **Q: How do I update Qwen Code to the latest version?**
  - A: If you installed it globally via `npm`, update it using the command `npm install -g @qwen-code/qwen-code@latest`. If you compiled it from source, pull the latest changes from the repository, and then rebuild using the command `npm run build`.

- **Q: Where are the Qwen Code configuration or settings files stored?**
  - A: The Qwen Code configuration is stored in two `settings.json` files:
    1. In your home directory: `~/.qwen/settings.json`.
    2. In your project's root directory: `./.qwen/settings.json`.

    Refer to [Qwen Code Configuration](./cli/configuration.md) for more details.

- **Q: Why don't I see cached token counts in my stats output?**
  - A: Cached token information is only displayed when cached tokens are being used. This feature is available for API key users (Qwen API key or Google Cloud Vertex AI) but not for OAuth users (such as Google Personal/Enterprise accounts like Google Gmail or Google Workspace, respectively). This is because the Qwen Code Assist API does not support cached content creation. You can still view your total token usage using the `/stats` command.

## Common error messages and solutions

- **Error: `EADDRINUSE` (Address already in use) when starting an MCP server.**
  - **Cause:** Another process is already using the port that the MCP server is trying to bind to.
  - **Solution:**
    Either stop the other process that is using the port or configure the MCP server to use a different port.

- **Error: Command not found (when attempting to run Qwen Code with `qwen`).**
  - **Cause:** The CLI is not correctly installed or it is not in your system's `PATH`.
  - **Solution:**
    The update depends on how you installed Qwen Code:
    - If you installed `qwen` globally, check that your `npm` global binary directory is in your `PATH`. You can update using the command `npm install -g @qwen-code/qwen-code@latest`.
    - If you are running `qwen` from source, ensure you are using the correct command to invoke it (e.g., `node packages/cli/dist/index.js ...`). To update, pull the latest changes from the repository, and then rebuild using the command `npm run build`.

- **Error: `MODULE_NOT_FOUND` or import errors.**
  - **Cause:** Dependencies are not installed correctly, or the project hasn't been built.
  - **Solution:**
    1.  Run `npm install` to ensure all dependencies are present.
    2.  Run `npm run build` to compile the project.
    3.  Verify that the build completed successfully with `npm run start`.

- **Error: "Operation not permitted", "Permission denied", or similar.**
  - **Cause:** When sandboxing is enabled, Qwen Code may attempt operations that are restricted by your sandbox configuration, such as writing outside the project directory or system temp directory.
  - **Solution:** Refer to the [Configuration: Sandboxing](./cli/configuration.md#sandboxing) documentation for more information, including how to customize your sandbox configuration.

- **Qwen Code is not running in interactive mode in "CI" environments**
  - **Issue:** Qwen Code does not enter interactive mode (no prompt appears) if an environment variable starting with `CI_` (e.g., `CI_TOKEN`) is set. This is because the `is-in-ci` package, used by the underlying UI framework, detects these variables and assumes a non-interactive CI environment.
  - **Cause:** The `is-in-ci` package checks for the presence of `CI`, `CONTINUOUS_INTEGRATION`, or any environment variable with a `CI_` prefix. When any of these are found, it signals that the environment is non-interactive, which prevents the CLI from starting in its interactive mode.
  - **Solution:** If the `CI_` prefixed variable is not needed for the CLI to function, you can temporarily unset it for the command. e.g., `env -u CI_TOKEN qwen`

- **DEBUG mode not working from project .env file**
<<<<<<< HEAD
  - **Issue:** Setting `DEBUG=true` in a project's `.env` file doesn't enable debug mode for the CLI.
  - **Cause:** The `DEBUG` and `DEBUG_MODE` variables are automatically excluded from project `.env` files to prevent interference with the CLI behavior.
  - **Solution:** Use a `.qwen/.env` file instead, or configure the `excludedProjectEnvVars` setting in your `settings.json` to exclude fewer variables.

## IDE Companion not connecting

- Ensure VS Code has a single workspace folder open.
- Restart the integrated terminal after installing the extension so it inherits:
  - `QWEN_CODE_IDE_WORKSPACE_PATH`
  - `QWEN_CODE_IDE_SERVER_PORT`
- If running in a container, verify `host.docker.internal` resolves. Otherwise, map the host appropriately.
- Reinstall the companion with `/ide install` and use “Qwen Code: Run” in the Command Palette to verify it launches.
=======
  - **Issue:** Setting `DEBUG=true` in a project's `.env` file doesn't enable debug mode for gemini-cli.
  - **Cause:** The `DEBUG` and `DEBUG_MODE` variables are automatically excluded from project `.env` files to prevent interference with gemini-cli behavior.
  - **Solution:** Use a `.gemini/.env` file instead, or configure the `advanced.excludedEnvVars` setting in your `settings.json` to exclude fewer variables.
>>>>>>> 0612839a

## Exit Codes

The Qwen Code uses specific exit codes to indicate the reason for termination. This is especially useful for scripting and automation.

| Exit Code | Error Type                 | Description                                                                                         |
| --------- | -------------------------- | --------------------------------------------------------------------------------------------------- |
| 41        | `FatalAuthenticationError` | An error occurred during the authentication process.                                                |
| 42        | `FatalInputError`          | Invalid or missing input was provided to the CLI. (non-interactive mode only)                       |
| 44        | `FatalSandboxError`        | An error occurred with the sandboxing environment (e.g., Docker, Podman, or Seatbelt).              |
| 52        | `FatalConfigError`         | A configuration file (`settings.json`) is invalid or contains errors.                               |
| 53        | `FatalTurnLimitedError`    | The maximum number of conversational turns for the session was reached. (non-interactive mode only) |

## Debugging Tips

- **CLI debugging:**
  - Use the `--verbose` flag (if available) with CLI commands for more detailed output.
  - Check the CLI logs, often found in a user-specific configuration or cache directory.

- **Core debugging:**
  - Check the server console output for error messages or stack traces.
  - Increase log verbosity if configurable.
  - Use Node.js debugging tools (e.g., `node --inspect`) if you need to step through server-side code.

- **Tool issues:**
  - If a specific tool is failing, try to isolate the issue by running the simplest possible version of the command or operation the tool performs.
  - For `run_shell_command`, check that the command works directly in your shell first.
  - For _file system tools_, verify that paths are correct and check the permissions.

- **Pre-flight checks:**
  - Always run `npm run preflight` before committing code. This can catch many common issues related to formatting, linting, and type errors.

## Existing GitHub Issues similar to yours or creating new Issues

If you encounter an issue that was not covered here in this _Troubleshooting guide_, consider searching the Qwen Code [Issue tracker on GitHub](https://github.com/QwenLM/qwen-code/issues). If you can't find an issue similar to yours, consider creating a new GitHub Issue with a detailed description. Pull requests are also welcome!<|MERGE_RESOLUTION|>--- conflicted
+++ resolved
@@ -60,10 +60,9 @@
   - **Solution:** If the `CI_` prefixed variable is not needed for the CLI to function, you can temporarily unset it for the command. e.g., `env -u CI_TOKEN qwen`
 
 - **DEBUG mode not working from project .env file**
-<<<<<<< HEAD
   - **Issue:** Setting `DEBUG=true` in a project's `.env` file doesn't enable debug mode for the CLI.
   - **Cause:** The `DEBUG` and `DEBUG_MODE` variables are automatically excluded from project `.env` files to prevent interference with the CLI behavior.
-  - **Solution:** Use a `.qwen/.env` file instead, or configure the `excludedProjectEnvVars` setting in your `settings.json` to exclude fewer variables.
+  - **Solution:** Use a `.qwen/.env` file instead, or configure the `advanced.excludedEnvVars` setting in your `settings.json` to exclude fewer variables.
 
 ## IDE Companion not connecting
 
@@ -73,11 +72,6 @@
   - `QWEN_CODE_IDE_SERVER_PORT`
 - If running in a container, verify `host.docker.internal` resolves. Otherwise, map the host appropriately.
 - Reinstall the companion with `/ide install` and use “Qwen Code: Run” in the Command Palette to verify it launches.
-=======
-  - **Issue:** Setting `DEBUG=true` in a project's `.env` file doesn't enable debug mode for gemini-cli.
-  - **Cause:** The `DEBUG` and `DEBUG_MODE` variables are automatically excluded from project `.env` files to prevent interference with gemini-cli behavior.
-  - **Solution:** Use a `.gemini/.env` file instead, or configure the `advanced.excludedEnvVars` setting in your `settings.json` to exclude fewer variables.
->>>>>>> 0612839a
 
 ## Exit Codes
 
