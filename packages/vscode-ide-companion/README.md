--- conflicted
+++ resolved
@@ -1,10 +1,6 @@
 # Qwen Code Companion
 
-<<<<<<< HEAD
-The Qwen Code Companion extension seamlessly integrates [Qwen Code](https://github.com/QwenLM/qwen-code) into your IDE.
-=======
-The Gemini CLI Companion extension pairs with [Gemini CLI](https://github.com/google-gemini/gemini-cli). This extension is compatible with both VS Code and VS Code forks.
->>>>>>> 1a278f8a
+The Qwen Code Companion extension seamlessly integrates [Qwen Code](https://github.com/QwenLM/qwen-code). This extension is compatible with both VS Code and VS Code forks.
 
 # Features
 
