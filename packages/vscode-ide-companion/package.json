{
  "name": "qwen-code-vscode-ide-companion",
  "displayName": "Qwen Code Companion",
  "description": "Enable Qwen Code with direct access to your VS Code workspace.",
<<<<<<< HEAD
  "version": "0.2.3",
=======
  "version": "0.3.0",
>>>>>>> c9af7481
  "publisher": "qwenlm",
  "icon": "assets/icon.png",
  "repository": {
    "type": "git",
    "url": "https://github.com/QwenLM/qwen-code.git",
    "directory": "packages/vscode-ide-companion"
  },
  "engines": {
    "vscode": "^1.99.0"
  },
  "license": "LICENSE",
  "preview": true,
  "categories": [
    "AI"
  ],
  "keywords": [
    "qwen-code",
    "qwen code",
    "qwen",
    "qwen code",
    "cli",
    "ide integration",
    "ide companion"
  ],
  "activationEvents": [
    "onStartupFinished"
  ],
  "contributes": {
    "languages": [
      {
        "id": "qwen-diff-editable"
      }
    ],
    "commands": [
      {
        "command": "qwen.diff.accept",
        "title": "Qwen Code: Accept Current Diff",
        "icon": "$(check)"
      },
      {
        "command": "qwen.diff.cancel",
        "title": "Qwen Code: Close Diff Editor",
        "icon": "$(close)"
      },
      {
        "command": "qwen-code.runQwenCode",
        "title": "Qwen Code: Run"
      },
      {
        "command": "qwen-code.showNotices",
        "title": "Qwen Code: View Third-Party Notices"
      },
      {
        "command": "qwenCode.openChat",
        "title": "Qwen Code: Open Chat",
        "icon": "./assets/icon.png"
      },
      {
        "command": "qwenCode.clearAuthCache",
        "title": "Qwen Code: Clear Authentication Cache"
      }
    ],
    "configuration": {
      "title": "Qwen Code",
      "properties": {
        "qwenCode.qwen.enabled": {
          "type": "boolean",
          "default": true,
          "description": "Enable Qwen agent integration"
        },
        "qwenCode.qwen.cliPath": {
          "type": "string",
          "default": "qwen",
          "description": "Path to Qwen CLI executable"
        },
        "qwenCode.qwen.openaiApiKey": {
          "type": "string",
          "default": "",
          "description": "OpenAI API key for Qwen (optional, if not using Code Assist)"
        },
        "qwenCode.qwen.openaiBaseUrl": {
          "type": "string",
          "default": "",
          "description": "OpenAI base URL for custom endpoints (optional)"
        },
        "qwenCode.qwen.model": {
          "type": "string",
          "default": "",
          "description": "Model to use (optional)"
        },
        "qwenCode.qwen.proxy": {
          "type": "string",
          "default": "",
          "description": "Proxy for Qwen client (format: schema://user:password@host:port, e.g., http://127.0.0.1:7890)"
        }
      }
    },
    "menus": {
      "commandPalette": [
        {
          "command": "qwen.diff.accept",
          "when": "qwen.diff.isVisible"
        },
        {
          "command": "qwen.diff.cancel",
          "when": "qwen.diff.isVisible"
        }
      ],
      "editor/title": [
        {
          "command": "qwen.diff.accept",
          "when": "qwen.diff.isVisible",
          "group": "navigation"
        },
        {
          "command": "qwen.diff.cancel",
          "when": "qwen.diff.isVisible",
          "group": "navigation"
        },
        {
          "command": "qwenCode.openChat",
          "group": "navigation"
        }
      ]
    },
    "keybindings": [
      {
        "command": "qwen.diff.accept",
        "key": "ctrl+s",
        "when": "qwen.diff.isVisible"
      },
      {
        "command": "qwen.diff.accept",
        "key": "cmd+s",
        "when": "qwen.diff.isVisible"
      },
      {
        "command": "qwenCode.openChat",
        "key": "ctrl+shift+a",
        "mac": "cmd+shift+a"
      }
    ]
  },
  "main": "./dist/extension.cjs",
  "type": "module",
  "scripts": {
    "prepackage": "npm run generate:notices && npm run check-types && npm run lint && npm run build:prod",
    "build": "npm run build:dev",
    "build:dev": "node esbuild.js",
    "build:prod": "node esbuild.js --production",
    "generate:notices": "node ./scripts/generate-notices.js",
    "prepare1": "npm run generate:notices",
    "check-types": "tsc --noEmit",
    "lint": "eslint src",
    "watch": "npm-run-all2 -p watch:*",
    "watch:esbuild": "node esbuild.js --watch",
    "watch:tsc": "tsc --noEmit --watch --project tsconfig.json",
    "package": "vsce package --no-dependencies",
    "test": "vitest run",
    "test:ci": "vitest run --coverage",
    "validate:notices": "node ./scripts/validate-notices.js"
  },
  "devDependencies": {
    "@cfworker/json-schema": "^4.1.1",
    "@types/cors": "^2.8.19",
    "@types/express": "^5.0.3",
    "@types/node": "20.x",
    "@types/react": "^18.2.0",
    "@types/react-dom": "^18.2.0",
    "@types/semver": "^7.7.1",
    "@types/vscode": "^1.99.0",
    "@typescript-eslint/eslint-plugin": "^8.31.1",
    "@typescript-eslint/parser": "^8.31.1",
    "@vscode/vsce": "^3.6.0",
    "autoprefixer": "^10.4.22",
    "esbuild": "^0.25.3",
    "eslint": "^9.25.1",
    "npm-run-all2": "^8.0.2",
    "postcss": "^8.5.6",
    "sass": "^1.94.1",
    "tailwindcss": "^3.4.18",
    "typescript": "^5.8.3",
    "vitest": "^3.2.4"
  },
  "dependencies": {
    "@modelcontextprotocol/sdk": "^1.15.1",
    "@qwen-code/qwen-code-core": "file:../core",
    "cors": "^2.8.5",
    "express": "^5.1.0",
    "react": "^18.2.0",
    "react-dom": "^18.2.0",
    "zod": "^3.25.76"
  }
}<|MERGE_RESOLUTION|>--- conflicted
+++ resolved
@@ -2,11 +2,7 @@
   "name": "qwen-code-vscode-ide-companion",
   "displayName": "Qwen Code Companion",
   "description": "Enable Qwen Code with direct access to your VS Code workspace.",
-<<<<<<< HEAD
-  "version": "0.2.3",
-=======
   "version": "0.3.0",
->>>>>>> c9af7481
   "publisher": "qwenlm",
   "icon": "assets/icon.png",
   "repository": {
