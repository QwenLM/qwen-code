--- conflicted
+++ resolved
@@ -224,6 +224,7 @@
     handlePermissionRequest: setPermissionRequest,
     inputFieldRef,
     setInputText,
+    setEditMode,
   });
 
   // Auto-scroll handling: keep the view pinned to bottom when new content arrives,
@@ -473,15 +474,22 @@
   // Handle toggle edit mode
   const handleToggleEditMode = useCallback(() => {
     setEditMode((prev) => {
-      if (prev === 'ask') {
-        return 'auto';
-      }
-      if (prev === 'auto') {
-        return 'plan';
-      }
-      return 'ask';
+      const next: EditMode =
+        prev === 'ask' ? 'auto' : prev === 'auto' ? 'plan' : 'ask';
+      // Notify extension to set approval mode via ACP
+      try {
+        const toAcp =
+          next === 'plan' ? 'plan' : next === 'auto' ? 'auto-edit' : 'default';
+        vscode.postMessage({
+          type: 'setApprovalMode',
+          data: { modeId: toAcp },
+        });
+      } catch {
+        /* no-op */
+      }
+      return next;
     });
-  }, []);
+  }, [vscode]);
 
   // Handle toggle thinking
   const handleToggleThinking = () => {
@@ -654,139 +662,8 @@
           <EmptyState />
         ) : (
           <>
-<<<<<<< HEAD
             {/* Render all messages and tool calls */}
             {renderMessages()}
-=======
-            {/* Create unified message array containing all types of messages and tool calls */}
-            {(() => {
-              // Regular messages
-              const regularMessages = messageHandling.messages.map((msg) => ({
-                type: 'message' as const,
-                data: msg,
-                timestamp: msg.timestamp,
-              }));
-
-              // In-progress tool calls
-              const inProgressTools = inProgressToolCalls.map((toolCall) => ({
-                type: 'in-progress-tool-call' as const,
-                data: toolCall,
-                timestamp: toolCall.timestamp || Date.now(),
-              }));
-
-              // Completed tool calls
-              const completedTools = completedToolCalls
-                .filter(hasToolCallOutput)
-                .map((toolCall) => ({
-                  type: 'completed-tool-call' as const,
-                  data: toolCall,
-                  timestamp: toolCall.timestamp || Date.now(),
-                }));
-
-              // Merge and sort by timestamp to ensure messages and tool calls are interleaved
-              const allMessages = [
-                ...regularMessages,
-                ...inProgressTools,
-                ...completedTools,
-              ].sort((a, b) => (a.timestamp || 0) - (b.timestamp || 0));
-
-              console.log('[App] allMessages:', allMessages);
-
-              return allMessages.map((item, index) => {
-                switch (item.type) {
-                  case 'message': {
-                    const msg = item.data as TextMessage;
-                    const handleFileClick = (path: string) => {
-                      vscode.postMessage({
-                        type: 'openFile',
-                        data: { path },
-                      });
-                    };
-
-                    if (msg.role === 'thinking') {
-                      return (
-                        <ThinkingMessage
-                          key={`message-${index}`}
-                          content={msg.content || ''}
-                          timestamp={msg.timestamp || 0}
-                          onFileClick={handleFileClick}
-                        />
-                      );
-                    }
-
-                    if (msg.role === 'user') {
-                      return (
-                        <UserMessage
-                          key={`message-${index}`}
-                          content={msg.content || ''}
-                          timestamp={msg.timestamp || 0}
-                          onFileClick={handleFileClick}
-                          fileContext={msg.fileContext}
-                        />
-                      );
-                    }
-
-                    {
-                      const content = (msg.content || '').trim();
-                      if (
-                        content === 'Interrupted' ||
-                        content === 'Tool interrupted'
-                      ) {
-                        return (
-                          <InterruptedMessage
-                            key={`message-${index}`}
-                            text={content}
-                          />
-                        );
-                      }
-                      return (
-                        <AssistantMessage
-                          key={`message-${index}`}
-                          content={content}
-                          timestamp={msg.timestamp || 0}
-                          onFileClick={handleFileClick}
-                        />
-                      );
-                    }
-                  }
-
-                  // case 'in-progress-tool-call':
-                  //   return (
-                  //     <InProgressToolCall
-                  //       key={`in-progress-${(item.data as ToolCallData).toolCallId}`}
-                  //       toolCall={item.data as ToolCallData}
-                  //       // onFileClick={handleFileClick}
-                  //     />
-                  //   );
-
-                  case 'in-progress-tool-call':
-                  case 'completed-tool-call': {
-                    const prev = allMessages[index - 1];
-                    const next = allMessages[index + 1];
-                    const isToolCallType = (x: unknown) =>
-                      x &&
-                      typeof x === 'object' &&
-                      'type' in (x as Record<string, unknown>) &&
-                      ((x as { type: string }).type === 'in-progress-tool-call' ||
-                        (x as { type: string }).type === 'completed-tool-call');
-                    const isFirst = !isToolCallType(prev);
-                    const isLast = !isToolCallType(next);
-                    return (
-                      <ToolCall
-                        key={`completed-${(item.data as ToolCallData).toolCallId}`}
-                        toolCall={item.data as ToolCallData}
-                        isFirst={isFirst}
-                        isLast={isLast}
-                      />
-                    );
-                  }
-
-                  default:
-                    return null;
-                }
-              });
-            })()}
->>>>>>> 57a684ad
 
             {/* Changed to push each plan as a historical toolcall in useWebViewMessages to avoid duplicate display of the latest block */}
 
