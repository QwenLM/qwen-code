--- conflicted
+++ resolved
@@ -18,45 +18,27 @@
   clearCachedCredentialFile,
   convertToFunctionResponse,
   DiscoveredMCPTool,
-  getErrorMessage,
-  getErrorStatus,
-  isNodeError,
-  isWithinRoot,
-  logToolCall,
-  MCPServerConfig,
-<<<<<<< HEAD
-  StreamEventType,
-  ToolConfirmationOutcome,
-} from '@qwen-code/qwen-code-core';
-=======
-  DiscoveredMCPTool,
   StreamEventType,
   DEFAULT_GEMINI_MODEL,
   DEFAULT_GEMINI_MODEL_AUTO,
   DEFAULT_GEMINI_FLASH_MODEL,
-} from '@google/gemini-cli-core';
+  MCPServerConfig,
+  ToolConfirmationOutcome,
+  logToolCall,
+  getErrorStatus,
+  isWithinRoot,
+  isNodeError,
+} from '@qwen-code/qwen-code-core';
 import * as acp from './acp.js';
 import { AcpFileSystemService } from './fileSystemService.js';
 import { Readable, Writable } from 'node:stream';
-import type { Content, Part, FunctionCall } from '@google/genai';
 import type { LoadedSettings } from '../config/settings.js';
 import { SettingScope } from '../config/settings.js';
->>>>>>> 0612839a
 import * as fs from 'node:fs/promises';
 import * as path from 'node:path';
-import { Readable, Writable } from 'node:stream';
 import { z } from 'zod';
-import type { LoadedSettings } from '../config/settings.js';
-import { SettingScope } from '../config/settings.js';
-import * as acp from './acp.js';
-import { AcpFileSystemService } from './fileSystemService.js';
-
 import { randomUUID } from 'node:crypto';
-<<<<<<< HEAD
-import type { CliArgs } from '../config/config.js';
-import { loadCliConfig } from '../config/config.js';
-import type { Extension } from '../config/extension.js';
-=======
+import { getErrorMessage } from '../utils/errors.js';
 import { ExtensionStorage, type Extension } from '../config/extension.js';
 import type { CliArgs } from '../config/config.js';
 import { loadCliConfig } from '../config/config.js';
@@ -74,7 +56,6 @@
   }
   return model;
 }
->>>>>>> 0612839a
 
 export async function runZedIntegration(
   config: Config,
@@ -903,7 +884,6 @@
         type: 'content',
         content: { type: 'text', text: toolResult.returnDisplay },
       };
-<<<<<<< HEAD
     } else if (
       'type' in toolResult.returnDisplay &&
       toolResult.returnDisplay.type === 'todo_list'
@@ -934,15 +914,6 @@
         type: 'content',
         content: { type: 'text', text: planText },
       };
-    } else if ('fileDiff' in toolResult.returnDisplay) {
-      // Handle FileDiff
-      return {
-        type: 'diff',
-        path: toolResult.returnDisplay.fileName,
-        oldText: toolResult.returnDisplay.originalContent,
-        newText: toolResult.returnDisplay.newContent,
-      };
-=======
     } else {
       if ('fileName' in toolResult.returnDisplay) {
         return {
@@ -953,7 +924,6 @@
         };
       }
       return null;
->>>>>>> 0612839a
     }
   }
   return null;
