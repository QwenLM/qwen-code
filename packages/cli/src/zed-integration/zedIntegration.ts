/**
 * @license
 * Copyright 2025 Google LLC
 * SPDX-License-Identifier: Apache-2.0
 */

import { ReadableStream, WritableStream } from 'node:stream/web';

import { Content, FunctionCall, Part, PartListUnion } from '@google/genai';
import {
  AuthType,
  clearCachedCredentialFile,
  Config,
<<<<<<< HEAD
=======
  GeminiChat,
  logToolCall,
  ToolResult,
>>>>>>> 1a278f8a
  convertToFunctionResponse,
  GeminiChat,
  getErrorMessage,
  getErrorStatus,
  isNodeError,
  isWithinRoot,
  logToolCall,
  MCPServerConfig,
<<<<<<< HEAD
  ToolCallConfirmationDetails,
  ToolConfirmationOutcome,
  ToolRegistry,
  ToolResult,
} from '@qwen-code/qwen-code-core';
=======
  DiscoveredMCPTool,
} from '@google/gemini-cli-core';
import * as acp from './acp.js';
import { AcpFileSystemService } from './fileSystemService.js';
import { Readable, Writable } from 'node:stream';
import { Content, Part, FunctionCall, PartListUnion } from '@google/genai';
import { LoadedSettings, SettingScope } from '../config/settings.js';
>>>>>>> 1a278f8a
import * as fs from 'fs/promises';
import { Readable, Writable } from 'node:stream';
import * as path from 'path';
import { z } from 'zod';
import { LoadedSettings, SettingScope } from '../config/settings.js';
import * as acp from './acp.js';

import { randomUUID } from 'crypto';
import { CliArgs, loadCliConfig } from '../config/config.js';
import { Extension } from '../config/extension.js';

export async function runZedIntegration(
  config: Config,
  settings: LoadedSettings,
  extensions: Extension[],
  argv: CliArgs,
) {
  const stdout = Writable.toWeb(process.stdout) as WritableStream;
  const stdin = Readable.toWeb(process.stdin) as ReadableStream<Uint8Array>;

  // Stdout is used to send messages to the client, so console.log/console.info
  // messages to stderr so that they don't interfere with ACP.
  console.log = console.error;
  console.info = console.error;
  console.debug = console.error;

  new acp.AgentSideConnection(
    (client: acp.Client) =>
      new GeminiAgent(config, settings, extensions, argv, client),
    stdout,
    stdin,
  );
}

class GeminiAgent {
  private sessions: Map<string, Session> = new Map();
  private clientCapabilities: acp.ClientCapabilities | undefined;

  constructor(
    private config: Config,
    private settings: LoadedSettings,
    private extensions: Extension[],
    private argv: CliArgs,
    private client: acp.Client,
  ) {}

  async initialize(
    args: acp.InitializeRequest,
  ): Promise<acp.InitializeResponse> {
    this.clientCapabilities = args.clientCapabilities;
    const authMethods = [
      {
        id: AuthType.LOGIN_WITH_GOOGLE,
        name: 'Log in with Google',
        description: null,
      },
      {
        id: AuthType.USE_GEMINI,
        name: 'Use Gemini API key',
        description:
          'Requires setting the `GEMINI_API_KEY` environment variable',
      },
      {
        id: AuthType.USE_VERTEX_AI,
        name: 'Vertex AI',
        description: null,
      },
    ];

    return {
      protocolVersion: acp.PROTOCOL_VERSION,
      authMethods,
      agentCapabilities: {
        loadSession: false,
        promptCapabilities: {
          image: true,
          audio: true,
          embeddedContext: true,
        },
      },
    };
  }

  async authenticate({ methodId }: acp.AuthenticateRequest): Promise<void> {
    const method = z.nativeEnum(AuthType).parse(methodId);

    await clearCachedCredentialFile();
    await this.config.refreshAuth(method);
    this.settings.setValue(SettingScope.User, 'selectedAuthType', method);
  }

  async newSession({
    cwd,
    mcpServers,
  }: acp.NewSessionRequest): Promise<acp.NewSessionResponse> {
    const sessionId = randomUUID();
    const config = await this.newSessionConfig(sessionId, cwd, mcpServers);

    let isAuthenticated = false;
    if (this.settings.merged.selectedAuthType) {
      try {
        await config.refreshAuth(this.settings.merged.selectedAuthType);
        isAuthenticated = true;
      } catch (e) {
        console.error(`Authentication failed: ${e}`);
      }
    }

    if (!isAuthenticated) {
      throw acp.RequestError.authRequired();
    }

    if (this.clientCapabilities?.fs) {
      const acpFileSystemService = new AcpFileSystemService(
        this.client,
        sessionId,
        this.clientCapabilities.fs,
        config.getFileSystemService(),
      );
      config.setFileSystemService(acpFileSystemService);
    }

    const geminiClient = config.getGeminiClient();
    const chat = await geminiClient.startChat();
    const session = new Session(sessionId, chat, config, this.client);
    this.sessions.set(sessionId, session);

    return {
      sessionId,
    };
  }

  async newSessionConfig(
    sessionId: string,
    cwd: string,
    mcpServers: acp.McpServer[],
  ): Promise<Config> {
    const mergedMcpServers = { ...this.settings.merged.mcpServers };

    for (const { command, args, env: rawEnv, name } of mcpServers) {
      const env: Record<string, string> = {};
      for (const { name: envName, value } of rawEnv) {
        env[envName] = value;
      }
      mergedMcpServers[name] = new MCPServerConfig(command, args, env, cwd);
    }

    const settings = { ...this.settings.merged, mcpServers: mergedMcpServers };

    const config = await loadCliConfig(
      settings,
      this.extensions,
      sessionId,
      this.argv,
      cwd,
    );

    await config.initialize();
    return config;
  }

  async cancel(params: acp.CancelNotification): Promise<void> {
    const session = this.sessions.get(params.sessionId);
    if (!session) {
      throw new Error(`Session not found: ${params.sessionId}`);
    }
    await session.cancelPendingPrompt();
  }

  async prompt(params: acp.PromptRequest): Promise<acp.PromptResponse> {
    const session = this.sessions.get(params.sessionId);
    if (!session) {
      throw new Error(`Session not found: ${params.sessionId}`);
    }
    return session.prompt(params);
  }
}

class Session {
  private pendingPrompt: AbortController | null = null;

  constructor(
    private readonly id: string,
    private readonly chat: GeminiChat,
    private readonly config: Config,
    private readonly client: acp.Client,
  ) {}

  async cancelPendingPrompt(): Promise<void> {
    if (!this.pendingPrompt) {
      throw new Error('Not currently generating');
    }

    this.pendingPrompt.abort();
    this.pendingPrompt = null;
  }

  async prompt(params: acp.PromptRequest): Promise<acp.PromptResponse> {
    this.pendingPrompt?.abort();
    const pendingSend = new AbortController();
    this.pendingPrompt = pendingSend;

    const promptId = Math.random().toString(16).slice(2);
    const chat = this.chat;

    const parts = await this.#resolvePrompt(params.prompt, pendingSend.signal);

    let nextMessage: Content | null = { role: 'user', parts };

    while (nextMessage !== null) {
      if (pendingSend.signal.aborted) {
        chat.addHistory(nextMessage);
        return { stopReason: 'cancelled' };
      }

      const functionCalls: FunctionCall[] = [];

      try {
        const responseStream = await chat.sendMessageStream(
          {
            message: nextMessage?.parts ?? [],
            config: {
              abortSignal: pendingSend.signal,
            },
          },
          promptId,
        );
        nextMessage = null;

        for await (const resp of responseStream) {
          if (pendingSend.signal.aborted) {
            return { stopReason: 'cancelled' };
          }

          if (resp.candidates && resp.candidates.length > 0) {
            const candidate = resp.candidates[0];
            for (const part of candidate.content?.parts ?? []) {
              if (!part.text) {
                continue;
              }

              const content: acp.ContentBlock = {
                type: 'text',
                text: part.text,
              };

              this.sendUpdate({
                sessionUpdate: part.thought
                  ? 'agent_thought_chunk'
                  : 'agent_message_chunk',
                content,
              });
            }
          }

          if (resp.functionCalls) {
            functionCalls.push(...resp.functionCalls);
          }
        }
      } catch (error) {
        if (getErrorStatus(error) === 429) {
          throw new acp.RequestError(
            429,
            'Rate limit exceeded. Try again later.',
          );
        }

        throw error;
      }

      if (functionCalls.length > 0) {
        const toolResponseParts: Part[] = [];

        for (const fc of functionCalls) {
          const response = await this.runTool(pendingSend.signal, promptId, fc);

          const parts = Array.isArray(response) ? response : [response];

          for (const part of parts) {
            if (typeof part === 'string') {
              toolResponseParts.push({ text: part });
            } else if (part) {
              toolResponseParts.push(part);
            }
          }
        }

        nextMessage = { role: 'user', parts: toolResponseParts };
      }
    }

    return { stopReason: 'end_turn' };
  }

  private async sendUpdate(update: acp.SessionUpdate): Promise<void> {
    const params: acp.SessionNotification = {
      sessionId: this.id,
      update,
    };

    await this.client.sessionUpdate(params);
  }

  private async runTool(
    abortSignal: AbortSignal,
    promptId: string,
    fc: FunctionCall,
  ): Promise<PartListUnion> {
    const callId = fc.id ?? `${fc.name}-${Date.now()}`;
    const args = (fc.args ?? {}) as Record<string, unknown>;

    const startTime = Date.now();

    const errorResponse = (error: Error) => {
      const durationMs = Date.now() - startTime;
      logToolCall(this.config, {
        'event.name': 'tool_call',
        'event.timestamp': new Date().toISOString(),
        prompt_id: promptId,
        function_name: fc.name ?? '',
        function_args: args,
        duration_ms: durationMs,
        success: false,
        error: error.message,
        tool_type:
          typeof tool !== 'undefined' && tool instanceof DiscoveredMCPTool
            ? 'mcp'
            : 'native',
      });

      return [
        {
          functionResponse: {
            id: callId,
            name: fc.name ?? '',
            response: { error: error.message },
          },
        },
      ];
    };

    if (!fc.name) {
      return errorResponse(new Error('Missing function name'));
    }

    const toolRegistry = this.config.getToolRegistry();
    const tool = toolRegistry.getTool(fc.name as string);

    if (!tool) {
      return errorResponse(
        new Error(`Tool "${fc.name}" not found in registry.`),
      );
    }

    try {
      const invocation = tool.build(args);

      const confirmationDetails =
        await invocation.shouldConfirmExecute(abortSignal);

      if (confirmationDetails) {
        const content: acp.ToolCallContent[] = [];

        if (confirmationDetails.type === 'edit') {
          content.push({
            type: 'diff',
            path: confirmationDetails.fileName,
            oldText: confirmationDetails.originalContent,
            newText: confirmationDetails.newContent,
          });
        }

        const params: acp.RequestPermissionRequest = {
          sessionId: this.id,
          options: toPermissionOptions(confirmationDetails),
          toolCall: {
            toolCallId: callId,
            status: 'pending',
            title: invocation.getDescription(),
            content,
            locations: invocation.toolLocations(),
            kind: tool.kind,
          },
        };

        const output = await this.client.requestPermission(params);
        const outcome =
          output.outcome.outcome === 'cancelled'
            ? ToolConfirmationOutcome.Cancel
            : z
                .nativeEnum(ToolConfirmationOutcome)
                .parse(output.outcome.optionId);

        await confirmationDetails.onConfirm(outcome);

        switch (outcome) {
          case ToolConfirmationOutcome.Cancel:
            return errorResponse(
              new Error(`Tool "${fc.name}" was canceled by the user.`),
            );
          case ToolConfirmationOutcome.ProceedOnce:
          case ToolConfirmationOutcome.ProceedAlways:
          case ToolConfirmationOutcome.ProceedAlwaysServer:
          case ToolConfirmationOutcome.ProceedAlwaysTool:
          case ToolConfirmationOutcome.ModifyWithEditor:
            break;
          default: {
            const resultOutcome: never = outcome;
            throw new Error(`Unexpected: ${resultOutcome}`);
          }
        }
      } else {
        await this.sendUpdate({
          sessionUpdate: 'tool_call',
          toolCallId: callId,
          status: 'in_progress',
          title: invocation.getDescription(),
          content: [],
          locations: invocation.toolLocations(),
          kind: tool.kind,
        });
      }

      const toolResult: ToolResult = await invocation.execute(abortSignal);
      const content = toToolCallContent(toolResult);

      await this.sendUpdate({
        sessionUpdate: 'tool_call_update',
        toolCallId: callId,
        status: 'completed',
        content: content ? [content] : [],
      });

      const durationMs = Date.now() - startTime;
      logToolCall(this.config, {
        'event.name': 'tool_call',
        'event.timestamp': new Date().toISOString(),
        function_name: fc.name,
        function_args: args,
        duration_ms: durationMs,
        success: true,
        prompt_id: promptId,
        tool_type:
          typeof tool !== 'undefined' && tool instanceof DiscoveredMCPTool
            ? 'mcp'
            : 'native',
      });

      return convertToFunctionResponse(fc.name, callId, toolResult.llmContent);
    } catch (e) {
      const error = e instanceof Error ? e : new Error(String(e));

      await this.sendUpdate({
        sessionUpdate: 'tool_call_update',
        toolCallId: callId,
        status: 'failed',
        content: [
          { type: 'content', content: { type: 'text', text: error.message } },
        ],
      });

      return errorResponse(error);
    }
  }

  async #resolvePrompt(
    message: acp.ContentBlock[],
    abortSignal: AbortSignal,
  ): Promise<Part[]> {
    const FILE_URI_SCHEME = 'file://';

    const embeddedContext: acp.EmbeddedResourceResource[] = [];

    const parts = message.map((part) => {
      switch (part.type) {
        case 'text':
          return { text: part.text };
        case 'image':
        case 'audio':
          return {
            inlineData: {
              mimeType: part.mimeType,
              data: part.data,
            },
          };
        case 'resource_link': {
          if (part.uri.startsWith(FILE_URI_SCHEME)) {
            return {
              fileData: {
                mimeData: part.mimeType,
                name: part.name,
                fileUri: part.uri.slice(FILE_URI_SCHEME.length),
              },
            };
          } else {
            return { text: `@${part.uri}` };
          }
        }
        case 'resource': {
          embeddedContext.push(part.resource);
          return { text: `@${part.resource.uri}` };
        }
        default: {
          const unreachable: never = part;
          throw new Error(`Unexpected chunk type: '${unreachable}'`);
        }
      }
    });

    const atPathCommandParts = parts.filter((part) => 'fileData' in part);

    if (atPathCommandParts.length === 0 && embeddedContext.length === 0) {
      return parts;
    }

    const atPathToResolvedSpecMap = new Map<string, string>();

    // Get centralized file discovery service
    const fileDiscovery = this.config.getFileService();
    const respectGitIgnore = this.config.getFileFilteringRespectGitIgnore();

    const pathSpecsToRead: string[] = [];
    const contentLabelsForDisplay: string[] = [];
    const ignoredPaths: string[] = [];

    const toolRegistry = this.config.getToolRegistry();
    const readManyFilesTool = toolRegistry.getTool('read_many_files');
    const globTool = toolRegistry.getTool('glob');

    if (!readManyFilesTool) {
      throw new Error('Error: read_many_files tool not found.');
    }

    for (const atPathPart of atPathCommandParts) {
      const pathName = atPathPart.fileData!.fileUri;
      // Check if path should be ignored by git
      if (fileDiscovery.shouldGitIgnoreFile(pathName)) {
        ignoredPaths.push(pathName);
        const reason = respectGitIgnore
          ? 'git-ignored and will be skipped'
          : 'ignored by custom patterns';
        console.warn(`Path ${pathName} is ${reason}.`);
        continue;
      }
      let currentPathSpec = pathName;
      let resolvedSuccessfully = false;
      try {
        const absolutePath = path.resolve(this.config.getTargetDir(), pathName);
        if (isWithinRoot(absolutePath, this.config.getTargetDir())) {
          const stats = await fs.stat(absolutePath);
          if (stats.isDirectory()) {
            currentPathSpec = pathName.endsWith('/')
              ? `${pathName}**`
              : `${pathName}/**`;
            this.debug(
              `Path ${pathName} resolved to directory, using glob: ${currentPathSpec}`,
            );
          } else {
            this.debug(`Path ${pathName} resolved to file: ${currentPathSpec}`);
          }
          resolvedSuccessfully = true;
        } else {
          this.debug(
            `Path ${pathName} is outside the project directory. Skipping.`,
          );
        }
      } catch (error) {
        if (isNodeError(error) && error.code === 'ENOENT') {
          if (this.config.getEnableRecursiveFileSearch() && globTool) {
            this.debug(
              `Path ${pathName} not found directly, attempting glob search.`,
            );
            try {
              const globResult = await globTool.buildAndExecute(
                {
                  pattern: `**/*${pathName}*`,
                  path: this.config.getTargetDir(),
                },
                abortSignal,
              );
              if (
                globResult.llmContent &&
                typeof globResult.llmContent === 'string' &&
                !globResult.llmContent.startsWith('No files found') &&
                !globResult.llmContent.startsWith('Error:')
              ) {
                const lines = globResult.llmContent.split('\n');
                if (lines.length > 1 && lines[1]) {
                  const firstMatchAbsolute = lines[1].trim();
                  currentPathSpec = path.relative(
                    this.config.getTargetDir(),
                    firstMatchAbsolute,
                  );
                  this.debug(
                    `Glob search for ${pathName} found ${firstMatchAbsolute}, using relative path: ${currentPathSpec}`,
                  );
                  resolvedSuccessfully = true;
                } else {
                  this.debug(
                    `Glob search for '**/*${pathName}*' did not return a usable path. Path ${pathName} will be skipped.`,
                  );
                }
              } else {
                this.debug(
                  `Glob search for '**/*${pathName}*' found no files or an error. Path ${pathName} will be skipped.`,
                );
              }
            } catch (globError) {
              console.error(
                `Error during glob search for ${pathName}: ${getErrorMessage(globError)}`,
              );
            }
          } else {
            this.debug(
              `Glob tool not found. Path ${pathName} will be skipped.`,
            );
          }
        } else {
          console.error(
            `Error stating path ${pathName}. Path ${pathName} will be skipped.`,
          );
        }
      }
      if (resolvedSuccessfully) {
        pathSpecsToRead.push(currentPathSpec);
        atPathToResolvedSpecMap.set(pathName, currentPathSpec);
        contentLabelsForDisplay.push(pathName);
      }
    }

    // Construct the initial part of the query for the LLM
    let initialQueryText = '';
    for (let i = 0; i < parts.length; i++) {
      const chunk = parts[i];
      if ('text' in chunk) {
        initialQueryText += chunk.text;
      } else {
        // type === 'atPath'
        const resolvedSpec =
          chunk.fileData && atPathToResolvedSpecMap.get(chunk.fileData.fileUri);
        if (
          i > 0 &&
          initialQueryText.length > 0 &&
          !initialQueryText.endsWith(' ') &&
          resolvedSpec
        ) {
          // Add space if previous part was text and didn't end with space, or if previous was @path
          const prevPart = parts[i - 1];
          if (
            'text' in prevPart ||
            ('fileData' in prevPart &&
              atPathToResolvedSpecMap.has(prevPart.fileData!.fileUri))
          ) {
            initialQueryText += ' ';
          }
        }
        if (resolvedSpec) {
          initialQueryText += `@${resolvedSpec}`;
        } else {
          // If not resolved for reading (e.g. lone @ or invalid path that was skipped),
          // add the original @-string back, ensuring spacing if it's not the first element.
          if (
            i > 0 &&
            initialQueryText.length > 0 &&
            !initialQueryText.endsWith(' ') &&
            !chunk.fileData?.fileUri.startsWith(' ')
          ) {
            initialQueryText += ' ';
          }
          if (chunk.fileData?.fileUri) {
            initialQueryText += `@${chunk.fileData.fileUri}`;
          }
        }
      }
    }
    initialQueryText = initialQueryText.trim();
    // Inform user about ignored paths
    if (ignoredPaths.length > 0) {
      const ignoreType = respectGitIgnore ? 'git-ignored' : 'custom-ignored';
      this.debug(
        `Ignored ${ignoredPaths.length} ${ignoreType} files: ${ignoredPaths.join(', ')}`,
      );
    }

    const processedQueryParts: Part[] = [{ text: initialQueryText }];

    if (pathSpecsToRead.length === 0 && embeddedContext.length === 0) {
      // Fallback for lone "@" or completely invalid @-commands resulting in empty initialQueryText
      console.warn('No valid file paths found in @ commands to read.');
      return [{ text: initialQueryText }];
    }

    if (pathSpecsToRead.length > 0) {
      const toolArgs = {
        paths: pathSpecsToRead,
        respectGitIgnore, // Use configuration setting
      };

      const callId = `${readManyFilesTool.name}-${Date.now()}`;

      try {
        const invocation = readManyFilesTool.build(toolArgs);

        await this.sendUpdate({
          sessionUpdate: 'tool_call',
          toolCallId: callId,
          status: 'in_progress',
          title: invocation.getDescription(),
          content: [],
          locations: invocation.toolLocations(),
          kind: readManyFilesTool.kind,
        });

        const result = await invocation.execute(abortSignal);
        const content = toToolCallContent(result) || {
          type: 'content',
          content: {
            type: 'text',
            text: `Successfully read: ${contentLabelsForDisplay.join(', ')}`,
          },
        };
        await this.sendUpdate({
          sessionUpdate: 'tool_call_update',
          toolCallId: callId,
          status: 'completed',
          content: content ? [content] : [],
        });
        if (Array.isArray(result.llmContent)) {
          const fileContentRegex = /^--- (.*?) ---\n\n([\s\S]*?)\n\n$/;
          processedQueryParts.push({
            text: '\n--- Content from referenced files ---',
          });
          for (const part of result.llmContent) {
            if (typeof part === 'string') {
              const match = fileContentRegex.exec(part);
              if (match) {
                const filePathSpecInContent = match[1]; // This is a resolved pathSpec
                const fileActualContent = match[2].trim();
                processedQueryParts.push({
                  text: `\nContent from @${filePathSpecInContent}:\n`,
                });
                processedQueryParts.push({ text: fileActualContent });
              } else {
                processedQueryParts.push({ text: part });
              }
            } else {
              // part is a Part object.
              processedQueryParts.push(part);
            }
          }
        } else {
          console.warn(
            'read_many_files tool returned no content or empty content.',
          );
        }
      } catch (error: unknown) {
        await this.sendUpdate({
          sessionUpdate: 'tool_call_update',
          toolCallId: callId,
          status: 'failed',
          content: [
            {
              type: 'content',
              content: {
                type: 'text',
                text: `Error reading files (${contentLabelsForDisplay.join(', ')}): ${getErrorMessage(error)}`,
              },
            },
          ],
        });

        throw error;
      }
    }

    if (embeddedContext.length > 0) {
      processedQueryParts.push({
        text: '\n--- Content from referenced context ---',
      });

      for (const contextPart of embeddedContext) {
        processedQueryParts.push({
          text: `\nContent from @${contextPart.uri}:\n`,
        });
        if ('text' in contextPart) {
          processedQueryParts.push({
            text: contextPart.text,
          });
        } else {
          processedQueryParts.push({
            inlineData: {
              mimeType: contextPart.mimeType ?? 'application/octet-stream',
              data: contextPart.blob,
            },
          });
        }
      }
    }

    return processedQueryParts;
  }

  debug(msg: string) {
    if (this.config.getDebugMode()) {
      console.warn(msg);
    }
  }
}

function toToolCallContent(toolResult: ToolResult): acp.ToolCallContent | null {
  if (toolResult.error?.message) {
    throw new Error(toolResult.error.message);
  }

  if (toolResult.returnDisplay) {
    if (typeof toolResult.returnDisplay === 'string') {
      return {
        type: 'content',
        content: { type: 'text', text: toolResult.returnDisplay },
      };
    } else if (
      'type' in toolResult.returnDisplay &&
      toolResult.returnDisplay.type === 'todo_list'
    ) {
      // Handle TodoResultDisplay - convert to text representation
      const todoText = toolResult.returnDisplay.todos
        .map((todo) => {
          const statusIcon = {
            pending: '○',
            in_progress: '◐',
            completed: '●',
          }[todo.status];
          return `${statusIcon} ${todo.content}`;
        })
        .join('\n');

      return {
        type: 'content',
        content: { type: 'text', text: todoText },
      };
    } else if ('fileDiff' in toolResult.returnDisplay) {
      // Handle FileDiff
      return {
        type: 'diff',
        path: toolResult.returnDisplay.fileName,
        oldText: toolResult.returnDisplay.originalContent,
        newText: toolResult.returnDisplay.newContent,
      };
    }
  }
  return null;
}

const basicPermissionOptions = [
  {
    optionId: ToolConfirmationOutcome.ProceedOnce,
    name: 'Allow',
    kind: 'allow_once',
  },
  {
    optionId: ToolConfirmationOutcome.Cancel,
    name: 'Reject',
    kind: 'reject_once',
  },
] as const;

function toPermissionOptions(
  confirmation: ToolCallConfirmationDetails,
): acp.PermissionOption[] {
  switch (confirmation.type) {
    case 'edit':
      return [
        {
          optionId: ToolConfirmationOutcome.ProceedAlways,
          name: 'Allow All Edits',
          kind: 'allow_always',
        },
        ...basicPermissionOptions,
      ];
    case 'exec':
      return [
        {
          optionId: ToolConfirmationOutcome.ProceedAlways,
          name: `Always Allow ${confirmation.rootCommand}`,
          kind: 'allow_always',
        },
        ...basicPermissionOptions,
      ];
    case 'mcp':
      return [
        {
          optionId: ToolConfirmationOutcome.ProceedAlwaysServer,
          name: `Always Allow ${confirmation.serverName}`,
          kind: 'allow_always',
        },
        {
          optionId: ToolConfirmationOutcome.ProceedAlwaysTool,
          name: `Always Allow ${confirmation.toolName}`,
          kind: 'allow_always',
        },
        ...basicPermissionOptions,
      ];
    case 'info':
      return [
        {
          optionId: ToolConfirmationOutcome.ProceedAlways,
          name: `Always Allow`,
          kind: 'allow_always',
        },
        ...basicPermissionOptions,
      ];
    default: {
      const unreachable: never = confirmation;
      throw new Error(`Unexpected: ${unreachable}`);
    }
  }
}<|MERGE_RESOLUTION|>--- conflicted
+++ resolved
@@ -6,40 +6,25 @@
 
 import { ReadableStream, WritableStream } from 'node:stream/web';
 
-import { Content, FunctionCall, Part, PartListUnion } from '@google/genai';
 import {
   AuthType,
   clearCachedCredentialFile,
   Config,
-<<<<<<< HEAD
-=======
   GeminiChat,
   logToolCall,
   ToolResult,
->>>>>>> 1a278f8a
   convertToFunctionResponse,
-  GeminiChat,
   getErrorMessage,
   getErrorStatus,
   isNodeError,
   isWithinRoot,
-  logToolCall,
   MCPServerConfig,
-<<<<<<< HEAD
   ToolCallConfirmationDetails,
   ToolConfirmationOutcome,
-  ToolRegistry,
-  ToolResult,
+  DiscoveredMCPTool,
 } from '@qwen-code/qwen-code-core';
-=======
-  DiscoveredMCPTool,
-} from '@google/gemini-cli-core';
-import * as acp from './acp.js';
 import { AcpFileSystemService } from './fileSystemService.js';
-import { Readable, Writable } from 'node:stream';
 import { Content, Part, FunctionCall, PartListUnion } from '@google/genai';
-import { LoadedSettings, SettingScope } from '../config/settings.js';
->>>>>>> 1a278f8a
 import * as fs from 'fs/promises';
 import { Readable, Writable } from 'node:stream';
 import * as path from 'path';
