/**
 * @license
 * Copyright 2025 Google LLC
 * SPDX-License-Identifier: Apache-2.0
 */

import * as path from 'node:path';
<<<<<<< HEAD
import {
  Config,
  getProjectCommandsDir,
  getUserCommandsDir,
} from '@qwen-code/qwen-code-core';
=======
import type { Config } from '@google/gemini-cli-core';
import { Storage } from '@google/gemini-cli-core';
>>>>>>> 76553622
import mock from 'mock-fs';
import { FileCommandLoader } from './FileCommandLoader.js';
import { assert, vi } from 'vitest';
import { createMockCommandContext } from '../test-utils/mockCommandContext.js';
import {
  SHELL_INJECTION_TRIGGER,
  SHORTHAND_ARGS_PLACEHOLDER,
  type PromptPipelineContent,
} from './prompt-processors/types.js';
import {
  ConfirmationRequiredError,
  ShellProcessor,
} from './prompt-processors/shellProcessor.js';
import { DefaultArgumentProcessor } from './prompt-processors/argumentProcessor.js';
<<<<<<< HEAD
import { CommandContext } from '../ui/commands/types.js';
=======
import type { CommandContext } from '../ui/commands/types.js';
import { AtFileProcessor } from './prompt-processors/atFileProcessor.js';
>>>>>>> 76553622

const mockShellProcess = vi.hoisted(() => vi.fn());
const mockAtFileProcess = vi.hoisted(() => vi.fn());
vi.mock('./prompt-processors/atFileProcessor.js', () => ({
  AtFileProcessor: vi.fn().mockImplementation(() => ({
    process: mockAtFileProcess,
  })),
}));
vi.mock('./prompt-processors/shellProcessor.js', () => ({
  ShellProcessor: vi.fn().mockImplementation(() => ({
    process: mockShellProcess,
  })),
  ConfirmationRequiredError: class extends Error {
    constructor(
      message: string,
      public commandsToConfirm: string[],
    ) {
      super(message);
      this.name = 'ConfirmationRequiredError';
    }
  },
}));

vi.mock('./prompt-processors/argumentProcessor.js', async (importOriginal) => {
  const original =
    await importOriginal<
      typeof import('./prompt-processors/argumentProcessor.js')
    >();
  return {
    DefaultArgumentProcessor: vi
      .fn()
      .mockImplementation(() => new original.DefaultArgumentProcessor()),
  };
});
vi.mock('@qwen-code/qwen-code-core', async (importOriginal) => {
  const original =
    await importOriginal<typeof import('@qwen-code/qwen-code-core')>();
  return {
    ...original,
    Storage: original.Storage,
    isCommandAllowed: vi.fn(),
    ShellExecutionService: {
      execute: vi.fn(),
    },
  };
});

describe('FileCommandLoader', () => {
  const signal: AbortSignal = new AbortController().signal;

  beforeEach(() => {
    vi.clearAllMocks();
    mockShellProcess.mockImplementation(
<<<<<<< HEAD
      (prompt: string, context: CommandContext) => {
        const userArgsRaw = context?.invocation?.args || '';
        const processedPrompt = prompt.replaceAll(
          SHORTHAND_ARGS_PLACEHOLDER,
          userArgsRaw,
        );
        return Promise.resolve(processedPrompt);
      },
    );
=======
      (prompt: PromptPipelineContent, context: CommandContext) => {
        const userArgsRaw = context?.invocation?.args || '';
        // This is a simplified mock. A real implementation would need to iterate
        // through all parts and process only the text parts.
        const firstTextPart = prompt.find(
          (p) => typeof p === 'string' || 'text' in p,
        );
        let textContent = '';
        if (typeof firstTextPart === 'string') {
          textContent = firstTextPart;
        } else if (firstTextPart && 'text' in firstTextPart) {
          textContent = firstTextPart.text ?? '';
        }

        const processedText = textContent.replaceAll(
          SHORTHAND_ARGS_PLACEHOLDER,
          userArgsRaw,
        );
        return Promise.resolve([{ text: processedText }]);
      },
    );
    mockAtFileProcess.mockImplementation(async (prompt: string) => prompt);
>>>>>>> 76553622
  });

  afterEach(() => {
    mock.restore();
  });

  it('loads a single command from a file', async () => {
    const userCommandsDir = Storage.getUserCommandsDir();
    mock({
      [userCommandsDir]: {
        'test.toml': 'prompt = "This is a test prompt"',
      },
    });

    const loader = new FileCommandLoader(null);
    const commands = await loader.loadCommands(signal);

    expect(commands).toHaveLength(1);
    const command = commands[0];
    expect(command).toBeDefined();
    expect(command.name).toBe('test');

    const result = await command.action?.(
      createMockCommandContext({
        invocation: {
          raw: '/test',
          name: 'test',
          args: '',
        },
      }),
      '',
    );
    if (result?.type === 'submit_prompt') {
      expect(result.content).toEqual([{ text: 'This is a test prompt' }]);
    } else {
      assert.fail('Incorrect action type');
    }
  });

  // Symlink creation on Windows requires special permissions that are not
  // available in the standard CI environment. Therefore, we skip these tests
  // on Windows to prevent CI failures. The core functionality is still
  // validated on Linux and macOS.
  const itif = (condition: boolean) => (condition ? it : it.skip);

  itif(process.platform !== 'win32')(
    'loads commands from a symlinked directory',
    async () => {
      const userCommandsDir = Storage.getUserCommandsDir();
      const realCommandsDir = '/real/commands';
      mock({
        [realCommandsDir]: {
          'test.toml': 'prompt = "This is a test prompt"',
        },
        // Symlink the user commands directory to the real one
        [userCommandsDir]: mock.symlink({
          path: realCommandsDir,
        }),
      });

      const loader = new FileCommandLoader(null as unknown as Config);
      const commands = await loader.loadCommands(signal);

      expect(commands).toHaveLength(1);
      const command = commands[0];
      expect(command).toBeDefined();
      expect(command.name).toBe('test');
    },
  );

  itif(process.platform !== 'win32')(
    'loads commands from a symlinked subdirectory',
    async () => {
      const userCommandsDir = Storage.getUserCommandsDir();
      const realNamespacedDir = '/real/namespaced-commands';
      mock({
        [userCommandsDir]: {
          namespaced: mock.symlink({
            path: realNamespacedDir,
          }),
        },
        [realNamespacedDir]: {
          'my-test.toml': 'prompt = "This is a test prompt"',
        },
      });

      const loader = new FileCommandLoader(null as unknown as Config);
      const commands = await loader.loadCommands(signal);

      expect(commands).toHaveLength(1);
      const command = commands[0];
      expect(command).toBeDefined();
      expect(command.name).toBe('namespaced:my-test');
    },
  );

  it('loads multiple commands', async () => {
    const userCommandsDir = Storage.getUserCommandsDir();
    mock({
      [userCommandsDir]: {
        'test1.toml': 'prompt = "Prompt 1"',
        'test2.toml': 'prompt = "Prompt 2"',
      },
    });

    const loader = new FileCommandLoader(null);
    const commands = await loader.loadCommands(signal);

    expect(commands).toHaveLength(2);
  });

  it('creates deeply nested namespaces correctly', async () => {
    const userCommandsDir = Storage.getUserCommandsDir();

    mock({
      [userCommandsDir]: {
        gcp: {
          pipelines: {
            'run.toml': 'prompt = "run pipeline"',
          },
        },
      },
    });
    const mockConfig = {
      getProjectRoot: vi.fn(() => '/path/to/project'),
      getExtensions: vi.fn(() => []),
    } as unknown as Config;
    const loader = new FileCommandLoader(mockConfig);
    const commands = await loader.loadCommands(signal);
    expect(commands).toHaveLength(1);
    expect(commands[0]!.name).toBe('gcp:pipelines:run');
  });

  it('creates namespaces from nested directories', async () => {
    const userCommandsDir = Storage.getUserCommandsDir();
    mock({
      [userCommandsDir]: {
        git: {
          'commit.toml': 'prompt = "git commit prompt"',
        },
      },
    });

    const loader = new FileCommandLoader(null);
    const commands = await loader.loadCommands(signal);

    expect(commands).toHaveLength(1);
    const command = commands[0];
    expect(command).toBeDefined();
    expect(command.name).toBe('git:commit');
  });

  it('returns both user and project commands in order', async () => {
    const userCommandsDir = Storage.getUserCommandsDir();
    const projectCommandsDir = new Storage(
      process.cwd(),
    ).getProjectCommandsDir();
    mock({
      [userCommandsDir]: {
        'test.toml': 'prompt = "User prompt"',
      },
      [projectCommandsDir]: {
        'test.toml': 'prompt = "Project prompt"',
      },
    });

    const mockConfig = {
      getProjectRoot: vi.fn(() => process.cwd()),
      getExtensions: vi.fn(() => []),
    } as unknown as Config;
    const loader = new FileCommandLoader(mockConfig);
    const commands = await loader.loadCommands(signal);

    expect(commands).toHaveLength(2);
    const userResult = await commands[0].action?.(
      createMockCommandContext({
        invocation: {
          raw: '/test',
          name: 'test',
          args: '',
        },
      }),
      '',
    );
    if (userResult?.type === 'submit_prompt') {
      expect(userResult.content).toEqual([{ text: 'User prompt' }]);
    } else {
      assert.fail('Incorrect action type for user command');
    }
    const projectResult = await commands[1].action?.(
      createMockCommandContext({
        invocation: {
          raw: '/test',
          name: 'test',
          args: '',
        },
      }),
      '',
    );
    if (projectResult?.type === 'submit_prompt') {
      expect(projectResult.content).toEqual([{ text: 'Project prompt' }]);
    } else {
      assert.fail('Incorrect action type for project command');
    }
  });

  it('ignores files with TOML syntax errors', async () => {
    const userCommandsDir = Storage.getUserCommandsDir();
    mock({
      [userCommandsDir]: {
        'invalid.toml': 'this is not valid toml',
        'good.toml': 'prompt = "This one is fine"',
      },
    });

    const loader = new FileCommandLoader(null);
    const commands = await loader.loadCommands(signal);

    expect(commands).toHaveLength(1);
    expect(commands[0].name).toBe('good');
  });

  it('ignores files that are semantically invalid (missing prompt)', async () => {
    const userCommandsDir = Storage.getUserCommandsDir();
    mock({
      [userCommandsDir]: {
        'no_prompt.toml': 'description = "This file is missing a prompt"',
        'good.toml': 'prompt = "This one is fine"',
      },
    });

    const loader = new FileCommandLoader(null);
    const commands = await loader.loadCommands(signal);

    expect(commands).toHaveLength(1);
    expect(commands[0].name).toBe('good');
  });

  it('handles filename edge cases correctly', async () => {
    const userCommandsDir = Storage.getUserCommandsDir();
    mock({
      [userCommandsDir]: {
        'test.v1.toml': 'prompt = "Test prompt"',
      },
    });

    const loader = new FileCommandLoader(null);
    const commands = await loader.loadCommands(signal);
    const command = commands[0];
    expect(command).toBeDefined();
    expect(command.name).toBe('test.v1');
  });

  it('handles file system errors gracefully', async () => {
    mock({}); // Mock an empty file system
    const loader = new FileCommandLoader(null);
    const commands = await loader.loadCommands(signal);
    expect(commands).toHaveLength(0);
  });

  it('uses a default description if not provided', async () => {
    const userCommandsDir = Storage.getUserCommandsDir();
    mock({
      [userCommandsDir]: {
        'test.toml': 'prompt = "Test prompt"',
      },
    });

    const loader = new FileCommandLoader(null);
    const commands = await loader.loadCommands(signal);
    const command = commands[0];
    expect(command).toBeDefined();
    expect(command.description).toBe('Custom command from test.toml');
  });

  it('uses the provided description', async () => {
    const userCommandsDir = Storage.getUserCommandsDir();
    mock({
      [userCommandsDir]: {
        'test.toml': 'prompt = "Test prompt"\ndescription = "My test command"',
      },
    });

    const loader = new FileCommandLoader(null);
    const commands = await loader.loadCommands(signal);
    const command = commands[0];
    expect(command).toBeDefined();
    expect(command.description).toBe('My test command');
  });

  it('should sanitize colons in filenames to prevent namespace conflicts', async () => {
    const userCommandsDir = Storage.getUserCommandsDir();
    mock({
      [userCommandsDir]: {
        'legacy:command.toml': 'prompt = "This is a legacy command"',
      },
    });

    const loader = new FileCommandLoader(null);
    const commands = await loader.loadCommands(signal);

    expect(commands).toHaveLength(1);
    const command = commands[0];
    expect(command).toBeDefined();

    // Verify that the ':' in the filename was replaced with an '_'
    expect(command.name).toBe('legacy_command');
  });

  describe('Processor Instantiation Logic', () => {
    it('instantiates only DefaultArgumentProcessor if no {{args}} or !{} are present', async () => {
<<<<<<< HEAD
      const userCommandsDir = getUserCommandsDir();
=======
      const userCommandsDir = Storage.getUserCommandsDir();
>>>>>>> 76553622
      mock({
        [userCommandsDir]: {
          'simple.toml': `prompt = "Just a regular prompt"`,
        },
      });

      const loader = new FileCommandLoader(null as unknown as Config);
      await loader.loadCommands(signal);

      expect(ShellProcessor).not.toHaveBeenCalled();
      expect(DefaultArgumentProcessor).toHaveBeenCalledTimes(1);
    });

    it('instantiates only ShellProcessor if {{args}} is present (but not !{})', async () => {
<<<<<<< HEAD
      const userCommandsDir = getUserCommandsDir();
=======
      const userCommandsDir = Storage.getUserCommandsDir();
>>>>>>> 76553622
      mock({
        [userCommandsDir]: {
          'args.toml': `prompt = "Prompt with {{args}}"`,
        },
      });

      const loader = new FileCommandLoader(null as unknown as Config);
      await loader.loadCommands(signal);

      expect(ShellProcessor).toHaveBeenCalledTimes(1);
      expect(DefaultArgumentProcessor).not.toHaveBeenCalled();
    });

    it('instantiates ShellProcessor and DefaultArgumentProcessor if !{} is present (but not {{args}})', async () => {
<<<<<<< HEAD
      const userCommandsDir = getUserCommandsDir();
=======
      const userCommandsDir = Storage.getUserCommandsDir();
>>>>>>> 76553622
      mock({
        [userCommandsDir]: {
          'shell.toml': `prompt = "Prompt with !{cmd}"`,
        },
      });

      const loader = new FileCommandLoader(null as unknown as Config);
      await loader.loadCommands(signal);

      expect(ShellProcessor).toHaveBeenCalledTimes(1);
      expect(DefaultArgumentProcessor).toHaveBeenCalledTimes(1);
    });

    it('instantiates only ShellProcessor if both {{args}} and !{} are present', async () => {
<<<<<<< HEAD
      const userCommandsDir = getUserCommandsDir();
=======
      const userCommandsDir = Storage.getUserCommandsDir();
>>>>>>> 76553622
      mock({
        [userCommandsDir]: {
          'both.toml': `prompt = "Prompt with {{args}} and !{cmd}"`,
        },
      });

      const loader = new FileCommandLoader(null as unknown as Config);
      await loader.loadCommands(signal);

      expect(ShellProcessor).toHaveBeenCalledTimes(1);
      expect(DefaultArgumentProcessor).not.toHaveBeenCalled();
    });
<<<<<<< HEAD
=======

    it('instantiates AtFileProcessor and DefaultArgumentProcessor if @{} is present', async () => {
      const userCommandsDir = Storage.getUserCommandsDir();
      mock({
        [userCommandsDir]: {
          'at-file.toml': `prompt = "Context: @{./my-file.txt}"`,
        },
      });

      const loader = new FileCommandLoader(null as unknown as Config);
      await loader.loadCommands(signal);

      expect(AtFileProcessor).toHaveBeenCalledTimes(1);
      expect(ShellProcessor).not.toHaveBeenCalled();
      expect(DefaultArgumentProcessor).toHaveBeenCalledTimes(1);
    });

    it('instantiates ShellProcessor and AtFileProcessor if !{} and @{} are present', async () => {
      const userCommandsDir = Storage.getUserCommandsDir();
      mock({
        [userCommandsDir]: {
          'shell-and-at.toml': `prompt = "Run !{cmd} with @{file.txt}"`,
        },
      });

      const loader = new FileCommandLoader(null as unknown as Config);
      await loader.loadCommands(signal);

      expect(ShellProcessor).toHaveBeenCalledTimes(1);
      expect(AtFileProcessor).toHaveBeenCalledTimes(1);
      expect(DefaultArgumentProcessor).toHaveBeenCalledTimes(1); // because no {{args}}
    });

    it('instantiates only ShellProcessor and AtFileProcessor if {{args}} and @{} are present', async () => {
      const userCommandsDir = Storage.getUserCommandsDir();
      mock({
        [userCommandsDir]: {
          'args-and-at.toml': `prompt = "Run {{args}} with @{file.txt}"`,
        },
      });

      const loader = new FileCommandLoader(null as unknown as Config);
      await loader.loadCommands(signal);

      expect(ShellProcessor).toHaveBeenCalledTimes(1);
      expect(AtFileProcessor).toHaveBeenCalledTimes(1);
      expect(DefaultArgumentProcessor).not.toHaveBeenCalled();
    });
>>>>>>> 76553622
  });

  describe('Extension Command Loading', () => {
    it('loads commands from active extensions', async () => {
      const userCommandsDir = Storage.getUserCommandsDir();
      const projectCommandsDir = new Storage(
        process.cwd(),
      ).getProjectCommandsDir();
      const extensionDir = path.join(
        process.cwd(),
        '.gemini/extensions/test-ext',
      );

      mock({
        [userCommandsDir]: {
          'user.toml': 'prompt = "User command"',
        },
        [projectCommandsDir]: {
          'project.toml': 'prompt = "Project command"',
        },
        [extensionDir]: {
          'gemini-extension.json': JSON.stringify({
            name: 'test-ext',
            version: '1.0.0',
          }),
          commands: {
            'ext.toml': 'prompt = "Extension command"',
          },
        },
      });

      const mockConfig = {
        getProjectRoot: vi.fn(() => process.cwd()),
        getExtensions: vi.fn(() => [
          {
            name: 'test-ext',
            version: '1.0.0',
            isActive: true,
            path: extensionDir,
          },
        ]),
      } as unknown as Config;
      const loader = new FileCommandLoader(mockConfig);
      const commands = await loader.loadCommands(signal);

      expect(commands).toHaveLength(3);
      const commandNames = commands.map((cmd) => cmd.name);
      expect(commandNames).toEqual(['user', 'project', 'ext']);

      const extCommand = commands.find((cmd) => cmd.name === 'ext');
      expect(extCommand?.extensionName).toBe('test-ext');
      expect(extCommand?.description).toMatch(/^\[test-ext\]/);
    });

    it('extension commands have extensionName metadata for conflict resolution', async () => {
      const userCommandsDir = Storage.getUserCommandsDir();
      const projectCommandsDir = new Storage(
        process.cwd(),
      ).getProjectCommandsDir();
      const extensionDir = path.join(
        process.cwd(),
        '.gemini/extensions/test-ext',
      );

      mock({
        [extensionDir]: {
          'gemini-extension.json': JSON.stringify({
            name: 'test-ext',
            version: '1.0.0',
          }),
          commands: {
            'deploy.toml': 'prompt = "Extension deploy command"',
          },
        },
        [userCommandsDir]: {
          'deploy.toml': 'prompt = "User deploy command"',
        },
        [projectCommandsDir]: {
          'deploy.toml': 'prompt = "Project deploy command"',
        },
      });

      const mockConfig = {
        getProjectRoot: vi.fn(() => process.cwd()),
        getExtensions: vi.fn(() => [
          {
            name: 'test-ext',
            version: '1.0.0',
            isActive: true,
            path: extensionDir,
          },
        ]),
      } as unknown as Config;
      const loader = new FileCommandLoader(mockConfig);
      const commands = await loader.loadCommands(signal);

      // Return all commands, even duplicates
      expect(commands).toHaveLength(3);

      expect(commands[0].name).toBe('deploy');
      expect(commands[0].extensionName).toBeUndefined();
      const result0 = await commands[0].action?.(
        createMockCommandContext({
          invocation: {
            raw: '/deploy',
            name: 'deploy',
            args: '',
          },
        }),
        '',
      );
      expect(result0?.type).toBe('submit_prompt');
      if (result0?.type === 'submit_prompt') {
        expect(result0.content).toEqual([{ text: 'User deploy command' }]);
      }

      expect(commands[1].name).toBe('deploy');
      expect(commands[1].extensionName).toBeUndefined();
      const result1 = await commands[1].action?.(
        createMockCommandContext({
          invocation: {
            raw: '/deploy',
            name: 'deploy',
            args: '',
          },
        }),
        '',
      );
      expect(result1?.type).toBe('submit_prompt');
      if (result1?.type === 'submit_prompt') {
        expect(result1.content).toEqual([{ text: 'Project deploy command' }]);
      }

      expect(commands[2].name).toBe('deploy');
      expect(commands[2].extensionName).toBe('test-ext');
      expect(commands[2].description).toMatch(/^\[test-ext\]/);
      const result2 = await commands[2].action?.(
        createMockCommandContext({
          invocation: {
            raw: '/deploy',
            name: 'deploy',
            args: '',
          },
        }),
        '',
      );
      expect(result2?.type).toBe('submit_prompt');
      if (result2?.type === 'submit_prompt') {
        expect(result2.content).toEqual([{ text: 'Extension deploy command' }]);
      }
    });

    it('only loads commands from active extensions', async () => {
      const extensionDir1 = path.join(
        process.cwd(),
        '.gemini/extensions/active-ext',
      );
      const extensionDir2 = path.join(
        process.cwd(),
        '.gemini/extensions/inactive-ext',
      );

      mock({
        [extensionDir1]: {
          'gemini-extension.json': JSON.stringify({
            name: 'active-ext',
            version: '1.0.0',
          }),
          commands: {
            'active.toml': 'prompt = "Active extension command"',
          },
        },
        [extensionDir2]: {
          'gemini-extension.json': JSON.stringify({
            name: 'inactive-ext',
            version: '1.0.0',
          }),
          commands: {
            'inactive.toml': 'prompt = "Inactive extension command"',
          },
        },
      });

      const mockConfig = {
        getProjectRoot: vi.fn(() => process.cwd()),
        getExtensions: vi.fn(() => [
          {
            name: 'active-ext',
            version: '1.0.0',
            isActive: true,
            path: extensionDir1,
          },
          {
            name: 'inactive-ext',
            version: '1.0.0',
            isActive: false,
            path: extensionDir2,
          },
        ]),
      } as unknown as Config;
      const loader = new FileCommandLoader(mockConfig);
      const commands = await loader.loadCommands(signal);

      expect(commands).toHaveLength(1);
      expect(commands[0].name).toBe('active');
      expect(commands[0].extensionName).toBe('active-ext');
      expect(commands[0].description).toMatch(/^\[active-ext\]/);
    });

    it('handles missing extension commands directory gracefully', async () => {
      const extensionDir = path.join(
        process.cwd(),
        '.gemini/extensions/no-commands',
      );

      mock({
        [extensionDir]: {
          'gemini-extension.json': JSON.stringify({
            name: 'no-commands',
            version: '1.0.0',
          }),
          // No commands directory
        },
      });

      const mockConfig = {
        getProjectRoot: vi.fn(() => process.cwd()),
        getExtensions: vi.fn(() => [
          {
            name: 'no-commands',
            version: '1.0.0',
            isActive: true,
            path: extensionDir,
          },
        ]),
      } as unknown as Config;
      const loader = new FileCommandLoader(mockConfig);
      const commands = await loader.loadCommands(signal);
      expect(commands).toHaveLength(0);
    });

    it('handles nested command structure in extensions', async () => {
      const extensionDir = path.join(process.cwd(), '.gemini/extensions/a');

      mock({
        [extensionDir]: {
          'gemini-extension.json': JSON.stringify({
            name: 'a',
            version: '1.0.0',
          }),
          commands: {
            b: {
              'c.toml': 'prompt = "Nested command from extension a"',
              d: {
                'e.toml': 'prompt = "Deeply nested command"',
              },
            },
            'simple.toml': 'prompt = "Simple command"',
          },
        },
      });

      const mockConfig = {
        getProjectRoot: vi.fn(() => process.cwd()),
        getExtensions: vi.fn(() => [
          { name: 'a', version: '1.0.0', isActive: true, path: extensionDir },
        ]),
      } as unknown as Config;
      const loader = new FileCommandLoader(mockConfig);
      const commands = await loader.loadCommands(signal);

      expect(commands).toHaveLength(3);

      const commandNames = commands.map((cmd) => cmd.name).sort();
      expect(commandNames).toEqual(['b:c', 'b:d:e', 'simple']);

      const nestedCmd = commands.find((cmd) => cmd.name === 'b:c');
      expect(nestedCmd?.extensionName).toBe('a');
      expect(nestedCmd?.description).toMatch(/^\[a\]/);
      expect(nestedCmd).toBeDefined();
      const result = await nestedCmd!.action?.(
        createMockCommandContext({
          invocation: {
            raw: '/b:c',
            name: 'b:c',
            args: '',
          },
        }),
        '',
      );
      if (result?.type === 'submit_prompt') {
        expect(result.content).toEqual([
          { text: 'Nested command from extension a' },
        ]);
      } else {
        assert.fail('Incorrect action type');
      }
    });
  });

  describe('Argument Handling Integration (via ShellProcessor)', () => {
    it('correctly processes a command with {{args}}', async () => {
      const userCommandsDir = Storage.getUserCommandsDir();
      mock({
        [userCommandsDir]: {
          'shorthand.toml':
            'prompt = "The user wants to: {{args}}"\ndescription = "Shorthand test"',
        },
      });

      const loader = new FileCommandLoader(null as unknown as Config);
      const commands = await loader.loadCommands(signal);
      const command = commands.find((c) => c.name === 'shorthand');
      expect(command).toBeDefined();

      const result = await command!.action?.(
        createMockCommandContext({
          invocation: {
            raw: '/shorthand do something cool',
            name: 'shorthand',
            args: 'do something cool',
          },
        }),
        'do something cool',
      );
      expect(result?.type).toBe('submit_prompt');
      if (result?.type === 'submit_prompt') {
        expect(result.content).toEqual([
          { text: 'The user wants to: do something cool' },
        ]);
      }
    });
  });

  describe('Default Argument Processor Integration', () => {
    it('correctly processes a command without {{args}}', async () => {
      const userCommandsDir = Storage.getUserCommandsDir();
      mock({
        [userCommandsDir]: {
          'model_led.toml':
            'prompt = "This is the instruction."\ndescription = "Default processor test"',
        },
      });

      const loader = new FileCommandLoader(null as unknown as Config);
      const commands = await loader.loadCommands(signal);
      const command = commands.find((c) => c.name === 'model_led');
      expect(command).toBeDefined();

      const result = await command!.action?.(
        createMockCommandContext({
          invocation: {
            raw: '/model_led 1.2.0 added "a feature"',
            name: 'model_led',
            args: '1.2.0 added "a feature"',
          },
        }),
        '1.2.0 added "a feature"',
      );
      expect(result?.type).toBe('submit_prompt');
      if (result?.type === 'submit_prompt') {
        const expectedContent =
          'This is the instruction.\n\n/model_led 1.2.0 added "a feature"';
        expect(result.content).toEqual([{ text: expectedContent }]);
      }
    });
  });

  describe('Shell Processor Integration', () => {
    it('instantiates ShellProcessor if {{args}} is present (even without shell trigger)', async () => {
<<<<<<< HEAD
      const userCommandsDir = getUserCommandsDir();
=======
      const userCommandsDir = Storage.getUserCommandsDir();
>>>>>>> 76553622
      mock({
        [userCommandsDir]: {
          'args_only.toml': `prompt = "Hello {{args}}"`,
        },
      });

      const loader = new FileCommandLoader(null as unknown as Config);
      await loader.loadCommands(signal);

      expect(ShellProcessor).toHaveBeenCalledWith('args_only');
    });
    it('instantiates ShellProcessor if the trigger is present', async () => {
      const userCommandsDir = Storage.getUserCommandsDir();
      mock({
        [userCommandsDir]: {
          'shell.toml': `prompt = "Run this: ${SHELL_INJECTION_TRIGGER}echo hello}"`,
        },
      });

      const loader = new FileCommandLoader(null as unknown as Config);
      await loader.loadCommands(signal);

      expect(ShellProcessor).toHaveBeenCalledWith('shell');
    });

    it('does not instantiate ShellProcessor if no triggers ({{args}} or !{}) are present', async () => {
<<<<<<< HEAD
      const userCommandsDir = getUserCommandsDir();
=======
      const userCommandsDir = Storage.getUserCommandsDir();
>>>>>>> 76553622
      mock({
        [userCommandsDir]: {
          'regular.toml': `prompt = "Just a regular prompt"`,
        },
      });

      const loader = new FileCommandLoader(null as unknown as Config);
      await loader.loadCommands(signal);

      expect(ShellProcessor).not.toHaveBeenCalled();
    });

    it('returns a "submit_prompt" action if shell processing succeeds', async () => {
      const userCommandsDir = Storage.getUserCommandsDir();
      mock({
        [userCommandsDir]: {
          'shell.toml': `prompt = "Run !{echo 'hello'}"`,
        },
      });
      mockShellProcess.mockResolvedValue([{ text: 'Run hello' }]);

      const loader = new FileCommandLoader(null as unknown as Config);
      const commands = await loader.loadCommands(signal);
      const command = commands.find((c) => c.name === 'shell');
      expect(command).toBeDefined();

      const result = await command!.action!(
        createMockCommandContext({
          invocation: { raw: '/shell', name: 'shell', args: '' },
        }),
        '',
      );

      expect(result?.type).toBe('submit_prompt');
      if (result?.type === 'submit_prompt') {
        expect(result.content).toEqual([{ text: 'Run hello' }]);
      }
    });

    it('returns a "confirm_shell_commands" action if shell processing requires it', async () => {
      const userCommandsDir = Storage.getUserCommandsDir();
      const rawInvocation = '/shell rm -rf /';
      mock({
        [userCommandsDir]: {
          'shell.toml': `prompt = "Run !{rm -rf /}"`,
        },
      });

      // Mock the processor to throw the specific error
      const error = new ConfirmationRequiredError('Confirmation needed', [
        'rm -rf /',
      ]);
      mockShellProcess.mockRejectedValue(error);

      const loader = new FileCommandLoader(null as unknown as Config);
      const commands = await loader.loadCommands(signal);
      const command = commands.find((c) => c.name === 'shell');
      expect(command).toBeDefined();

      const result = await command!.action!(
        createMockCommandContext({
          invocation: { raw: rawInvocation, name: 'shell', args: 'rm -rf /' },
        }),
        'rm -rf /',
      );

      expect(result?.type).toBe('confirm_shell_commands');
      if (result?.type === 'confirm_shell_commands') {
        expect(result.commandsToConfirm).toEqual(['rm -rf /']);
        expect(result.originalInvocation.raw).toBe(rawInvocation);
      }
    });

    it('re-throws other errors from the processor', async () => {
      const userCommandsDir = Storage.getUserCommandsDir();
      mock({
        [userCommandsDir]: {
          'shell.toml': `prompt = "Run !{something}"`,
        },
      });

      const genericError = new Error('Something else went wrong');
      mockShellProcess.mockRejectedValue(genericError);

      const loader = new FileCommandLoader(null as unknown as Config);
      const commands = await loader.loadCommands(signal);
      const command = commands.find((c) => c.name === 'shell');
      expect(command).toBeDefined();

      await expect(
        command!.action!(
          createMockCommandContext({
            invocation: { raw: '/shell', name: 'shell', args: '' },
          }),
          '',
        ),
      ).rejects.toThrow('Something else went wrong');
    });
<<<<<<< HEAD
    it('assembles the processor pipeline in the correct order (Shell -> Default)', async () => {
      const userCommandsDir = getUserCommandsDir();
      mock({
        [userCommandsDir]: {
          // This prompt uses !{} but NOT {{args}}, so both processors should be active.
          'pipeline.toml': `
              prompt = "Shell says: ${SHELL_INJECTION_TRIGGER}echo foo}."
=======
    it('assembles the processor pipeline in the correct order (AtFile -> Shell -> Default)', async () => {
      const userCommandsDir = Storage.getUserCommandsDir();
      mock({
        [userCommandsDir]: {
          // This prompt uses !{}, @{}, but NOT {{args}}, so all processors should be active.
          'pipeline.toml': `
              prompt = "Shell says: !{echo foo}. File says: @{./bar.txt}"
>>>>>>> 76553622
            `,
        },
        './bar.txt': 'bar content',
      });

      const defaultProcessMock = vi
        .fn()
<<<<<<< HEAD
        .mockImplementation((p) => Promise.resolve(`${p}-default-processed`));

      mockShellProcess.mockImplementation((p) =>
        Promise.resolve(`${p}-shell-processed`),
=======
        .mockImplementation((p: PromptPipelineContent) =>
          Promise.resolve([
            { text: `${(p[0] as { text: string }).text}-default-processed` },
          ]),
        );

      mockShellProcess.mockImplementation((p: PromptPipelineContent) =>
        Promise.resolve([
          { text: `${(p[0] as { text: string }).text}-shell-processed` },
        ]),
      );

      mockAtFileProcess.mockImplementation((p: PromptPipelineContent) =>
        Promise.resolve([
          { text: `${(p[0] as { text: string }).text}-at-file-processed` },
        ]),
>>>>>>> 76553622
      );

      vi.mocked(DefaultArgumentProcessor).mockImplementation(
        () =>
          ({
            process: defaultProcessMock,
          }) as unknown as DefaultArgumentProcessor,
      );

      const loader = new FileCommandLoader(null as unknown as Config);
      const commands = await loader.loadCommands(signal);
      const command = commands.find((c) => c.name === 'pipeline');
      expect(command).toBeDefined();

      const result = await command!.action!(
        createMockCommandContext({
          invocation: {
            raw: '/pipeline baz',
            name: 'pipeline',
            args: 'baz',
          },
        }),
        'baz',
      );

<<<<<<< HEAD
=======
      expect(mockAtFileProcess.mock.invocationCallOrder[0]).toBeLessThan(
        mockShellProcess.mock.invocationCallOrder[0],
      );
>>>>>>> 76553622
      expect(mockShellProcess.mock.invocationCallOrder[0]).toBeLessThan(
        defaultProcessMock.mock.invocationCallOrder[0],
      );

      // Verify the flow of the prompt through the processors
<<<<<<< HEAD
      // 1. Shell processor runs first
      expect(mockShellProcess).toHaveBeenCalledWith(
        expect.stringContaining(SHELL_INJECTION_TRIGGER),
        expect.any(Object),
      );
      // 2. Default processor runs second
      expect(defaultProcessMock).toHaveBeenCalledWith(
        expect.stringContaining('-shell-processed'),
=======
      // 1. AtFile processor runs first
      expect(mockAtFileProcess).toHaveBeenCalledWith(
        [{ text: expect.stringContaining('@{./bar.txt}') }],
        expect.any(Object),
      );
      // 2. Shell processor runs second
      expect(mockShellProcess).toHaveBeenCalledWith(
        [{ text: expect.stringContaining('-at-file-processed') }],
        expect.any(Object),
      );
      // 3. Default processor runs third
      expect(defaultProcessMock).toHaveBeenCalledWith(
        [{ text: expect.stringContaining('-shell-processed') }],
>>>>>>> 76553622
        expect.any(Object),
      );

      if (result?.type === 'submit_prompt') {
<<<<<<< HEAD
        expect(result.content).toContain('-shell-processed-default-processed');
      } else {
        assert.fail('Incorrect action type');
      }
=======
        const contentAsArray = Array.isArray(result.content)
          ? result.content
          : [result.content];
        expect(contentAsArray.length).toBeGreaterThan(0);
        const firstPart = contentAsArray[0];

        if (typeof firstPart === 'object' && firstPart && 'text' in firstPart) {
          expect(firstPart.text).toContain(
            '-at-file-processed-shell-processed-default-processed',
          );
        } else {
          assert.fail(
            'First part of content is not a text part or is a string',
          );
        }
      } else {
        assert.fail('Incorrect action type');
      }
    });
  });

  describe('@-file Processor Integration', () => {
    it('correctly processes a command with @{file}', async () => {
      const userCommandsDir = Storage.getUserCommandsDir();
      mock({
        [userCommandsDir]: {
          'at-file.toml':
            'prompt = "Context from file: @{./test.txt}"\ndescription = "@-file test"',
        },
        './test.txt': 'file content',
      });

      mockAtFileProcess.mockImplementation(
        async (prompt: PromptPipelineContent) => {
          // A simplified mock of AtFileProcessor's behavior
          const textContent = (prompt[0] as { text: string }).text;
          if (textContent.includes('@{./test.txt}')) {
            return [
              {
                text: textContent.replace('@{./test.txt}', 'file content'),
              },
            ];
          }
          return prompt;
        },
      );

      // Prevent default processor from interfering
      vi.mocked(DefaultArgumentProcessor).mockImplementation(
        () =>
          ({
            process: (p: PromptPipelineContent) => Promise.resolve(p),
          }) as unknown as DefaultArgumentProcessor,
      );

      const loader = new FileCommandLoader(null as unknown as Config);
      const commands = await loader.loadCommands(signal);
      const command = commands.find((c) => c.name === 'at-file');
      expect(command).toBeDefined();

      const result = await command!.action?.(
        createMockCommandContext({
          invocation: {
            raw: '/at-file',
            name: 'at-file',
            args: '',
          },
        }),
        '',
      );
      expect(result?.type).toBe('submit_prompt');
      if (result?.type === 'submit_prompt') {
        expect(result.content).toEqual([
          { text: 'Context from file: file content' },
        ]);
      }
>>>>>>> 76553622
    });
  });
});<|MERGE_RESOLUTION|>--- conflicted
+++ resolved
@@ -5,16 +5,8 @@
  */
 
 import * as path from 'node:path';
-<<<<<<< HEAD
-import {
-  Config,
-  getProjectCommandsDir,
-  getUserCommandsDir,
-} from '@qwen-code/qwen-code-core';
-=======
-import type { Config } from '@google/gemini-cli-core';
-import { Storage } from '@google/gemini-cli-core';
->>>>>>> 76553622
+import type { Config } from '@qwen-code/qwen-code-core';
+import { Storage } from '@qwen-code/qwen-code-core';
 import mock from 'mock-fs';
 import { FileCommandLoader } from './FileCommandLoader.js';
 import { assert, vi } from 'vitest';
@@ -29,12 +21,8 @@
   ShellProcessor,
 } from './prompt-processors/shellProcessor.js';
 import { DefaultArgumentProcessor } from './prompt-processors/argumentProcessor.js';
-<<<<<<< HEAD
-import { CommandContext } from '../ui/commands/types.js';
-=======
 import type { CommandContext } from '../ui/commands/types.js';
 import { AtFileProcessor } from './prompt-processors/atFileProcessor.js';
->>>>>>> 76553622
 
 const mockShellProcess = vi.hoisted(() => vi.fn());
 const mockAtFileProcess = vi.hoisted(() => vi.fn());
@@ -88,17 +76,6 @@
   beforeEach(() => {
     vi.clearAllMocks();
     mockShellProcess.mockImplementation(
-<<<<<<< HEAD
-      (prompt: string, context: CommandContext) => {
-        const userArgsRaw = context?.invocation?.args || '';
-        const processedPrompt = prompt.replaceAll(
-          SHORTHAND_ARGS_PLACEHOLDER,
-          userArgsRaw,
-        );
-        return Promise.resolve(processedPrompt);
-      },
-    );
-=======
       (prompt: PromptPipelineContent, context: CommandContext) => {
         const userArgsRaw = context?.invocation?.args || '';
         // This is a simplified mock. A real implementation would need to iterate
@@ -121,7 +98,6 @@
       },
     );
     mockAtFileProcess.mockImplementation(async (prompt: string) => prompt);
->>>>>>> 76553622
   });
 
   afterEach(() => {
@@ -433,11 +409,7 @@
 
   describe('Processor Instantiation Logic', () => {
     it('instantiates only DefaultArgumentProcessor if no {{args}} or !{} are present', async () => {
-<<<<<<< HEAD
-      const userCommandsDir = getUserCommandsDir();
-=======
-      const userCommandsDir = Storage.getUserCommandsDir();
->>>>>>> 76553622
+      const userCommandsDir = Storage.getUserCommandsDir();
       mock({
         [userCommandsDir]: {
           'simple.toml': `prompt = "Just a regular prompt"`,
@@ -452,11 +424,7 @@
     });
 
     it('instantiates only ShellProcessor if {{args}} is present (but not !{})', async () => {
-<<<<<<< HEAD
-      const userCommandsDir = getUserCommandsDir();
-=======
-      const userCommandsDir = Storage.getUserCommandsDir();
->>>>>>> 76553622
+      const userCommandsDir = Storage.getUserCommandsDir();
       mock({
         [userCommandsDir]: {
           'args.toml': `prompt = "Prompt with {{args}}"`,
@@ -471,11 +439,7 @@
     });
 
     it('instantiates ShellProcessor and DefaultArgumentProcessor if !{} is present (but not {{args}})', async () => {
-<<<<<<< HEAD
-      const userCommandsDir = getUserCommandsDir();
-=======
-      const userCommandsDir = Storage.getUserCommandsDir();
->>>>>>> 76553622
+      const userCommandsDir = Storage.getUserCommandsDir();
       mock({
         [userCommandsDir]: {
           'shell.toml': `prompt = "Prompt with !{cmd}"`,
@@ -490,11 +454,7 @@
     });
 
     it('instantiates only ShellProcessor if both {{args}} and !{} are present', async () => {
-<<<<<<< HEAD
-      const userCommandsDir = getUserCommandsDir();
-=======
-      const userCommandsDir = Storage.getUserCommandsDir();
->>>>>>> 76553622
+      const userCommandsDir = Storage.getUserCommandsDir();
       mock({
         [userCommandsDir]: {
           'both.toml': `prompt = "Prompt with {{args}} and !{cmd}"`,
@@ -507,8 +467,6 @@
       expect(ShellProcessor).toHaveBeenCalledTimes(1);
       expect(DefaultArgumentProcessor).not.toHaveBeenCalled();
     });
-<<<<<<< HEAD
-=======
 
     it('instantiates AtFileProcessor and DefaultArgumentProcessor if @{} is present', async () => {
       const userCommandsDir = Storage.getUserCommandsDir();
@@ -557,7 +515,6 @@
       expect(AtFileProcessor).toHaveBeenCalledTimes(1);
       expect(DefaultArgumentProcessor).not.toHaveBeenCalled();
     });
->>>>>>> 76553622
   });
 
   describe('Extension Command Loading', () => {
@@ -928,11 +885,7 @@
 
   describe('Shell Processor Integration', () => {
     it('instantiates ShellProcessor if {{args}} is present (even without shell trigger)', async () => {
-<<<<<<< HEAD
-      const userCommandsDir = getUserCommandsDir();
-=======
-      const userCommandsDir = Storage.getUserCommandsDir();
->>>>>>> 76553622
+      const userCommandsDir = Storage.getUserCommandsDir();
       mock({
         [userCommandsDir]: {
           'args_only.toml': `prompt = "Hello {{args}}"`,
@@ -959,11 +912,7 @@
     });
 
     it('does not instantiate ShellProcessor if no triggers ({{args}} or !{}) are present', async () => {
-<<<<<<< HEAD
-      const userCommandsDir = getUserCommandsDir();
-=======
-      const userCommandsDir = Storage.getUserCommandsDir();
->>>>>>> 76553622
+      const userCommandsDir = Storage.getUserCommandsDir();
       mock({
         [userCommandsDir]: {
           'regular.toml': `prompt = "Just a regular prompt"`,
@@ -1062,15 +1011,6 @@
         ),
       ).rejects.toThrow('Something else went wrong');
     });
-<<<<<<< HEAD
-    it('assembles the processor pipeline in the correct order (Shell -> Default)', async () => {
-      const userCommandsDir = getUserCommandsDir();
-      mock({
-        [userCommandsDir]: {
-          // This prompt uses !{} but NOT {{args}}, so both processors should be active.
-          'pipeline.toml': `
-              prompt = "Shell says: ${SHELL_INJECTION_TRIGGER}echo foo}."
-=======
     it('assembles the processor pipeline in the correct order (AtFile -> Shell -> Default)', async () => {
       const userCommandsDir = Storage.getUserCommandsDir();
       mock({
@@ -1078,7 +1018,6 @@
           // This prompt uses !{}, @{}, but NOT {{args}}, so all processors should be active.
           'pipeline.toml': `
               prompt = "Shell says: !{echo foo}. File says: @{./bar.txt}"
->>>>>>> 76553622
             `,
         },
         './bar.txt': 'bar content',
@@ -1086,12 +1025,6 @@
 
       const defaultProcessMock = vi
         .fn()
-<<<<<<< HEAD
-        .mockImplementation((p) => Promise.resolve(`${p}-default-processed`));
-
-      mockShellProcess.mockImplementation((p) =>
-        Promise.resolve(`${p}-shell-processed`),
-=======
         .mockImplementation((p: PromptPipelineContent) =>
           Promise.resolve([
             { text: `${(p[0] as { text: string }).text}-default-processed` },
@@ -1108,7 +1041,6 @@
         Promise.resolve([
           { text: `${(p[0] as { text: string }).text}-at-file-processed` },
         ]),
->>>>>>> 76553622
       );
 
       vi.mocked(DefaultArgumentProcessor).mockImplementation(
@@ -1134,27 +1066,14 @@
         'baz',
       );
 
-<<<<<<< HEAD
-=======
       expect(mockAtFileProcess.mock.invocationCallOrder[0]).toBeLessThan(
         mockShellProcess.mock.invocationCallOrder[0],
       );
->>>>>>> 76553622
       expect(mockShellProcess.mock.invocationCallOrder[0]).toBeLessThan(
         defaultProcessMock.mock.invocationCallOrder[0],
       );
 
       // Verify the flow of the prompt through the processors
-<<<<<<< HEAD
-      // 1. Shell processor runs first
-      expect(mockShellProcess).toHaveBeenCalledWith(
-        expect.stringContaining(SHELL_INJECTION_TRIGGER),
-        expect.any(Object),
-      );
-      // 2. Default processor runs second
-      expect(defaultProcessMock).toHaveBeenCalledWith(
-        expect.stringContaining('-shell-processed'),
-=======
       // 1. AtFile processor runs first
       expect(mockAtFileProcess).toHaveBeenCalledWith(
         [{ text: expect.stringContaining('@{./bar.txt}') }],
@@ -1168,17 +1087,10 @@
       // 3. Default processor runs third
       expect(defaultProcessMock).toHaveBeenCalledWith(
         [{ text: expect.stringContaining('-shell-processed') }],
->>>>>>> 76553622
         expect.any(Object),
       );
 
       if (result?.type === 'submit_prompt') {
-<<<<<<< HEAD
-        expect(result.content).toContain('-shell-processed-default-processed');
-      } else {
-        assert.fail('Incorrect action type');
-      }
-=======
         const contentAsArray = Array.isArray(result.content)
           ? result.content
           : [result.content];
@@ -1255,7 +1167,6 @@
           { text: 'Context from file: file content' },
         ]);
       }
->>>>>>> 76553622
     });
   });
 });