/**
 * @license
 * Copyright 2025 Google LLC
 * SPDX-License-Identifier: Apache-2.0
 */

import {
  describe,
  it,
  expect,
  vi,
  beforeEach,
  afterEach,
  type Mock,
} from 'vitest';
import * as os from 'node:os';
import * as path from 'node:path';
import { ShellTool, EditTool, WriteFileTool } from '@qwen-code/qwen-code-core';
import { loadCliConfig, parseArguments, type CliArgs } from './config.js';
import type { Settings } from './settings.js';
import type { Extension } from './extension.js';
import * as ServerConfig from '@qwen-code/qwen-code-core';
import { isWorkspaceTrusted } from './trustedFolders.js';

vi.mock('./trustedFolders.js', () => ({
  isWorkspaceTrusted: vi.fn().mockReturnValue(true), // Default to trusted
}));

vi.mock('fs', async (importOriginal) => {
  const actualFs = await importOriginal<typeof import('fs')>();
  const pathMod = await import('node:path');
  const mockHome = '/mock/home/user';
  const MOCK_CWD1 = process.cwd();
  const MOCK_CWD2 = pathMod.resolve(pathMod.sep, 'home', 'user', 'project');

  const mockPaths = new Set([
    MOCK_CWD1,
    MOCK_CWD2,
    pathMod.resolve(pathMod.sep, 'cli', 'path1'),
    pathMod.resolve(pathMod.sep, 'settings', 'path1'),
    pathMod.join(mockHome, 'settings', 'path2'),
    pathMod.join(MOCK_CWD2, 'cli', 'path2'),
    pathMod.join(MOCK_CWD2, 'settings', 'path3'),
  ]);

  return {
    ...actualFs,
    mkdirSync: vi.fn(),
    writeFileSync: vi.fn(),
    existsSync: vi.fn((p) => mockPaths.has(p.toString())),
    statSync: vi.fn((p) => {
      if (mockPaths.has(p.toString())) {
        return { isDirectory: () => true } as unknown as import('fs').Stats;
      }
      return (actualFs as typeof import('fs')).statSync(p as unknown as string);
    }),
    realpathSync: vi.fn((p) => p),
  };
});

vi.mock('os', async (importOriginal) => {
  const actualOs = await importOriginal<typeof os>();
  return {
    ...actualOs,
    homedir: vi.fn(() => '/mock/home/user'),
  };
});

vi.mock('open', () => ({
  default: vi.fn(),
}));

vi.mock('read-package-up', () => ({
  readPackageUp: vi.fn(() =>
    Promise.resolve({ packageJson: { version: 'test-version' } }),
  ),
}));

vi.mock('@qwen-code/qwen-code-core', async () => {
  const actualServer = await vi.importActual<typeof ServerConfig>(
    '@qwen-code/qwen-code-core',
  );
  return {
    ...actualServer,
    IdeClient: {
      getInstance: vi.fn().mockResolvedValue({
        getConnectionStatus: vi.fn(),
        initialize: vi.fn(),
        shutdown: vi.fn(),
      }),
    },
    loadEnvironment: vi.fn(),
    loadServerHierarchicalMemory: vi.fn(
      (cwd, dirs, debug, fileService, extensionPaths, _maxDirs) =>
        Promise.resolve({
          memoryContent: extensionPaths?.join(',') || '',
          fileCount: extensionPaths?.length || 0,
        }),
    ),
    DEFAULT_MEMORY_FILE_FILTERING_OPTIONS: {
      respectGitIgnore: false,
      respectGeminiIgnore: true,
    },
    DEFAULT_FILE_FILTERING_OPTIONS: {
      respectGitIgnore: true,
      respectGeminiIgnore: true,
    },
  };
});

describe('parseArguments', () => {
  const originalArgv = process.argv;

  afterEach(() => {
    process.argv = originalArgv;
  });

  it('should throw an error when both --prompt and --prompt-interactive are used together', async () => {
    process.argv = [
      'node',
      'script.js',
      '--prompt',
      'test prompt',
      '--prompt-interactive',
      'interactive prompt',
    ];

    const mockExit = vi.spyOn(process, 'exit').mockImplementation(() => {
      throw new Error('process.exit called');
    });

    const mockConsoleError = vi
      .spyOn(console, 'error')
      .mockImplementation(() => {});

    await expect(parseArguments({} as Settings)).rejects.toThrow(
      'process.exit called',
    );

    expect(mockConsoleError).toHaveBeenCalledWith(
      expect.stringContaining(
        'Cannot use both --prompt (-p) and --prompt-interactive (-i) together',
      ),
    );

    mockExit.mockRestore();
    mockConsoleError.mockRestore();
  });

  it('should throw an error when using short flags -p and -i together', async () => {
    process.argv = [
      'node',
      'script.js',
      '-p',
      'test prompt',
      '-i',
      'interactive prompt',
    ];

    const mockExit = vi.spyOn(process, 'exit').mockImplementation(() => {
      throw new Error('process.exit called');
    });

    const mockConsoleError = vi
      .spyOn(console, 'error')
      .mockImplementation(() => {});

    await expect(parseArguments({} as Settings)).rejects.toThrow(
      'process.exit called',
    );

    expect(mockConsoleError).toHaveBeenCalledWith(
      expect.stringContaining(
        'Cannot use both --prompt (-p) and --prompt-interactive (-i) together',
      ),
    );

    mockExit.mockRestore();
    mockConsoleError.mockRestore();
  });

  it('should allow --prompt without --prompt-interactive', async () => {
    process.argv = ['node', 'script.js', '--prompt', 'test prompt'];
    const argv = await parseArguments({} as Settings);
    expect(argv.prompt).toBe('test prompt');
    expect(argv.promptInteractive).toBeUndefined();
  });

  it('should allow --prompt-interactive without --prompt', async () => {
    process.argv = [
      'node',
      'script.js',
      '--prompt-interactive',
      'interactive prompt',
    ];
    const argv = await parseArguments({} as Settings);
    expect(argv.promptInteractive).toBe('interactive prompt');
    expect(argv.prompt).toBeUndefined();
  });

  it('should allow -i flag as alias for --prompt-interactive', async () => {
    process.argv = ['node', 'script.js', '-i', 'interactive prompt'];
    const argv = await parseArguments({} as Settings);
    expect(argv.promptInteractive).toBe('interactive prompt');
    expect(argv.prompt).toBeUndefined();
  });

  it('should throw an error when both --yolo and --approval-mode are used together', async () => {
    process.argv = [
      'node',
      'script.js',
      '--yolo',
      '--approval-mode',
      'default',
    ];

    const mockExit = vi.spyOn(process, 'exit').mockImplementation(() => {
      throw new Error('process.exit called');
    });

    const mockConsoleError = vi
      .spyOn(console, 'error')
      .mockImplementation(() => {});

    await expect(parseArguments({} as Settings)).rejects.toThrow(
      'process.exit called',
    );

    expect(mockConsoleError).toHaveBeenCalledWith(
      expect.stringContaining(
        'Cannot use both --yolo (-y) and --approval-mode together. Use --approval-mode=yolo instead.',
      ),
    );

    mockExit.mockRestore();
    mockConsoleError.mockRestore();
  });

  it('should throw an error when using short flags -y and --approval-mode together', async () => {
    process.argv = ['node', 'script.js', '-y', '--approval-mode', 'yolo'];

    const mockExit = vi.spyOn(process, 'exit').mockImplementation(() => {
      throw new Error('process.exit called');
    });

    const mockConsoleError = vi
      .spyOn(console, 'error')
      .mockImplementation(() => {});

    await expect(parseArguments({} as Settings)).rejects.toThrow(
      'process.exit called',
    );

    expect(mockConsoleError).toHaveBeenCalledWith(
      expect.stringContaining(
        'Cannot use both --yolo (-y) and --approval-mode together. Use --approval-mode=yolo instead.',
      ),
    );

    mockExit.mockRestore();
    mockConsoleError.mockRestore();
  });

  it('should allow --approval-mode without --yolo', async () => {
    process.argv = ['node', 'script.js', '--approval-mode', 'auto_edit'];
    const argv = await parseArguments({} as Settings);
    expect(argv.approvalMode).toBe('auto_edit');
    expect(argv.yolo).toBe(false);
  });

  it('should allow --yolo without --approval-mode', async () => {
    process.argv = ['node', 'script.js', '--yolo'];
    const argv = await parseArguments({} as Settings);
    expect(argv.yolo).toBe(true);
    expect(argv.approvalMode).toBeUndefined();
  });

  it('should reject invalid --approval-mode values', async () => {
    process.argv = ['node', 'script.js', '--approval-mode', 'invalid'];

    const mockExit = vi.spyOn(process, 'exit').mockImplementation(() => {
      throw new Error('process.exit called');
    });

    const mockConsoleError = vi
      .spyOn(console, 'error')
      .mockImplementation(() => {});

    await expect(parseArguments({} as Settings)).rejects.toThrow(
      'process.exit called',
    );

    expect(mockConsoleError).toHaveBeenCalledWith(
      expect.stringContaining('Invalid values:'),
    );

    mockExit.mockRestore();
    mockConsoleError.mockRestore();
  });
});

describe('loadCliConfig', () => {
  const originalArgv = process.argv;

  beforeEach(() => {
    vi.resetAllMocks();
    vi.mocked(os.homedir).mockReturnValue('/mock/home/user');
    vi.stubEnv('GEMINI_API_KEY', 'test-api-key');
  });

  afterEach(() => {
    process.argv = originalArgv;
    vi.unstubAllEnvs();
    vi.restoreAllMocks();
  });

  it('should set showMemoryUsage to true when --show-memory-usage flag is present', async () => {
    process.argv = ['node', 'script.js', '--show-memory-usage'];
    const argv = await parseArguments({} as Settings);
    const settings: Settings = {};
    const config = await loadCliConfig(settings, [], 'test-session', argv);
    expect(config.getShowMemoryUsage()).toBe(true);
  });

  it('should set showMemoryUsage to false when --memory flag is not present', async () => {
    process.argv = ['node', 'script.js'];
    const argv = await parseArguments({} as Settings);
    const settings: Settings = {};
    const config = await loadCliConfig(settings, [], 'test-session', argv);
    expect(config.getShowMemoryUsage()).toBe(false);
  });

  it('should set showMemoryUsage to false by default from settings if CLI flag is not present', async () => {
    process.argv = ['node', 'script.js'];
    const argv = await parseArguments({} as Settings);
    const settings: Settings = { ui: { showMemoryUsage: false } };
    const config = await loadCliConfig(settings, [], 'test-session', argv);
    expect(config.getShowMemoryUsage()).toBe(false);
  });

  it('should prioritize CLI flag over settings for showMemoryUsage (CLI true, settings false)', async () => {
    process.argv = ['node', 'script.js', '--show-memory-usage'];
    const argv = await parseArguments({} as Settings);
    const settings: Settings = { ui: { showMemoryUsage: false } };
    const config = await loadCliConfig(settings, [], 'test-session', argv);
    expect(config.getShowMemoryUsage()).toBe(true);
  });

  describe('Proxy configuration', () => {
    const originalProxyEnv: { [key: string]: string | undefined } = {};
    const proxyEnvVars = [
      'HTTP_PROXY',
      'HTTPS_PROXY',
      'http_proxy',
      'https_proxy',
    ];

    beforeEach(() => {
      for (const key of proxyEnvVars) {
        originalProxyEnv[key] = process.env[key];
        delete process.env[key];
      }
    });

    afterEach(() => {
      for (const key of proxyEnvVars) {
        if (originalProxyEnv[key]) {
          process.env[key] = originalProxyEnv[key];
        } else {
          delete process.env[key];
        }
      }
    });

    it(`should leave proxy to empty by default`, async () => {
      process.argv = ['node', 'script.js'];
      const argv = await parseArguments({} as Settings);
      const settings: Settings = {};
      const config = await loadCliConfig(settings, [], 'test-session', argv);
      expect(config.getProxy()).toBeFalsy();
    });

    const proxy_url = 'http://localhost:7890';
    const testCases = [
      {
        input: {
          env_name: 'https_proxy',
          proxy_url,
        },
        expected: proxy_url,
      },
      {
        input: {
          env_name: 'http_proxy',
          proxy_url,
        },
        expected: proxy_url,
      },
      {
        input: {
          env_name: 'HTTPS_PROXY',
          proxy_url,
        },
        expected: proxy_url,
      },
      {
        input: {
          env_name: 'HTTP_PROXY',
          proxy_url,
        },
        expected: proxy_url,
      },
    ];
    testCases.forEach(({ input, expected }) => {
      it(`should set proxy to ${expected} according to environment variable [${input.env_name}]`, async () => {
        vi.stubEnv(input.env_name, input.proxy_url);
        process.argv = ['node', 'script.js'];
        const argv = await parseArguments({} as Settings);
        const settings: Settings = {};
        const config = await loadCliConfig(settings, [], 'test-session', argv);
        expect(config.getProxy()).toBe(expected);
      });
    });

    it('should set proxy when --proxy flag is present', async () => {
      process.argv = ['node', 'script.js', '--proxy', 'http://localhost:7890'];
      const argv = await parseArguments({} as Settings);
      const settings: Settings = {};
      const config = await loadCliConfig(settings, [], 'test-session', argv);
      expect(config.getProxy()).toBe('http://localhost:7890');
    });

    it('should prioritize CLI flag over environment variable for proxy (CLI http://localhost:7890, environment variable http://localhost:7891)', async () => {
      vi.stubEnv('http_proxy', 'http://localhost:7891');
      process.argv = ['node', 'script.js', '--proxy', 'http://localhost:7890'];
      const argv = await parseArguments({} as Settings);
      const settings: Settings = {};
      const config = await loadCliConfig(settings, [], 'test-session', argv);
      expect(config.getProxy()).toBe('http://localhost:7890');
    });
  });
});

describe('loadCliConfig telemetry', () => {
  const originalArgv = process.argv;

  beforeEach(() => {
    vi.resetAllMocks();
    vi.mocked(os.homedir).mockReturnValue('/mock/home/user');
    vi.stubEnv('GEMINI_API_KEY', 'test-api-key');
  });

  afterEach(() => {
    process.argv = originalArgv;
    vi.unstubAllEnvs();
    vi.restoreAllMocks();
  });

  it('should set telemetry to false by default when no flag or setting is present', async () => {
    process.argv = ['node', 'script.js'];
    const argv = await parseArguments({} as Settings);
    const settings: Settings = {};
    const config = await loadCliConfig(settings, [], 'test-session', argv);
    expect(config.getTelemetryEnabled()).toBe(false);
  });

  it('should set telemetry to true when --telemetry flag is present', async () => {
    process.argv = ['node', 'script.js', '--telemetry'];
    const argv = await parseArguments({} as Settings);
    const settings: Settings = {};
    const config = await loadCliConfig(settings, [], 'test-session', argv);
    expect(config.getTelemetryEnabled()).toBe(true);
  });

  it('should set telemetry to false when --no-telemetry flag is present', async () => {
    process.argv = ['node', 'script.js', '--no-telemetry'];
    const argv = await parseArguments({} as Settings);
    const settings: Settings = {};
    const config = await loadCliConfig(settings, [], 'test-session', argv);
    expect(config.getTelemetryEnabled()).toBe(false);
  });

  it('should use telemetry value from settings if CLI flag is not present (settings true)', async () => {
    process.argv = ['node', 'script.js'];
    const argv = await parseArguments({} as Settings);
    const settings: Settings = { telemetry: { enabled: true } };
    const config = await loadCliConfig(settings, [], 'test-session', argv);
    expect(config.getTelemetryEnabled()).toBe(true);
  });

  it('should use telemetry value from settings if CLI flag is not present (settings false)', async () => {
    process.argv = ['node', 'script.js'];
    const argv = await parseArguments({} as Settings);
    const settings: Settings = { telemetry: { enabled: false } };
    const config = await loadCliConfig(settings, [], 'test-session', argv);
    expect(config.getTelemetryEnabled()).toBe(false);
  });

  it('should prioritize --telemetry CLI flag (true) over settings (false)', async () => {
    process.argv = ['node', 'script.js', '--telemetry'];
    const argv = await parseArguments({} as Settings);
    const settings: Settings = { telemetry: { enabled: false } };
    const config = await loadCliConfig(settings, [], 'test-session', argv);
    expect(config.getTelemetryEnabled()).toBe(true);
  });

  it('should prioritize --no-telemetry CLI flag (false) over settings (true)', async () => {
    process.argv = ['node', 'script.js', '--no-telemetry'];
    const argv = await parseArguments({} as Settings);
    const settings: Settings = { telemetry: { enabled: true } };
    const config = await loadCliConfig(settings, [], 'test-session', argv);
    expect(config.getTelemetryEnabled()).toBe(false);
  });

  it('should use telemetry OTLP endpoint from settings if CLI flag is not present', async () => {
    process.argv = ['node', 'script.js'];
    const argv = await parseArguments({} as Settings);
    const settings: Settings = {
      telemetry: { otlpEndpoint: 'http://settings.example.com' },
    };
    const config = await loadCliConfig(settings, [], 'test-session', argv);
    expect(config.getTelemetryOtlpEndpoint()).toBe(
      'http://settings.example.com',
    );
  });

  it('should prioritize --telemetry-otlp-endpoint CLI flag over settings', async () => {
    process.argv = [
      'node',
      'script.js',
      '--telemetry-otlp-endpoint',
      'http://cli.example.com',
    ];
    const argv = await parseArguments({} as Settings);
    const settings: Settings = {
      telemetry: { otlpEndpoint: 'http://settings.example.com' },
    };
    const config = await loadCliConfig(settings, [], 'test-session', argv);
    expect(config.getTelemetryOtlpEndpoint()).toBe('http://cli.example.com');
  });

  it('should use default endpoint if no OTLP endpoint is provided via CLI or settings', async () => {
    process.argv = ['node', 'script.js'];
    const argv = await parseArguments({} as Settings);
    const settings: Settings = { telemetry: { enabled: true } };
    const config = await loadCliConfig(settings, [], 'test-session', argv);
    expect(config.getTelemetryOtlpEndpoint()).toBe('http://localhost:4317');
  });

  it('should use telemetry target from settings if CLI flag is not present', async () => {
    process.argv = ['node', 'script.js'];
    const argv = await parseArguments({} as Settings);
    const settings: Settings = {
      telemetry: { target: ServerConfig.DEFAULT_TELEMETRY_TARGET },
    };
    const config = await loadCliConfig(settings, [], 'test-session', argv);
    expect(config.getTelemetryTarget()).toBe(
      ServerConfig.DEFAULT_TELEMETRY_TARGET,
    );
  });

  it('should prioritize --telemetry-target CLI flag over settings', async () => {
    process.argv = ['node', 'script.js', '--telemetry-target', 'gcp'];
    const argv = await parseArguments({} as Settings);
    const settings: Settings = {
      telemetry: { target: ServerConfig.DEFAULT_TELEMETRY_TARGET },
    };
    const config = await loadCliConfig(settings, [], 'test-session', argv);
    expect(config.getTelemetryTarget()).toBe('gcp');
  });

  it('should use default target if no target is provided via CLI or settings', async () => {
    process.argv = ['node', 'script.js'];
    const argv = await parseArguments({} as Settings);
    const settings: Settings = { telemetry: { enabled: true } };
    const config = await loadCliConfig(settings, [], 'test-session', argv);
    expect(config.getTelemetryTarget()).toBe(
      ServerConfig.DEFAULT_TELEMETRY_TARGET,
    );
  });

  it('should use telemetry log prompts from settings if CLI flag is not present', async () => {
    process.argv = ['node', 'script.js'];
    const argv = await parseArguments({} as Settings);
    const settings: Settings = { telemetry: { logPrompts: false } };
    const config = await loadCliConfig(settings, [], 'test-session', argv);
    expect(config.getTelemetryLogPromptsEnabled()).toBe(false);
  });

  it('should prioritize --telemetry-log-prompts CLI flag (true) over settings (false)', async () => {
    process.argv = ['node', 'script.js', '--telemetry-log-prompts'];
    const argv = await parseArguments({} as Settings);
    const settings: Settings = { telemetry: { logPrompts: false } };
    const config = await loadCliConfig(settings, [], 'test-session', argv);
    expect(config.getTelemetryLogPromptsEnabled()).toBe(true);
  });

  it('should prioritize --no-telemetry-log-prompts CLI flag (false) over settings (true)', async () => {
    process.argv = ['node', 'script.js', '--no-telemetry-log-prompts'];
    const argv = await parseArguments({} as Settings);
    const settings: Settings = { telemetry: { logPrompts: true } };
    const config = await loadCliConfig(settings, [], 'test-session', argv);
    expect(config.getTelemetryLogPromptsEnabled()).toBe(false);
  });

  it('should use default log prompts (true) if no value is provided via CLI or settings', async () => {
    process.argv = ['node', 'script.js'];
    const argv = await parseArguments({} as Settings);
    const settings: Settings = { telemetry: { enabled: true } };
    const config = await loadCliConfig(settings, [], 'test-session', argv);
    expect(config.getTelemetryLogPromptsEnabled()).toBe(true);
  });

  it('should use telemetry OTLP protocol from settings if CLI flag is not present', async () => {
    process.argv = ['node', 'script.js'];
    const argv = await parseArguments({} as Settings);
    const settings: Settings = {
      telemetry: { otlpProtocol: 'http' },
    };
    const config = await loadCliConfig(settings, [], 'test-session', argv);
    expect(config.getTelemetryOtlpProtocol()).toBe('http');
  });

  it('should prioritize --telemetry-otlp-protocol CLI flag over settings', async () => {
    process.argv = ['node', 'script.js', '--telemetry-otlp-protocol', 'http'];
    const argv = await parseArguments({} as Settings);
    const settings: Settings = {
      telemetry: { otlpProtocol: 'grpc' },
    };
    const config = await loadCliConfig(settings, [], 'test-session', argv);
    expect(config.getTelemetryOtlpProtocol()).toBe('http');
  });

  it('should use default protocol if no OTLP protocol is provided via CLI or settings', async () => {
    process.argv = ['node', 'script.js'];
    const argv = await parseArguments({} as Settings);
    const settings: Settings = { telemetry: { enabled: true } };
    const config = await loadCliConfig(settings, [], 'test-session', argv);
    expect(config.getTelemetryOtlpProtocol()).toBe('grpc');
  });

  it('should reject invalid --telemetry-otlp-protocol values', async () => {
    process.argv = [
      'node',
      'script.js',
      '--telemetry-otlp-protocol',
      'invalid',
    ];

    const mockExit = vi.spyOn(process, 'exit').mockImplementation(() => {
      throw new Error('process.exit called');
    });

    const mockConsoleError = vi
      .spyOn(console, 'error')
      .mockImplementation(() => {});

    await expect(parseArguments({} as Settings)).rejects.toThrow(
      'process.exit called',
    );

    expect(mockConsoleError).toHaveBeenCalledWith(
      expect.stringContaining('Invalid values:'),
    );

    mockExit.mockRestore();
    mockConsoleError.mockRestore();
  });
});

describe('Hierarchical Memory Loading (config.ts) - Placeholder Suite', () => {
  beforeEach(() => {
    vi.resetAllMocks();
    vi.mocked(os.homedir).mockReturnValue('/mock/home/user');
    // Other common mocks would be reset here.
  });

  afterEach(() => {
    vi.restoreAllMocks();
  });

  it('should pass extension context file paths to loadServerHierarchicalMemory', async () => {
    process.argv = ['node', 'script.js'];
    const settings: Settings = {};
    const extensions: Extension[] = [
      {
        path: '/path/to/ext1',
        config: {
          name: 'ext1',
          version: '1.0.0',
        },
        contextFiles: ['/path/to/ext1/QWEN.md'],
      },
      {
        path: '/path/to/ext2',
        config: {
          name: 'ext2',
          version: '1.0.0',
        },
        contextFiles: [],
      },
      {
        path: '/path/to/ext3',
        config: {
          name: 'ext3',
          version: '1.0.0',
        },
        contextFiles: [
          '/path/to/ext3/context1.md',
          '/path/to/ext3/context2.md',
        ],
      },
    ];
    const argv = await parseArguments({} as Settings);
    await loadCliConfig(settings, extensions, 'session-id', argv);
    expect(ServerConfig.loadServerHierarchicalMemory).toHaveBeenCalledWith(
      expect.any(String),
      [],
      false,
      expect.any(Object),
      [
        '/path/to/ext1/QWEN.md',
        '/path/to/ext3/context1.md',
        '/path/to/ext3/context2.md',
      ],
      'tree',
      {
        respectGitIgnore: false,
        respectGeminiIgnore: true,
      },
      undefined, // maxDirs
    );
  });

  // NOTE TO FUTURE DEVELOPERS:
  // To re-enable tests for loadHierarchicalGeminiMemory, ensure that:
  // 1. os.homedir() is reliably mocked *before* the config.ts module is loaded
  //    and its functions (which use os.homedir()) are called.
  // 2. fs/promises and fs mocks correctly simulate file/directory existence,
  //    readability, and content based on paths derived from the mocked os.homedir().
  // 3. Spies on console functions (for logger output) are correctly set up if needed.
  // Example of a previously failing test structure:
  it.skip('should correctly use mocked homedir for global path', async () => {
    const MOCK_GEMINI_DIR_LOCAL = path.join('/mock/home/user', '.qwen');
    const MOCK_GLOBAL_PATH_LOCAL = path.join(MOCK_GEMINI_DIR_LOCAL, 'QWEN.md');
    mockFs({
      [MOCK_GLOBAL_PATH_LOCAL]: { type: 'file', content: 'GlobalContentOnly' },
    });
    const memory = await loadHierarchicalGeminiMemory('/some/other/cwd', false);
    expect(memory).toBe('GlobalContentOnly');
    expect(vi.mocked(os.homedir)).toHaveBeenCalled();
    expect(fsPromises.readFile).toHaveBeenCalledWith(
      MOCK_GLOBAL_PATH_LOCAL,
      'utf-8',
    );
  });
});

describe('mergeMcpServers', () => {
  it('should not modify the original settings object', async () => {
    const settings: Settings = {
      mcpServers: {
        'test-server': {
          url: 'http://localhost:8080',
        },
      },
    };
    const extensions: Extension[] = [
      {
        path: '/path/to/ext1',
        config: {
          name: 'ext1',
          version: '1.0.0',
          mcpServers: {
            'ext1-server': {
              url: 'http://localhost:8081',
            },
          },
        },
        contextFiles: [],
      },
    ];
    const originalSettings = JSON.parse(JSON.stringify(settings));
    process.argv = ['node', 'script.js'];
    const argv = await parseArguments({} as Settings);
    await loadCliConfig(settings, extensions, 'test-session', argv);
    expect(settings).toEqual(originalSettings);
  });
});

describe('loadCliConfig systemPromptMappings', () => {
  it('should use default systemPromptMappings when not provided in settings', async () => {
    const mockSettings: Settings = {
      theme: 'dark',
    };
    const mockExtensions: Extension[] = [];
    const mockSessionId = 'test-session';
    const mockArgv: CliArgs = {
      model: 'test-model',
    } as CliArgs;

    const config = await loadCliConfig(
      mockSettings,
      mockExtensions,
      mockSessionId,
      mockArgv,
    );

    expect(config.getSystemPromptMappings()).toEqual([
      {
        baseUrls: [
          'https://dashscope.aliyuncs.com/compatible-mode/v1/',
          'https://dashscope-intl.aliyuncs.com/compatible-mode/v1/',
        ],
        modelNames: ['qwen3-coder-plus'],
        template:
          'SYSTEM_TEMPLATE:{"name":"qwen3_coder","params":{"is_git_repository":{RUNTIME_VARS_IS_GIT_REPO},"sandbox":"{RUNTIME_VARS_SANDBOX}"}}',
      },
    ]);
  });

  it('should use custom systemPromptMappings when provided in settings', async () => {
    const customSystemPromptMappings = [
      {
        baseUrls: ['https://custom-api.com'],
        modelNames: ['custom-model'],
        template: 'Custom template',
      },
    ];
    const mockSettings: Settings = {
      theme: 'dark',
      systemPromptMappings: customSystemPromptMappings,
    };
    const mockExtensions: Extension[] = [];
    const mockSessionId = 'test-session';
    const mockArgv: CliArgs = {
      model: 'test-model',
    } as CliArgs;

    const config = await loadCliConfig(
      mockSettings,
      mockExtensions,
      mockSessionId,
      mockArgv,
    );

    expect(config.getSystemPromptMappings()).toEqual(
      customSystemPromptMappings,
    );
  });
});

describe('mergeExcludeTools', () => {
  const defaultExcludes = [ShellTool.Name, EditTool.Name, WriteFileTool.Name];
  const originalIsTTY = process.stdin.isTTY;

  beforeEach(() => {
    process.stdin.isTTY = true;
  });

  afterEach(() => {
    process.stdin.isTTY = originalIsTTY;
  });

  it('should merge excludeTools from settings and extensions', async () => {
    const settings: Settings = { tools: { exclude: ['tool1', 'tool2'] } };
    const extensions: Extension[] = [
      {
        path: '/path/to/ext1',
        config: {
          name: 'ext1',
          version: '1.0.0',
          excludeTools: ['tool3', 'tool4'],
        },
        contextFiles: [],
      },
      {
        path: '/path/to/ext2',
        config: {
          name: 'ext2',
          version: '1.0.0',
          excludeTools: ['tool5'],
        },
        contextFiles: [],
      },
    ];
    process.argv = ['node', 'script.js'];
    const argv = await parseArguments({} as Settings);
    const config = await loadCliConfig(
      settings,
      extensions,
      'test-session',
      argv,
    );
    expect(config.getExcludeTools()).toEqual(
      expect.arrayContaining(['tool1', 'tool2', 'tool3', 'tool4', 'tool5']),
    );
    expect(config.getExcludeTools()).toHaveLength(5);
  });

  it('should handle overlapping excludeTools between settings and extensions', async () => {
    const settings: Settings = { tools: { exclude: ['tool1', 'tool2'] } };
    const extensions: Extension[] = [
      {
        path: '/path/to/ext1',
        config: {
          name: 'ext1',
          version: '1.0.0',
          excludeTools: ['tool2', 'tool3'],
        },
        contextFiles: [],
      },
    ];
    process.argv = ['node', 'script.js'];
    const argv = await parseArguments({} as Settings);
    const config = await loadCliConfig(
      settings,
      extensions,
      'test-session',
      argv,
    );
    expect(config.getExcludeTools()).toEqual(
      expect.arrayContaining(['tool1', 'tool2', 'tool3']),
    );
    expect(config.getExcludeTools()).toHaveLength(3);
  });

  it('should handle overlapping excludeTools between extensions', async () => {
    const settings: Settings = { tools: { exclude: ['tool1'] } };
    const extensions: Extension[] = [
      {
        path: '/path/to/ext1',
        config: {
          name: 'ext1',
          version: '1.0.0',
          excludeTools: ['tool2', 'tool3'],
        },
        contextFiles: [],
      },
      {
        path: '/path/to/ext2',
        config: {
          name: 'ext2',
          version: '1.0.0',
          excludeTools: ['tool3', 'tool4'],
        },
        contextFiles: [],
      },
    ];
    process.argv = ['node', 'script.js'];
    const argv = await parseArguments({} as Settings);
    const config = await loadCliConfig(
      settings,
      extensions,
      'test-session',
      argv,
    );
    expect(config.getExcludeTools()).toEqual(
      expect.arrayContaining(['tool1', 'tool2', 'tool3', 'tool4']),
    );
    expect(config.getExcludeTools()).toHaveLength(4);
  });

  it('should return an empty array when no excludeTools are specified and it is interactive', async () => {
    process.stdin.isTTY = true;
    const settings: Settings = {};
    const extensions: Extension[] = [];
    process.argv = ['node', 'script.js'];
    const argv = await parseArguments({} as Settings);
    const config = await loadCliConfig(
      settings,
      extensions,
      'test-session',
      argv,
    );
    expect(config.getExcludeTools()).toEqual([]);
  });

  it('should return default excludes when no excludeTools are specified and it is not interactive', async () => {
    process.stdin.isTTY = false;
    const settings: Settings = {};
    const extensions: Extension[] = [];
    process.argv = ['node', 'script.js', '-p', 'test'];
    const argv = await parseArguments({} as Settings);
    const config = await loadCliConfig(
      settings,
      extensions,
      'test-session',
      argv,
    );
    expect(config.getExcludeTools()).toEqual(defaultExcludes);
  });

  it('should handle settings with excludeTools but no extensions', async () => {
    process.argv = ['node', 'script.js'];
    const argv = await parseArguments({} as Settings);
    const settings: Settings = { tools: { exclude: ['tool1', 'tool2'] } };
    const extensions: Extension[] = [];
    const config = await loadCliConfig(
      settings,
      extensions,
      'test-session',
      argv,
    );
    expect(config.getExcludeTools()).toEqual(
      expect.arrayContaining(['tool1', 'tool2']),
    );
    expect(config.getExcludeTools()).toHaveLength(2);
  });

  it('should handle extensions with excludeTools but no settings', async () => {
    const settings: Settings = {};
    const extensions: Extension[] = [
      {
        path: '/path/to/ext',
        config: {
          name: 'ext1',
          version: '1.0.0',
          excludeTools: ['tool1', 'tool2'],
        },
        contextFiles: [],
      },
    ];
    process.argv = ['node', 'script.js'];
    const argv = await parseArguments({} as Settings);
    const config = await loadCliConfig(
      settings,
      extensions,
      'test-session',
      argv,
    );
    expect(config.getExcludeTools()).toEqual(
      expect.arrayContaining(['tool1', 'tool2']),
    );
    expect(config.getExcludeTools()).toHaveLength(2);
  });

  it('should not modify the original settings object', async () => {
    const settings: Settings = { tools: { exclude: ['tool1'] } };
    const extensions: Extension[] = [
      {
        path: '/path/to/ext',
        config: {
          name: 'ext1',
          version: '1.0.0',
          excludeTools: ['tool2'],
        },
        contextFiles: [],
      },
    ];
    const originalSettings = JSON.parse(JSON.stringify(settings));
    process.argv = ['node', 'script.js'];
    const argv = await parseArguments({} as Settings);
    await loadCliConfig(settings, extensions, 'test-session', argv);
    expect(settings).toEqual(originalSettings);
  });
});

describe('Approval mode tool exclusion logic', () => {
  const originalIsTTY = process.stdin.isTTY;

  beforeEach(() => {
    process.stdin.isTTY = false; // Ensure non-interactive mode
    vi.mocked(isWorkspaceTrusted).mockReturnValue(true);
  });

  afterEach(() => {
    process.stdin.isTTY = originalIsTTY;
  });

  it('should exclude all interactive tools in non-interactive mode with default approval mode', async () => {
    process.argv = ['node', 'script.js', '-p', 'test'];
    const argv = await parseArguments({} as Settings);
    const settings: Settings = {};
    const extensions: Extension[] = [];

    const config = await loadCliConfig(
      settings,
      extensions,
      'test-session',
      argv,
    );

    const excludedTools = config.getExcludeTools();
    expect(excludedTools).toContain(ShellTool.Name);
    expect(excludedTools).toContain(EditTool.Name);
    expect(excludedTools).toContain(WriteFileTool.Name);
  });

  it('should exclude all interactive tools in non-interactive mode with explicit default approval mode', async () => {
    process.argv = [
      'node',
      'script.js',
      '--approval-mode',
      'default',
      '-p',
      'test',
    ];
    const argv = await parseArguments({} as Settings);
    const settings: Settings = {};
    const extensions: Extension[] = [];

    const config = await loadCliConfig(
      settings,
      extensions,
      'test-session',
      argv,
    );

    const excludedTools = config.getExcludeTools();
    expect(excludedTools).toContain(ShellTool.Name);
    expect(excludedTools).toContain(EditTool.Name);
    expect(excludedTools).toContain(WriteFileTool.Name);
  });

  it('should exclude only shell tools in non-interactive mode with auto_edit approval mode', async () => {
    process.argv = [
      'node',
      'script.js',
      '--approval-mode',
      'auto_edit',
      '-p',
      'test',
    ];
    const argv = await parseArguments({} as Settings);
    const settings: Settings = {};
    const extensions: Extension[] = [];

    const config = await loadCliConfig(
      settings,
      extensions,
      'test-session',
      argv,
    );

    const excludedTools = config.getExcludeTools();
    expect(excludedTools).toContain(ShellTool.Name);
    expect(excludedTools).not.toContain(EditTool.Name);
    expect(excludedTools).not.toContain(WriteFileTool.Name);
  });

  it('should exclude no interactive tools in non-interactive mode with yolo approval mode', async () => {
    process.argv = [
      'node',
      'script.js',
      '--approval-mode',
      'yolo',
      '-p',
      'test',
    ];
    const argv = await parseArguments({} as Settings);
    const settings: Settings = {};
    const extensions: Extension[] = [];

    const config = await loadCliConfig(
      settings,
      extensions,
      'test-session',
      argv,
    );

    const excludedTools = config.getExcludeTools();
    expect(excludedTools).not.toContain(ShellTool.Name);
    expect(excludedTools).not.toContain(EditTool.Name);
    expect(excludedTools).not.toContain(WriteFileTool.Name);
  });

  it('should exclude no interactive tools in non-interactive mode with legacy yolo flag', async () => {
    process.argv = ['node', 'script.js', '--yolo', '-p', 'test'];
    const argv = await parseArguments({} as Settings);
    const settings: Settings = {};
    const extensions: Extension[] = [];

    const config = await loadCliConfig(
      settings,
      extensions,
      'test-session',
      argv,
    );

    const excludedTools = config.getExcludeTools();
    expect(excludedTools).not.toContain(ShellTool.Name);
    expect(excludedTools).not.toContain(EditTool.Name);
    expect(excludedTools).not.toContain(WriteFileTool.Name);
  });

  it('should not exclude interactive tools in interactive mode regardless of approval mode', async () => {
    process.stdin.isTTY = true; // Interactive mode

    const testCases = [
      { args: ['node', 'script.js'] }, // default
      { args: ['node', 'script.js', '--approval-mode', 'default'] },
      { args: ['node', 'script.js', '--approval-mode', 'auto_edit'] },
      { args: ['node', 'script.js', '--approval-mode', 'yolo'] },
      { args: ['node', 'script.js', '--yolo'] },
    ];

    for (const testCase of testCases) {
      process.argv = testCase.args;
      const argv = await parseArguments({} as Settings);
      const settings: Settings = {};
      const extensions: Extension[] = [];

      const config = await loadCliConfig(
        settings,
        extensions,
        'test-session',
        argv,
      );

      const excludedTools = config.getExcludeTools();
      expect(excludedTools).not.toContain(ShellTool.Name);
      expect(excludedTools).not.toContain(EditTool.Name);
      expect(excludedTools).not.toContain(WriteFileTool.Name);
    }
  });

  it('should merge approval mode exclusions with settings exclusions in auto_edit mode', async () => {
    process.argv = [
      'node',
      'script.js',
      '--approval-mode',
      'auto_edit',
      '-p',
      'test',
    ];
    const argv = await parseArguments({} as Settings);
    const settings: Settings = { tools: { exclude: ['custom_tool'] } };
    const extensions: Extension[] = [];

    const config = await loadCliConfig(
      settings,
      extensions,
      'test-session',
      argv,
    );

    const excludedTools = config.getExcludeTools();
    expect(excludedTools).toContain('custom_tool'); // From settings
    expect(excludedTools).toContain(ShellTool.Name); // From approval mode
    expect(excludedTools).not.toContain(EditTool.Name); // Should be allowed in auto_edit
    expect(excludedTools).not.toContain(WriteFileTool.Name); // Should be allowed in auto_edit
  });

  it('should throw an error for invalid approval mode values in loadCliConfig', async () => {
    // Create a mock argv with an invalid approval mode that bypasses argument parsing validation
    const invalidArgv: Partial<CliArgs> & { approvalMode: string } = {
      approvalMode: 'invalid_mode',
      promptInteractive: '',
      prompt: '',
      yolo: false,
    };

    const settings: Settings = {};
    const extensions: Extension[] = [];

    await expect(
      loadCliConfig(
        settings,
        extensions,
        'test-session',
        invalidArgv as CliArgs,
      ),
    ).rejects.toThrow(
      'Invalid approval mode: invalid_mode. Valid values are: yolo, auto_edit, default',
    );
  });
});

describe('loadCliConfig with allowed-mcp-server-names', () => {
  const originalArgv = process.argv;

  beforeEach(() => {
    vi.resetAllMocks();
    vi.mocked(os.homedir).mockReturnValue('/mock/home/user');
    vi.stubEnv('GEMINI_API_KEY', 'test-api-key');
  });

  afterEach(() => {
    process.argv = originalArgv;
    vi.unstubAllEnvs();
    vi.restoreAllMocks();
  });

  const baseSettings: Settings = {
    mcpServers: {
      server1: { url: 'http://localhost:8080' },
      server2: { url: 'http://localhost:8081' },
      server3: { url: 'http://localhost:8082' },
    },
  };

  it('should allow all MCP servers if the flag is not provided', async () => {
    process.argv = ['node', 'script.js'];
    const argv = await parseArguments({} as Settings);
    const config = await loadCliConfig(baseSettings, [], 'test-session', argv);
    expect(config.getMcpServers()).toEqual(baseSettings.mcpServers);
  });

  it('should allow only the specified MCP server', async () => {
    process.argv = [
      'node',
      'script.js',
      '--allowed-mcp-server-names',
      'server1',
    ];
    const argv = await parseArguments({} as Settings);
    const config = await loadCliConfig(baseSettings, [], 'test-session', argv);
    expect(config.getMcpServers()).toEqual({
      server1: { url: 'http://localhost:8080' },
    });
  });

  it('should allow multiple specified MCP servers', async () => {
    process.argv = [
      'node',
      'script.js',
      '--allowed-mcp-server-names',
      'server1',
      '--allowed-mcp-server-names',
      'server3',
    ];
    const argv = await parseArguments({} as Settings);
    const config = await loadCliConfig(baseSettings, [], 'test-session', argv);
    expect(config.getMcpServers()).toEqual({
      server1: { url: 'http://localhost:8080' },
      server3: { url: 'http://localhost:8082' },
    });
  });

  it('should handle server names that do not exist', async () => {
    process.argv = [
      'node',
      'script.js',
      '--allowed-mcp-server-names',
      'server1',
      '--allowed-mcp-server-names',
      'server4',
    ];
    const argv = await parseArguments({} as Settings);
    const config = await loadCliConfig(baseSettings, [], 'test-session', argv);
    expect(config.getMcpServers()).toEqual({
      server1: { url: 'http://localhost:8080' },
    });
  });

  it('should allow no MCP servers if the flag is provided but empty', async () => {
    process.argv = ['node', 'script.js', '--allowed-mcp-server-names', ''];
    const argv = await parseArguments({} as Settings);
    const config = await loadCliConfig(baseSettings, [], 'test-session', argv);
    expect(config.getMcpServers()).toEqual({});
  });

  it('should read allowMCPServers from settings', async () => {
    process.argv = ['node', 'script.js'];
    const argv = await parseArguments({} as Settings);
    const settings: Settings = {
      ...baseSettings,
      mcp: { allowed: ['server1', 'server2'] },
    };
    const config = await loadCliConfig(settings, [], 'test-session', argv);
    expect(config.getMcpServers()).toEqual({
      server1: { url: 'http://localhost:8080' },
      server2: { url: 'http://localhost:8081' },
    });
  });

  it('should read excludeMCPServers from settings', async () => {
    process.argv = ['node', 'script.js'];
    const argv = await parseArguments({} as Settings);
    const settings: Settings = {
      ...baseSettings,
      mcp: { excluded: ['server1', 'server2'] },
    };
    const config = await loadCliConfig(settings, [], 'test-session', argv);
    expect(config.getMcpServers()).toEqual({
      server3: { url: 'http://localhost:8082' },
    });
  });

  it('should override allowMCPServers with excludeMCPServers if overlapping', async () => {
    process.argv = ['node', 'script.js'];
    const argv = await parseArguments({} as Settings);
    const settings: Settings = {
      ...baseSettings,
      mcp: {
        excluded: ['server1'],
        allowed: ['server1', 'server2'],
      },
    };
    const config = await loadCliConfig(settings, [], 'test-session', argv);
    expect(config.getMcpServers()).toEqual({
      server2: { url: 'http://localhost:8081' },
    });
  });

  it('should prioritize mcp server flag if set', async () => {
    process.argv = [
      'node',
      'script.js',
      '--allowed-mcp-server-names',
      'server1',
    ];
    const argv = await parseArguments({} as Settings);
    const settings: Settings = {
      ...baseSettings,
      mcp: {
        excluded: ['server1'],
        allowed: ['server2'],
      },
    };
    const config = await loadCliConfig(settings, [], 'test-session', argv);
    expect(config.getMcpServers()).toEqual({
      server1: { url: 'http://localhost:8080' },
    });
  });

  it('should prioritize CLI flag over both allowed and excluded settings', async () => {
    process.argv = [
      'node',
      'script.js',
      '--allowed-mcp-server-names',
      'server2',
      '--allowed-mcp-server-names',
      'server3',
    ];
    const argv = await parseArguments({} as Settings);
    const settings: Settings = {
      ...baseSettings,
      mcp: {
        allowed: ['server1', 'server2'], // Should be ignored
        excluded: ['server3'], // Should be ignored
      },
    };
    const config = await loadCliConfig(settings, [], 'test-session', argv);
    expect(config.getMcpServers()).toEqual({
      server2: { url: 'http://localhost:8081' },
      server3: { url: 'http://localhost:8082' },
    });
  });
});

describe('loadCliConfig extensions', () => {
  const mockExtensions: Extension[] = [
    {
      path: '/path/to/ext1',
      config: { name: 'ext1', version: '1.0.0' },
      contextFiles: ['/path/to/ext1.md'],
    },
    {
      path: '/path/to/ext2',
      config: { name: 'ext2', version: '1.0.0' },
      contextFiles: ['/path/to/ext2.md'],
    },
  ];

  it('should not filter extensions if --extensions flag is not used', async () => {
    process.argv = ['node', 'script.js'];
    const argv = await parseArguments({} as Settings);
    const settings: Settings = {};
    const config = await loadCliConfig(
      settings,
      mockExtensions,
      'test-session',
      argv,
    );
    expect(config.getExtensionContextFilePaths()).toEqual([
      '/path/to/ext1.md',
      '/path/to/ext2.md',
    ]);
  });

  it('should filter extensions if --extensions flag is used', async () => {
    process.argv = ['node', 'script.js', '--extensions', 'ext1'];
    const argv = await parseArguments({} as Settings);
    const settings: Settings = {};
    const config = await loadCliConfig(
      settings,
      mockExtensions,
      'test-session',
      argv,
    );
    expect(config.getExtensionContextFilePaths()).toEqual(['/path/to/ext1.md']);
  });
});

describe('loadCliConfig model selection', () => {
  it('selects a model from settings.json if provided', async () => {
    process.argv = ['node', 'script.js'];
    const argv = await parseArguments({} as Settings);
    const config = await loadCliConfig(
      {
        model: {
          name: 'qwen3-coder-plus',
        },
      },
      [],
      'test-session',
      argv,
    );

    expect(config.getModel()).toBe('qwen3-coder-plus');
  });

  it('uses the default gemini model if nothing is set', async () => {
    process.argv = ['node', 'script.js']; // No model set.
    const argv = await parseArguments({} as Settings);
    const config = await loadCliConfig(
      {
        // No model set.
      },
      [],
      'test-session',
      argv,
    );

    expect(config.getModel()).toBe('qwen3-coder-plus');
  });

  it('always prefers model from argvs', async () => {
    process.argv = ['node', 'script.js', '--model', 'qwen3-coder-plus'];
    const argv = await parseArguments({} as Settings);
    const config = await loadCliConfig(
      {
        model: {
          name: 'qwen3-coder-flash',
        },
      },
      [],
      'test-session',
      argv,
    );

    expect(config.getModel()).toBe('qwen3-coder-plus');
  });

  it('selects the model from argvs if provided', async () => {
    process.argv = ['node', 'script.js', '--model', 'qwen3-coder-plus'];
    const argv = await parseArguments({} as Settings);
    const config = await loadCliConfig(
      {
        // No model provided via settings.
      },
      [],
      'test-session',
      argv,
    );

    expect(config.getModel()).toBe('qwen3-coder-plus');
  });
});

describe('loadCliConfig folderTrustFeature', () => {
  const originalArgv = process.argv;

  beforeEach(() => {
    vi.resetAllMocks();
    vi.mocked(os.homedir).mockReturnValue('/mock/home/user');
    vi.stubEnv('GEMINI_API_KEY', 'test-api-key');
  });

  afterEach(() => {
    process.argv = originalArgv;
    vi.unstubAllEnvs();
    vi.restoreAllMocks();
  });

  it('should be false by default', async () => {
    process.argv = ['node', 'script.js'];
    const settings: Settings = {};
    const argv = await parseArguments({} as Settings);
    const config = await loadCliConfig(settings, [], 'test-session', argv);
    expect(config.getFolderTrustFeature()).toBe(false);
  });

  it('should be true when settings.folderTrustFeature is true', async () => {
    process.argv = ['node', 'script.js'];
    const argv = await parseArguments({} as Settings);
    const settings: Settings = {
      security: { folderTrust: { featureEnabled: true } },
    };
    const config = await loadCliConfig(settings, [], 'test-session', argv);
    expect(config.getFolderTrustFeature()).toBe(true);
  });
});

describe('loadCliConfig folderTrust', () => {
  const originalArgv = process.argv;

  beforeEach(() => {
    vi.resetAllMocks();
    vi.mocked(os.homedir).mockReturnValue('/mock/home/user');
    vi.stubEnv('GEMINI_API_KEY', 'test-api-key');
  });

  afterEach(() => {
    process.argv = originalArgv;
    vi.unstubAllEnvs();
    vi.restoreAllMocks();
  });

  it('should be false if folderTrustFeature is false and folderTrust is false', async () => {
    process.argv = ['node', 'script.js'];
    const settings: Settings = {
      security: {
        folderTrust: {
          featureEnabled: false,
          enabled: false,
        },
      },
    };
    const argv = await parseArguments({} as Settings);
    const config = await loadCliConfig(settings, [], 'test-session', argv);
    expect(config.getFolderTrust()).toBe(false);
  });

  it('should be false if folderTrustFeature is true and folderTrust is false', async () => {
    process.argv = ['node', 'script.js'];
    const argv = await parseArguments({} as Settings);
    const settings: Settings = {
      security: {
        folderTrust: {
          featureEnabled: true,
          enabled: false,
        },
      },
    };
    const config = await loadCliConfig(settings, [], 'test-session', argv);
    expect(config.getFolderTrust()).toBe(false);
  });

  it('should be false if folderTrustFeature is false and folderTrust is true', async () => {
    process.argv = ['node', 'script.js'];
    const argv = await parseArguments({} as Settings);
    const settings: Settings = {
      security: {
        folderTrust: {
          featureEnabled: false,
          enabled: true,
        },
      },
    };
    const config = await loadCliConfig(settings, [], 'test-session', argv);
    expect(config.getFolderTrust()).toBe(false);
  });

  it('should be true when folderTrustFeature is true and folderTrust is true', async () => {
    process.argv = ['node', 'script.js'];
    const argv = await parseArguments({} as Settings);
    const settings: Settings = {
      security: {
        folderTrust: {
          featureEnabled: true,
          enabled: true,
        },
      },
    };
    const config = await loadCliConfig(settings, [], 'test-session', argv);
    expect(config.getFolderTrust()).toBe(true);
  });
});

describe('loadCliConfig with includeDirectories', () => {
  const originalArgv = process.argv;

  beforeEach(() => {
    vi.resetAllMocks();
    vi.mocked(os.homedir).mockReturnValue('/mock/home/user');
    vi.stubEnv('GEMINI_API_KEY', 'test-api-key');
    vi.spyOn(process, 'cwd').mockReturnValue(
      path.resolve(path.sep, 'home', 'user', 'project'),
    );
  });

  afterEach(() => {
    process.argv = originalArgv;
    vi.unstubAllEnvs();
    vi.restoreAllMocks();
  });

  it('should combine and resolve paths from settings and CLI arguments', async () => {
    const mockCwd = path.resolve(path.sep, 'home', 'user', 'project');
    process.argv = [
      'node',
      'script.js',
      '--include-directories',
      `${path.resolve(path.sep, 'cli', 'path1')},${path.join(mockCwd, 'cli', 'path2')}`,
    ];
    const argv = await parseArguments({} as Settings);
    const settings: Settings = {
      context: {
        includeDirectories: [
          path.resolve(path.sep, 'settings', 'path1'),
          path.join(os.homedir(), 'settings', 'path2'),
          path.join(mockCwd, 'settings', 'path3'),
        ],
      },
    };
    const config = await loadCliConfig(settings, [], 'test-session', argv);
    const expected = [
      mockCwd,
      path.resolve(path.sep, 'cli', 'path1'),
      path.join(mockCwd, 'cli', 'path2'),
      path.resolve(path.sep, 'settings', 'path1'),
      path.join(os.homedir(), 'settings', 'path2'),
      path.join(mockCwd, 'settings', 'path3'),
    ];
    expect(config.getWorkspaceContext().getDirectories()).toEqual(
      expect.arrayContaining(expected),
    );
    expect(config.getWorkspaceContext().getDirectories()).toHaveLength(
      expected.length,
    );
  });
});

describe('loadCliConfig chatCompression', () => {
  const originalArgv = process.argv;

  beforeEach(() => {
    vi.resetAllMocks();
    vi.mocked(os.homedir).mockReturnValue('/mock/home/user');
    vi.stubEnv('GEMINI_API_KEY', 'test-api-key');
  });

  afterEach(() => {
    process.argv = originalArgv;
    vi.unstubAllEnvs();
    vi.restoreAllMocks();
  });

  it('should pass chatCompression settings to the core config', async () => {
    process.argv = ['node', 'script.js'];
    const argv = await parseArguments({} as Settings);
    const settings: Settings = {
      model: {
        chatCompression: {
          contextPercentageThreshold: 0.5,
        },
      },
    };
    const config = await loadCliConfig(settings, [], 'test-session', argv);
    expect(config.getChatCompression()).toEqual({
      contextPercentageThreshold: 0.5,
    });
  });

  it('should have undefined chatCompression if not in settings', async () => {
    process.argv = ['node', 'script.js'];
    const argv = await parseArguments({} as Settings);
    const settings: Settings = {};
    const config = await loadCliConfig(settings, [], 'test-session', argv);
    expect(config.getChatCompression()).toBeUndefined();
  });
});

<<<<<<< HEAD
describe('loadCliConfig useRipgrep', () => {
=======
describe('loadCliConfig contentGenerator contextWindow', () => {
>>>>>>> 10e38395
  const originalArgv = process.argv;

  beforeEach(() => {
    vi.resetAllMocks();
    vi.mocked(os.homedir).mockReturnValue('/mock/home/user');
    vi.stubEnv('GEMINI_API_KEY', 'test-api-key');
  });

  afterEach(() => {
    process.argv = originalArgv;
    vi.unstubAllEnvs();
    vi.restoreAllMocks();
  });

<<<<<<< HEAD
  it('should be false by default when useRipgrep is not set in settings', async () => {
    process.argv = ['node', 'script.js'];
    const argv = await parseArguments({} as Settings);
    const settings: Settings = {};
    const config = await loadCliConfig(settings, [], 'test-session', argv);
    expect(config.getUseRipgrep()).toBe(false);
  });

  it('should be true when useRipgrep is set to true in settings', async () => {
    process.argv = ['node', 'script.js'];
    const argv = await parseArguments({} as Settings);
    const settings: Settings = { tools: { useRipgrep: true } };
    const config = await loadCliConfig(settings, [], 'test-session', argv);
    expect(config.getUseRipgrep()).toBe(true);
  });

  it('should be false when useRipgrep is explicitly set to false in settings', async () => {
    process.argv = ['node', 'script.js'];
    const argv = await parseArguments({} as Settings);
    const settings: Settings = { tools: { useRipgrep: false } };
    const config = await loadCliConfig(settings, [], 'test-session', argv);
    expect(config.getUseRipgrep()).toBe(false);
=======
  it('should pass contextWindow from CLI arguments to contentGenerator config', async () => {
    process.argv = ['node', 'script.js', '--openai-context-window', '8192'];
    const argv = await parseArguments();
    const settings: Settings = {};
    const _config = await loadCliConfig(settings, [], 'test-session', argv);

    // Since we're setting the environment variable in the CLI, we need to check that it's set
    expect(process.env['OPENAI_CONTEXT_WINDOW']).toBe('8192');
  });

  it('should pass contextWindow from settings to contentGenerator config', async () => {
    process.argv = ['node', 'script.js'];
    const argv = await parseArguments();
    const settings: Settings = {
      contentGenerator: {
        contextWindow: 4096,
      },
    };
    const config = await loadCliConfig(settings, [], 'test-session', argv);

    // Check that the config was passed correctly to the contentGenerator
    expect(config.getContentGeneratorContextWindow()).toBe(4096);
  });

  it('should prioritize CLI contextWindow over settings contextWindow', async () => {
    process.argv = ['node', 'script.js', '--openai-context-window', '8192'];
    const argv = await parseArguments();
    const settings: Settings = {
      contentGenerator: {
        contextWindow: 4096,
      },
    };
    const _config = await loadCliConfig(settings, [], 'test-session', argv);

    // The environment variable should be set from CLI
    expect(process.env['OPENAI_CONTEXT_WINDOW']).toBe('8192');
>>>>>>> 10e38395
  });
});

describe('loadCliConfig tool exclusions', () => {
  const originalArgv = process.argv;
  const originalIsTTY = process.stdin.isTTY;

  beforeEach(() => {
    vi.resetAllMocks();
    vi.mocked(os.homedir).mockReturnValue('/mock/home/user');
    vi.stubEnv('GEMINI_API_KEY', 'test-api-key');
    process.stdin.isTTY = true;
    vi.mocked(isWorkspaceTrusted).mockReturnValue(true);
  });

  afterEach(() => {
    process.argv = originalArgv;
    process.stdin.isTTY = originalIsTTY;
    vi.unstubAllEnvs();
    vi.restoreAllMocks();
  });

  it('should not exclude interactive tools in interactive mode without YOLO', async () => {
    process.stdin.isTTY = true;
    process.argv = ['node', 'script.js'];
    const argv = await parseArguments({} as Settings);
    const config = await loadCliConfig({}, [], 'test-session', argv);
    expect(config.getExcludeTools()).not.toContain(ShellTool.Name);
    expect(config.getExcludeTools()).not.toContain(EditTool.Name);
    expect(config.getExcludeTools()).not.toContain(WriteFileTool.Name);
  });

  it('should not exclude interactive tools in interactive mode with YOLO', async () => {
    process.stdin.isTTY = true;
    process.argv = ['node', 'script.js', '--yolo'];
    const argv = await parseArguments({} as Settings);
    const config = await loadCliConfig({}, [], 'test-session', argv);
    expect(config.getExcludeTools()).not.toContain(ShellTool.Name);
    expect(config.getExcludeTools()).not.toContain(EditTool.Name);
    expect(config.getExcludeTools()).not.toContain(WriteFileTool.Name);
  });

  it('should exclude interactive tools in non-interactive mode without YOLO', async () => {
    process.stdin.isTTY = false;
    process.argv = ['node', 'script.js', '-p', 'test'];
    const argv = await parseArguments({} as Settings);
    const config = await loadCliConfig({}, [], 'test-session', argv);
    expect(config.getExcludeTools()).toContain(ShellTool.Name);
    expect(config.getExcludeTools()).toContain(EditTool.Name);
    expect(config.getExcludeTools()).toContain(WriteFileTool.Name);
  });

  it('should not exclude interactive tools in non-interactive mode with YOLO', async () => {
    process.stdin.isTTY = false;
    process.argv = ['node', 'script.js', '-p', 'test', '--yolo'];
    const argv = await parseArguments({} as Settings);
    const config = await loadCliConfig({}, [], 'test-session', argv);
    expect(config.getExcludeTools()).not.toContain(ShellTool.Name);
    expect(config.getExcludeTools()).not.toContain(EditTool.Name);
    expect(config.getExcludeTools()).not.toContain(WriteFileTool.Name);
  });
});

describe('loadCliConfig interactive', () => {
  const originalArgv = process.argv;
  const originalIsTTY = process.stdin.isTTY;

  beforeEach(() => {
    vi.resetAllMocks();
    vi.mocked(os.homedir).mockReturnValue('/mock/home/user');
    vi.stubEnv('GEMINI_API_KEY', 'test-api-key');
    process.stdin.isTTY = true;
  });

  afterEach(() => {
    process.argv = originalArgv;
    process.stdin.isTTY = originalIsTTY;
    vi.unstubAllEnvs();
    vi.restoreAllMocks();
  });

  it('should be interactive if isTTY and no prompt', async () => {
    process.stdin.isTTY = true;
    process.argv = ['node', 'script.js'];
    const argv = await parseArguments({} as Settings);
    const config = await loadCliConfig({}, [], 'test-session', argv);
    expect(config.isInteractive()).toBe(true);
  });

  it('should be interactive if prompt-interactive is set', async () => {
    process.stdin.isTTY = false;
    process.argv = ['node', 'script.js', '--prompt-interactive', 'test'];
    const argv = await parseArguments({} as Settings);
    const config = await loadCliConfig({}, [], 'test-session', argv);
    expect(config.isInteractive()).toBe(true);
  });

  it('should not be interactive if not isTTY and no prompt', async () => {
    process.stdin.isTTY = false;
    process.argv = ['node', 'script.js'];
    const argv = await parseArguments({} as Settings);
    const config = await loadCliConfig({}, [], 'test-session', argv);
    expect(config.isInteractive()).toBe(false);
  });

  it('should not be interactive if prompt is set', async () => {
    process.stdin.isTTY = true;
    process.argv = ['node', 'script.js', '--prompt', 'test'];
    const argv = await parseArguments({} as Settings);
    const config = await loadCliConfig({}, [], 'test-session', argv);
    expect(config.isInteractive()).toBe(false);
  });
});

describe('loadCliConfig approval mode', () => {
  const originalArgv = process.argv;

  beforeEach(() => {
    vi.resetAllMocks();
    vi.mocked(os.homedir).mockReturnValue('/mock/home/user');
    vi.stubEnv('GEMINI_API_KEY', 'test-api-key');
    process.argv = ['node', 'script.js']; // Reset argv for each test
    vi.mocked(isWorkspaceTrusted).mockReturnValue(true);
  });

  afterEach(() => {
    process.argv = originalArgv;
    vi.unstubAllEnvs();
    vi.restoreAllMocks();
  });

  it('should default to DEFAULT approval mode when no flags are set', async () => {
    process.argv = ['node', 'script.js'];
    const argv = await parseArguments({} as Settings);
    const config = await loadCliConfig({}, [], 'test-session', argv);
    expect(config.getApprovalMode()).toBe(ServerConfig.ApprovalMode.DEFAULT);
  });

  it('should set YOLO approval mode when --yolo flag is used', async () => {
    process.argv = ['node', 'script.js', '--yolo'];
    const argv = await parseArguments({} as Settings);
    const config = await loadCliConfig({}, [], 'test-session', argv);
    expect(config.getApprovalMode()).toBe(ServerConfig.ApprovalMode.YOLO);
  });

  it('should set YOLO approval mode when -y flag is used', async () => {
    process.argv = ['node', 'script.js', '-y'];
    const argv = await parseArguments({} as Settings);
    const config = await loadCliConfig({}, [], 'test-session', argv);
    expect(config.getApprovalMode()).toBe(ServerConfig.ApprovalMode.YOLO);
  });

  it('should set DEFAULT approval mode when --approval-mode=default', async () => {
    process.argv = ['node', 'script.js', '--approval-mode', 'default'];
    const argv = await parseArguments({} as Settings);
    const config = await loadCliConfig({}, [], 'test-session', argv);
    expect(config.getApprovalMode()).toBe(ServerConfig.ApprovalMode.DEFAULT);
  });

  it('should set AUTO_EDIT approval mode when --approval-mode=auto_edit', async () => {
    process.argv = ['node', 'script.js', '--approval-mode', 'auto_edit'];
    const argv = await parseArguments({} as Settings);
    const config = await loadCliConfig({}, [], 'test-session', argv);
    expect(config.getApprovalMode()).toBe(ServerConfig.ApprovalMode.AUTO_EDIT);
  });

  it('should set YOLO approval mode when --approval-mode=yolo', async () => {
    process.argv = ['node', 'script.js', '--approval-mode', 'yolo'];
    const argv = await parseArguments({} as Settings);
    const config = await loadCliConfig({}, [], 'test-session', argv);
    expect(config.getApprovalMode()).toBe(ServerConfig.ApprovalMode.YOLO);
  });

  it('should prioritize --approval-mode over --yolo when both would be valid (but validation prevents this)', async () => {
    // Note: This test documents the intended behavior, but in practice the validation
    // prevents both flags from being used together
    process.argv = ['node', 'script.js', '--approval-mode', 'default'];
    const argv = await parseArguments({} as Settings);
    // Manually set yolo to true to simulate what would happen if validation didn't prevent it
    argv.yolo = true;
    const config = await loadCliConfig({}, [], 'test-session', argv);
    expect(config.getApprovalMode()).toBe(ServerConfig.ApprovalMode.DEFAULT);
  });

  it('should fall back to --yolo behavior when --approval-mode is not set', async () => {
    process.argv = ['node', 'script.js', '--yolo'];
    const argv = await parseArguments({} as Settings);
    const config = await loadCliConfig({}, [], 'test-session', argv);
    expect(config.getApprovalMode()).toBe(ServerConfig.ApprovalMode.YOLO);
  });

  // --- Untrusted Folder Scenarios ---
  describe('when folder is NOT trusted', () => {
    beforeEach(() => {
      vi.mocked(isWorkspaceTrusted).mockReturnValue(false);
    });

    it('should override --approval-mode=yolo to DEFAULT', async () => {
      process.argv = ['node', 'script.js', '--approval-mode', 'yolo'];
      const argv = await parseArguments({} as Settings);
      const config = await loadCliConfig({}, [], 'test-session', argv);
      expect(config.getApprovalMode()).toBe(ServerConfig.ApprovalMode.DEFAULT);
    });

    it('should override --approval-mode=auto_edit to DEFAULT', async () => {
      process.argv = ['node', 'script.js', '--approval-mode', 'auto_edit'];
      const argv = await parseArguments({} as Settings);
      const config = await loadCliConfig({}, [], 'test-session', argv);
      expect(config.getApprovalMode()).toBe(ServerConfig.ApprovalMode.DEFAULT);
    });

    it('should override --yolo flag to DEFAULT', async () => {
      process.argv = ['node', 'script.js', '--yolo'];
      const argv = await parseArguments({} as Settings);
      const config = await loadCliConfig({}, [], 'test-session', argv);
      expect(config.getApprovalMode()).toBe(ServerConfig.ApprovalMode.DEFAULT);
    });

    it('should remain DEFAULT when --approval-mode=default', async () => {
      process.argv = ['node', 'script.js', '--approval-mode', 'default'];
      const argv = await parseArguments({} as Settings);
      const config = await loadCliConfig({}, [], 'test-session', argv);
      expect(config.getApprovalMode()).toBe(ServerConfig.ApprovalMode.DEFAULT);
    });
  });
});

describe('loadCliConfig trustedFolder', () => {
  const originalArgv = process.argv;

  beforeEach(() => {
    vi.resetAllMocks();
    vi.mocked(os.homedir).mockReturnValue('/mock/home/user');
    vi.stubEnv('GEMINI_API_KEY', 'test-api-key');
    process.argv = ['node', 'script.js']; // Reset argv for each test
  });

  afterEach(() => {
    process.argv = originalArgv;
    vi.unstubAllEnvs();
    vi.restoreAllMocks();
  });

  const testCases = [
    // Cases where folderTrustFeature is false (feature disabled)
    {
      folderTrustFeature: false,
      folderTrust: true,
      isWorkspaceTrusted: true,
      expectedFolderTrust: false,
      expectedIsTrustedFolder: true,
      description:
        'feature disabled, folderTrust true, workspace trusted -> behave as trusted',
    },
    {
      folderTrustFeature: false,
      folderTrust: true,
      isWorkspaceTrusted: false,
      expectedFolderTrust: false,
      expectedIsTrustedFolder: true,
      description:
        'feature disabled, folderTrust true, workspace not trusted -> behave as trusted',
    },
    {
      folderTrustFeature: false,
      folderTrust: false,
      isWorkspaceTrusted: true,
      expectedFolderTrust: false,
      expectedIsTrustedFolder: true,
      description:
        'feature disabled, folderTrust false, workspace trusted -> behave as trusted',
    },

    // Cases where folderTrustFeature is true but folderTrust setting is false
    {
      folderTrustFeature: true,
      folderTrust: false,
      isWorkspaceTrusted: true,
      expectedFolderTrust: false,
      expectedIsTrustedFolder: true,
      description:
        'feature on, folderTrust false, workspace trusted -> behave as trusted',
    },
    {
      folderTrustFeature: true,
      folderTrust: false,
      isWorkspaceTrusted: false,
      expectedFolderTrust: false,
      expectedIsTrustedFolder: true,
      description:
        'feature on, folderTrust false, workspace not trusted -> behave as trusted',
    },

    // Cases where feature is fully enabled (folderTrustFeature and folderTrust are true)
    {
      folderTrustFeature: true,
      folderTrust: true,
      isWorkspaceTrusted: true,
      expectedFolderTrust: true,
      expectedIsTrustedFolder: true,
      description:
        'feature on, folderTrust on, workspace trusted -> is trusted',
    },
    {
      folderTrustFeature: true,
      folderTrust: true,
      isWorkspaceTrusted: false,
      expectedFolderTrust: true,
      expectedIsTrustedFolder: false,
      description:
        'feature on, folderTrust on, workspace NOT trusted -> is NOT trusted',
    },
    {
      folderTrustFeature: true,
      folderTrust: true,
      isWorkspaceTrusted: undefined,
      expectedFolderTrust: true,
      expectedIsTrustedFolder: undefined,
      description:
        'feature on, folderTrust on, workspace trust unknown -> is unknown',
    },
  ];

  for (const {
    folderTrustFeature,
    folderTrust,
    isWorkspaceTrusted: mockTrustValue,
    expectedFolderTrust,
    expectedIsTrustedFolder,
    description,
  } of testCases) {
    it(`should be correct for: ${description}`, async () => {
      (isWorkspaceTrusted as Mock).mockImplementation((settings: Settings) => {
        const folderTrustFeature =
          settings.security?.folderTrust?.featureEnabled ?? false;
        const folderTrustSetting =
          settings.security?.folderTrust?.enabled ?? true;
        const folderTrustEnabled = folderTrustFeature && folderTrustSetting;

        if (!folderTrustEnabled) {
          return true;
        }
        return mockTrustValue; // This is the part that comes from the test case
      });
      const argv = await parseArguments({} as Settings);
      const settings: Settings = {
        security: {
          folderTrust: {
            featureEnabled: folderTrustFeature,
            enabled: folderTrust,
          },
        },
      };
      const config = await loadCliConfig(settings, [], 'test-session', argv);

      expect(config.getFolderTrust()).toBe(expectedFolderTrust);
      expect(config.isTrustedFolder()).toBe(expectedIsTrustedFolder);
    });
  }
});<|MERGE_RESOLUTION|>--- conflicted
+++ resolved
@@ -1754,11 +1754,7 @@
   });
 });
 
-<<<<<<< HEAD
-describe('loadCliConfig useRipgrep', () => {
-=======
 describe('loadCliConfig contentGenerator contextWindow', () => {
->>>>>>> 10e38395
   const originalArgv = process.argv;
 
   beforeEach(() => {
@@ -1773,30 +1769,6 @@
     vi.restoreAllMocks();
   });
 
-<<<<<<< HEAD
-  it('should be false by default when useRipgrep is not set in settings', async () => {
-    process.argv = ['node', 'script.js'];
-    const argv = await parseArguments({} as Settings);
-    const settings: Settings = {};
-    const config = await loadCliConfig(settings, [], 'test-session', argv);
-    expect(config.getUseRipgrep()).toBe(false);
-  });
-
-  it('should be true when useRipgrep is set to true in settings', async () => {
-    process.argv = ['node', 'script.js'];
-    const argv = await parseArguments({} as Settings);
-    const settings: Settings = { tools: { useRipgrep: true } };
-    const config = await loadCliConfig(settings, [], 'test-session', argv);
-    expect(config.getUseRipgrep()).toBe(true);
-  });
-
-  it('should be false when useRipgrep is explicitly set to false in settings', async () => {
-    process.argv = ['node', 'script.js'];
-    const argv = await parseArguments({} as Settings);
-    const settings: Settings = { tools: { useRipgrep: false } };
-    const config = await loadCliConfig(settings, [], 'test-session', argv);
-    expect(config.getUseRipgrep()).toBe(false);
-=======
   it('should pass contextWindow from CLI arguments to contentGenerator config', async () => {
     process.argv = ['node', 'script.js', '--openai-context-window', '8192'];
     const argv = await parseArguments();
@@ -1833,7 +1805,6 @@
 
     // The environment variable should be set from CLI
     expect(process.env['OPENAI_CONTEXT_WINDOW']).toBe('8192');
->>>>>>> 10e38395
   });
 });
 
