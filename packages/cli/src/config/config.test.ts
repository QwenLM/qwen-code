--- conflicted
+++ resolved
@@ -299,10 +299,10 @@
 
   it(`should leave proxy to empty by default`, async () => {
     // Clear all proxy environment variables to ensure clean test
-    delete process.env.https_proxy;
-    delete process.env.http_proxy;
-    delete process.env.HTTPS_PROXY;
-    delete process.env.HTTP_PROXY;
+    delete process.env['https_proxy'];
+    delete process.env['http_proxy'];
+    delete process.env['HTTPS_PROXY'];
+    delete process.env['HTTP_PROXY'];
 
     process.argv = ['node', 'script.js'];
     const argv = await parseArguments();
@@ -344,17 +344,13 @@
   ];
   testCases.forEach(({ input, expected }) => {
     it(`should set proxy to ${expected} according to environment variable [${input.env_name}]`, async () => {
-<<<<<<< HEAD
       // Clear all proxy environment variables first
-      delete process.env.https_proxy;
-      delete process.env.http_proxy;
-      delete process.env.HTTPS_PROXY;
-      delete process.env.HTTP_PROXY;
-
-      process.env[input.env_name] = input.proxy_url;
-=======
+      delete process.env['https_proxy'];
+      delete process.env['http_proxy'];
+      delete process.env['HTTPS_PROXY'];
+      delete process.env['HTTP_PROXY'];
+
       vi.stubEnv(input.env_name, input.proxy_url);
->>>>>>> 1a278f8a
       process.argv = ['node', 'script.js'];
       const argv = await parseArguments();
       const settings: Settings = {};
