--- conflicted
+++ resolved
@@ -23,15 +23,12 @@
   FileDiscoveryService,
   TelemetryTarget,
   FileFilteringOptions,
-<<<<<<< HEAD
   AuthType,
-=======
   ShellTool,
   EditTool,
   WriteFileTool,
   MCPServerConfig,
   ConfigParameters,
->>>>>>> cd5e592b
 } from '@qwen-code/qwen-code-core';
 import { Settings } from './settings.js';
 
