--- conflicted
+++ resolved
@@ -24,10 +24,7 @@
   WriteFileTool,
   resolveTelemetrySettings,
   FatalConfigError,
-<<<<<<< HEAD
-=======
   Storage,
->>>>>>> 83fc321e
   InputFormat,
   OutputFormat,
 } from '@qwen-code/qwen-code-core';
@@ -133,13 +130,10 @@
   inputFormat?: string | undefined;
   outputFormat: string | undefined;
   includePartialMessages?: boolean;
-<<<<<<< HEAD
   maxSessionTurns: number | undefined;
   coreTools: string[] | undefined;
   excludeTools: string[] | undefined;
   authType: string | undefined;
-=======
->>>>>>> 83fc321e
 }
 
 function normalizeOutputFormat(
@@ -406,7 +400,6 @@
           description:
             'Include partial assistant messages when using stream-json output.',
           default: false,
-<<<<<<< HEAD
         })
         .option('max-session-turns', {
           type: 'number',
@@ -432,8 +425,6 @@
           type: 'string',
           choices: [AuthType.USE_OPENAI, AuthType.QWEN_OAUTH],
           description: 'Authentication type',
-=======
->>>>>>> 83fc321e
         })
         .deprecateOption(
           'show-memory-usage',
@@ -888,13 +879,9 @@
     extensions: allExtensions,
     blockedMcpServers,
     noBrowser: !!process.env['NO_BROWSER'],
-<<<<<<< HEAD
     authType:
       (argv.authType as AuthType | undefined) ||
       settings.security?.auth?.selectedType,
-=======
-    authType: settings.security?.auth?.selectedType,
->>>>>>> 83fc321e
     inputFormat,
     outputFormat,
     includePartialMessages,
