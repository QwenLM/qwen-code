/**
 * @license
 * Copyright 2025 Google LLC
 * SPDX-License-Identifier: Apache-2.0
 */

import type {
  FileFilteringOptions,
  MCPServerConfig,
} from '@qwen-code/qwen-code-core';
import { extensionsCommand } from '../commands/extensions.js';
import {
  ApprovalMode,
  Config,
  DEFAULT_QWEN_EMBEDDING_MODEL,
  DEFAULT_MEMORY_FILE_FILTERING_OPTIONS,
  EditTool,
  FileDiscoveryService,
  getCurrentGeminiMdFilename,
  loadServerHierarchicalMemory,
  setGeminiMdFilename as setServerGeminiMdFilename,
  ShellTool,
  WriteFileTool,
  resolveTelemetrySettings,
  FatalConfigError,
<<<<<<< HEAD
  Storage,
=======
  InputFormat,
  OutputFormat,
>>>>>>> 640f3065
} from '@qwen-code/qwen-code-core';
import type { Settings } from './settings.js';
import yargs, { type Argv } from 'yargs';
import { hideBin } from 'yargs/helpers';
import * as fs from 'node:fs';
import * as path from 'node:path';
import { homedir } from 'node:os';

import { resolvePath } from '../utils/resolvePath.js';
import { getCliVersion } from '../utils/version.js';
import type { Extension } from './extension.js';
import { annotateActiveExtensions } from './extension.js';
import { loadSandboxConfig } from './sandboxConfig.js';
import { appEvents } from '../utils/events.js';
import { mcpCommand } from '../commands/mcp.js';

import { isWorkspaceTrusted } from './trustedFolders.js';
import type { ExtensionEnablementManager } from './extensions/extensionEnablement.js';
import { buildWebSearchConfig } from './webSearch.js';

// Simple console logger for now - replace with actual logger if available
const logger = {
  // eslint-disable-next-line @typescript-eslint/no-explicit-any
  debug: (...args: any[]) => console.debug('[DEBUG]', ...args),
  // eslint-disable-next-line @typescript-eslint/no-explicit-any
  warn: (...args: any[]) => console.warn('[WARN]', ...args),
  // eslint-disable-next-line @typescript-eslint/no-explicit-any
  error: (...args: any[]) => console.error('[ERROR]', ...args),
};

const VALID_APPROVAL_MODE_VALUES = [
  'plan',
  'default',
  'auto-edit',
  'yolo',
] as const;

function formatApprovalModeError(value: string): Error {
  return new Error(
    `Invalid approval mode: ${value}. Valid values are: ${VALID_APPROVAL_MODE_VALUES.join(
      ', ',
    )}`,
  );
}

function parseApprovalModeValue(value: string): ApprovalMode {
  const normalized = value.trim().toLowerCase();
  switch (normalized) {
    case 'plan':
      return ApprovalMode.PLAN;
    case 'default':
      return ApprovalMode.DEFAULT;
    case 'yolo':
      return ApprovalMode.YOLO;
    case 'auto_edit':
    case 'autoedit':
    case 'auto-edit':
      return ApprovalMode.AUTO_EDIT;
    default:
      throw formatApprovalModeError(value);
  }
}

export interface CliArgs {
  query: string | undefined;
  model: string | undefined;
  sandbox: boolean | string | undefined;
  sandboxImage: string | undefined;
  debug: boolean | undefined;
  prompt: string | undefined;
  promptInteractive: string | undefined;
  allFiles: boolean | undefined;
  showMemoryUsage: boolean | undefined;
  yolo: boolean | undefined;
  approvalMode: string | undefined;
  telemetry: boolean | undefined;
  checkpointing: boolean | undefined;
  telemetryTarget: string | undefined;
  telemetryOtlpEndpoint: string | undefined;
  telemetryOtlpProtocol: string | undefined;
  telemetryLogPrompts: boolean | undefined;
  telemetryOutfile: string | undefined;
  allowedMcpServerNames: string[] | undefined;
  allowedTools: string[] | undefined;
  experimentalAcp: boolean | undefined;
  extensions: string[] | undefined;
  listExtensions: boolean | undefined;
  openaiLogging: boolean | undefined;
  openaiApiKey: string | undefined;
  openaiBaseUrl: string | undefined;
  openaiLoggingDir: string | undefined;
  proxy: string | undefined;
  includeDirectories: string[] | undefined;
  tavilyApiKey: string | undefined;
  googleApiKey: string | undefined;
  googleSearchEngineId: string | undefined;
  webSearchDefault: string | undefined;
  screenReader: boolean | undefined;
  vlmSwitchMode: string | undefined;
  useSmartEdit: boolean | undefined;
  inputFormat?: string | undefined;
  outputFormat: string | undefined;
  includePartialMessages?: boolean;
}

function normalizeOutputFormat(
  format: string | OutputFormat | undefined,
): OutputFormat | undefined {
  if (!format) {
    return undefined;
  }
  if (format === OutputFormat.STREAM_JSON) {
    return OutputFormat.STREAM_JSON;
  }
  if (format === 'json' || format === OutputFormat.JSON) {
    return OutputFormat.JSON;
  }
  return OutputFormat.TEXT;
}

export async function parseArguments(settings: Settings): Promise<CliArgs> {
  const rawArgv = hideBin(process.argv);
  const yargsInstance = yargs(rawArgv)
    .locale('en')
    .scriptName('qwen')
    .usage(
      'Usage: qwen [options] [command]\n\nQwen Code - Launch an interactive CLI, use -p/--prompt for non-interactive mode',
    )
    .option('telemetry', {
      type: 'boolean',
      description:
        'Enable telemetry? This flag specifically controls if telemetry is sent. Other --telemetry-* flags set specific values but do not enable telemetry on their own.',
    })
    .option('telemetry-target', {
      type: 'string',
      choices: ['local', 'gcp'],
      description:
        'Set the telemetry target (local or gcp). Overrides settings files.',
    })
    .option('telemetry-otlp-endpoint', {
      type: 'string',
      description:
        'Set the OTLP endpoint for telemetry. Overrides environment variables and settings files.',
    })
    .option('telemetry-otlp-protocol', {
      type: 'string',
      choices: ['grpc', 'http'],
      description:
        'Set the OTLP protocol for telemetry (grpc or http). Overrides settings files.',
    })
    .option('telemetry-log-prompts', {
      type: 'boolean',
      description:
        'Enable or disable logging of user prompts for telemetry. Overrides settings files.',
    })
    .option('telemetry-outfile', {
      type: 'string',
      description: 'Redirect all telemetry output to the specified file.',
    })
    .deprecateOption(
      'telemetry',
      'Use the "telemetry.enabled" setting in settings.json instead. This flag will be removed in a future version.',
    )
    .deprecateOption(
      'telemetry-target',
      'Use the "telemetry.target" setting in settings.json instead. This flag will be removed in a future version.',
    )
    .deprecateOption(
      'telemetry-otlp-endpoint',
      'Use the "telemetry.otlpEndpoint" setting in settings.json instead. This flag will be removed in a future version.',
    )
    .deprecateOption(
      'telemetry-otlp-protocol',
      'Use the "telemetry.otlpProtocol" setting in settings.json instead. This flag will be removed in a future version.',
    )
    .deprecateOption(
      'telemetry-log-prompts',
      'Use the "telemetry.logPrompts" setting in settings.json instead. This flag will be removed in a future version.',
    )
    .deprecateOption(
      'telemetry-outfile',
      'Use the "telemetry.outfile" setting in settings.json instead. This flag will be removed in a future version.',
    )
    .option('debug', {
      alias: 'd',
      type: 'boolean',
      description: 'Run in debug mode?',
      default: false,
    })
    .option('proxy', {
      type: 'string',
      description: 'Proxy for Qwen Code, like schema://user:password@host:port',
    })
    .deprecateOption(
      'proxy',
      'Use the "proxy" setting in settings.json instead. This flag will be removed in a future version.',
    )
    .command('$0 [query..]', 'Launch Qwen Code CLI', (yargsInstance: Argv) =>
      yargsInstance
        .positional('query', {
          description:
            'Positional prompt. Defaults to one-shot; use -i/--prompt-interactive for interactive.',
        })
        .option('model', {
          alias: 'm',
          type: 'string',
          description: `Model`,
        })
        .option('prompt', {
          alias: 'p',
          type: 'string',
          description: 'Prompt. Appended to input on stdin (if any).',
        })
        .option('prompt-interactive', {
          alias: 'i',
          type: 'string',
          description:
            'Execute the provided prompt and continue in interactive mode',
        })
        .option('sandbox', {
          alias: 's',
          type: 'boolean',
          description: 'Run in sandbox?',
        })
        .option('sandbox-image', {
          type: 'string',
          description: 'Sandbox image URI.',
        })
        .option('all-files', {
          alias: ['a'],
          type: 'boolean',
          description: 'Include ALL files in context?',
          default: false,
        })
        .option('show-memory-usage', {
          type: 'boolean',
          description: 'Show memory usage in status bar',
          default: false,
        })
        .option('yolo', {
          alias: 'y',
          type: 'boolean',
          description:
            'Automatically accept all actions (aka YOLO mode, see https://www.youtube.com/watch?v=xvFZjo5PgG0 for more details)?',
          default: false,
        })
        .option('approval-mode', {
          type: 'string',
          choices: ['plan', 'default', 'auto-edit', 'yolo'],
          description:
            'Set the approval mode: plan (plan only), default (prompt for approval), auto-edit (auto-approve edit tools), yolo (auto-approve all tools)',
        })
        .option('checkpointing', {
          alias: 'c',
          type: 'boolean',
          description: 'Enables checkpointing of file edits',
          default: false,
        })
        .option('experimental-acp', {
          type: 'boolean',
          description: 'Starts the agent in ACP mode',
        })
        .option('allowed-mcp-server-names', {
          type: 'array',
          string: true,
          description: 'Allowed MCP server names',
          coerce: (mcpServerNames: string[]) =>
            // Handle comma-separated values
            mcpServerNames.flatMap((mcpServerName) =>
              mcpServerName.split(',').map((m) => m.trim()),
            ),
        })
        .option('allowed-tools', {
          type: 'array',
          string: true,
          description: 'Tools that are allowed to run without confirmation',
          coerce: (tools: string[]) =>
            // Handle comma-separated values
            tools.flatMap((tool) => tool.split(',').map((t) => t.trim())),
        })
        .option('extensions', {
          alias: 'e',
          type: 'array',
          string: true,
          description:
            'A list of extensions to use. If not provided, all extensions are used.',
          coerce: (extensions: string[]) =>
            // Handle comma-separated values
            extensions.flatMap((extension) =>
              extension.split(',').map((e) => e.trim()),
            ),
        })
        .option('list-extensions', {
          alias: 'l',
          type: 'boolean',
          description: 'List all available extensions and exit.',
        })
        .option('include-directories', {
          type: 'array',
          string: true,
          description:
            'Additional directories to include in the workspace (comma-separated or multiple --include-directories)',
          coerce: (dirs: string[]) =>
            // Handle comma-separated values
            dirs.flatMap((dir) => dir.split(',').map((d) => d.trim())),
        })
        .option('openai-logging', {
          type: 'boolean',
          description:
            'Enable logging of OpenAI API calls for debugging and analysis',
        })
        .option('openai-logging-dir', {
          type: 'string',
          description:
            'Custom directory path for OpenAI API logs. Overrides settings files.',
        })
        .option('openai-api-key', {
          type: 'string',
          description: 'OpenAI API key to use for authentication',
        })
        .option('openai-base-url', {
          type: 'string',
          description: 'OpenAI base URL (for custom endpoints)',
        })
        .option('tavily-api-key', {
          type: 'string',
          description: 'Tavily API key for web search',
        })
        .option('google-api-key', {
          type: 'string',
          description: 'Google Custom Search API key',
        })
        .option('google-search-engine-id', {
          type: 'string',
          description: 'Google Custom Search Engine ID',
        })
        .option('web-search-default', {
          type: 'string',
          description:
            'Default web search provider (dashscope, tavily, google)',
        })
        .option('screen-reader', {
          type: 'boolean',
          description: 'Enable screen reader mode for accessibility.',
        })
        .option('vlm-switch-mode', {
          type: 'string',
          choices: ['once', 'session', 'persist'],
          description:
            'Default behavior when images are detected in input. Values: once (one-time switch), session (switch for entire session), persist (continue with current model). Overrides settings files.',
          default: process.env['VLM_SWITCH_MODE'],
        })
        .option('input-format', {
          type: 'string',
          choices: ['text', 'stream-json'],
          description: 'The format consumed from standard input.',
          default: 'text',
        })
        .option('output-format', {
          alias: 'o',
          type: 'string',
          description: 'The format of the CLI output.',
          choices: ['text', 'json', 'stream-json'],
        })
        .option('include-partial-messages', {
          type: 'boolean',
          description:
            'Include partial assistant messages when using stream-json output.',
          default: false,
        })
        .deprecateOption(
          'show-memory-usage',
          'Use the "ui.showMemoryUsage" setting in settings.json instead. This flag will be removed in a future version.',
        )
        .deprecateOption(
          'sandbox-image',
          'Use the "tools.sandbox" setting in settings.json instead. This flag will be removed in a future version.',
        )
        .deprecateOption(
          'checkpointing',
          'Use the "general.checkpointing.enabled" setting in settings.json instead. This flag will be removed in a future version.',
        )
        .deprecateOption(
          'all-files',
          'Use @ includes in the application instead. This flag will be removed in a future version.',
        )
        .deprecateOption(
          'prompt',
          'Use the positional prompt instead. This flag will be removed in a future version.',
        )
        // Ensure validation flows through .fail() for clean UX
        .fail((msg: string, err: Error | undefined, yargs: Argv) => {
          console.error(msg || err?.message || 'Unknown error');
          yargs.showHelp();
          process.exit(1);
        })
        .check((argv: { [x: string]: unknown }) => {
          // The 'query' positional can be a string (for one arg) or string[] (for multiple).
          // This guard safely checks if any positional argument was provided.
          const query = argv['query'] as string | string[] | undefined;
          const hasPositionalQuery = Array.isArray(query)
            ? query.length > 0
            : !!query;

          if (argv['prompt'] && hasPositionalQuery) {
            return 'Cannot use both a positional prompt and the --prompt (-p) flag together';
          }
          if (argv['prompt'] && argv['promptInteractive']) {
            return 'Cannot use both --prompt (-p) and --prompt-interactive (-i) together';
          }
          if (argv['yolo'] && argv['approvalMode']) {
            return 'Cannot use both --yolo (-y) and --approval-mode together. Use --approval-mode=yolo instead.';
          }
          if (
            argv['includePartialMessages'] &&
            argv['outputFormat'] !== OutputFormat.STREAM_JSON
          ) {
            return '--include-partial-messages requires --output-format stream-json';
          }
          if (
            argv['inputFormat'] === 'stream-json' &&
            argv['outputFormat'] !== OutputFormat.STREAM_JSON
          ) {
            return '--input-format stream-json requires --output-format stream-json';
          }
          return true;
        }),
    )
    // Register MCP subcommands
    .command(mcpCommand);

  if (settings?.experimental?.extensionManagement ?? true) {
    yargsInstance.command(extensionsCommand);
  }

  yargsInstance
    .version(await getCliVersion()) // This will enable the --version flag based on package.json
    .alias('v', 'version')
    .help()
    .alias('h', 'help')
    .strict()
    .demandCommand(0, 0); // Allow base command to run with no subcommands

  yargsInstance.wrap(yargsInstance.terminalWidth());
  const result = await yargsInstance.parse();

  // If yargs handled --help/--version it will have exited; nothing to do here.

  // Handle case where MCP subcommands are executed - they should exit the process
  // and not return to main CLI logic
  if (
    result._.length > 0 &&
    (result._[0] === 'mcp' || result._[0] === 'extensions')
  ) {
    // MCP commands handle their own execution and process exit
    process.exit(0);
  }

  // Normalize query args: handle both quoted "@path file" and unquoted @path file
  const queryArg = (result as { query?: string | string[] | undefined }).query;
  const q: string | undefined = Array.isArray(queryArg)
    ? queryArg.join(' ')
    : queryArg;

  // Route positional args: explicit -i flag -> interactive; else -> one-shot (even for @commands)
  if (q && !result['prompt']) {
    const hasExplicitInteractive =
      result['promptInteractive'] === '' || !!result['promptInteractive'];
    if (hasExplicitInteractive) {
      result['promptInteractive'] = q;
    } else {
      result['prompt'] = q;
    }
  }

  // Keep CliArgs.query as a string for downstream typing
  (result as Record<string, unknown>)['query'] = q || undefined;

  // The import format is now only controlled by settings.memoryImportFormat
  // We no longer accept it as a CLI argument
  return result as unknown as CliArgs;
}

// This function is now a thin wrapper around the server's implementation.
// It's kept in the CLI for now as App.tsx directly calls it for memory refresh.
// TODO: Consider if App.tsx should get memory via a server call or if Config should refresh itself.
export async function loadHierarchicalGeminiMemory(
  currentWorkingDirectory: string,
  includeDirectoriesToReadGemini: readonly string[] = [],
  debugMode: boolean,
  fileService: FileDiscoveryService,
  settings: Settings,
  extensionContextFilePaths: string[] = [],
  folderTrust: boolean,
  memoryImportFormat: 'flat' | 'tree' = 'tree',
  fileFilteringOptions?: FileFilteringOptions,
): Promise<{ memoryContent: string; fileCount: number }> {
  // FIX: Use real, canonical paths for a reliable comparison to handle symlinks.
  const realCwd = fs.realpathSync(path.resolve(currentWorkingDirectory));
  const realHome = fs.realpathSync(path.resolve(homedir()));
  const isHomeDirectory = realCwd === realHome;

  // If it is the home directory, pass an empty string to the core memory
  // function to signal that it should skip the workspace search.
  const effectiveCwd = isHomeDirectory ? '' : currentWorkingDirectory;

  if (debugMode) {
    logger.debug(
      `CLI: Delegating hierarchical memory load to server for CWD: ${currentWorkingDirectory} (memoryImportFormat: ${memoryImportFormat})`,
    );
  }

  // Directly call the server function with the corrected path.
  return loadServerHierarchicalMemory(
    effectiveCwd,
    includeDirectoriesToReadGemini,
    debugMode,
    fileService,
    extensionContextFilePaths,
    folderTrust,
    memoryImportFormat,
    fileFilteringOptions,
    settings.context?.discoveryMaxDirs,
  );
}

export function isDebugMode(argv: CliArgs): boolean {
  return (
    argv.debug ||
    [process.env['DEBUG'], process.env['DEBUG_MODE']].some(
      (v) => v === 'true' || v === '1',
    )
  );
}

export async function loadCliConfig(
  settings: Settings,
  extensions: Extension[],
  extensionEnablementManager: ExtensionEnablementManager,
  sessionId: string,
  argv: CliArgs,
  cwd: string = process.cwd(),
): Promise<Config> {
  const debugMode = isDebugMode(argv);

  const memoryImportFormat = settings.context?.importFormat || 'tree';

  const ideMode = settings.ide?.enabled ?? false;

  const folderTrust = settings.security?.folderTrust?.enabled ?? false;
  const trustedFolder = isWorkspaceTrusted(settings)?.isTrusted ?? true;

  const allExtensions = annotateActiveExtensions(
    extensions,
    cwd,
    extensionEnablementManager,
  );

  const activeExtensions = extensions.filter(
    (_, i) => allExtensions[i].isActive,
  );

  // Set the context filename in the server's memoryTool module BEFORE loading memory
  // TODO(b/343434939): This is a bit of a hack. The contextFileName should ideally be passed
  // directly to the Config constructor in core, and have core handle setGeminiMdFilename.
  // However, loadHierarchicalGeminiMemory is called *before* createServerConfig.
  if (settings.context?.fileName) {
    setServerGeminiMdFilename(settings.context.fileName);
  } else {
    // Reset to default if not provided in settings.
    setServerGeminiMdFilename(getCurrentGeminiMdFilename());
  }

  const extensionContextFilePaths = activeExtensions.flatMap(
    (e) => e.contextFiles,
  );

  // Automatically load output-language.md if it exists
  const outputLanguageFilePath = path.join(
    Storage.getGlobalQwenDir(),
    'output-language.md',
  );
  if (fs.existsSync(outputLanguageFilePath)) {
    extensionContextFilePaths.push(outputLanguageFilePath);
    if (debugMode) {
      logger.debug(
        `Found output-language.md, adding to context files: ${outputLanguageFilePath}`,
      );
    }
  }

  const fileService = new FileDiscoveryService(cwd);

  const fileFiltering = {
    ...DEFAULT_MEMORY_FILE_FILTERING_OPTIONS,
    ...settings.context?.fileFiltering,
  };

  const includeDirectories = (settings.context?.includeDirectories || [])
    .map(resolvePath)
    .concat((argv.includeDirectories || []).map(resolvePath));

  // Call the (now wrapper) loadHierarchicalGeminiMemory which calls the server's version
  const { memoryContent, fileCount } = await loadHierarchicalGeminiMemory(
    cwd,
    settings.context?.loadMemoryFromIncludeDirectories
      ? includeDirectories
      : [],
    debugMode,
    fileService,
    settings,
    extensionContextFilePaths,
    trustedFolder,
    memoryImportFormat,
    fileFiltering,
  );

  let mcpServers = mergeMcpServers(settings, activeExtensions);
  const question = argv.promptInteractive || argv.prompt || '';
  const inputFormat: InputFormat =
    (argv.inputFormat as InputFormat | undefined) ?? InputFormat.TEXT;
  const argvOutputFormat = normalizeOutputFormat(
    argv.outputFormat as string | OutputFormat | undefined,
  );
  const settingsOutputFormat = normalizeOutputFormat(settings.output?.format);
  const outputFormat =
    argvOutputFormat ?? settingsOutputFormat ?? OutputFormat.TEXT;
  const outputSettingsFormat: OutputFormat =
    outputFormat === OutputFormat.STREAM_JSON
      ? settingsOutputFormat &&
        settingsOutputFormat !== OutputFormat.STREAM_JSON
        ? settingsOutputFormat
        : OutputFormat.TEXT
      : (outputFormat as OutputFormat);
  const includePartialMessages = Boolean(argv.includePartialMessages);

  // Determine approval mode with backward compatibility
  let approvalMode: ApprovalMode;
  if (argv.approvalMode) {
    approvalMode = parseApprovalModeValue(argv.approvalMode);
  } else if (argv.yolo) {
    approvalMode = ApprovalMode.YOLO;
  } else if (settings.tools?.approvalMode) {
    approvalMode = parseApprovalModeValue(settings.tools.approvalMode);
  } else {
    approvalMode = ApprovalMode.DEFAULT;
  }

  // Force approval mode to default if the folder is not trusted.
  if (
    !trustedFolder &&
    approvalMode !== ApprovalMode.DEFAULT &&
    approvalMode !== ApprovalMode.PLAN
  ) {
    logger.warn(
      `Approval mode overridden to "default" because the current folder is not trusted.`,
    );
    approvalMode = ApprovalMode.DEFAULT;
  }

  let telemetrySettings;
  try {
    telemetrySettings = await resolveTelemetrySettings({
      argv,
      env: process.env as unknown as Record<string, string | undefined>,
      settings: settings.telemetry,
    });
  } catch (err) {
    if (err instanceof FatalConfigError) {
      throw new FatalConfigError(
        `Invalid telemetry configuration: ${err.message}.`,
      );
    }
    throw err;
  }

  // Interactive mode determination with priority:
  // 1. If promptInteractive (-i flag) is provided, it is explicitly interactive
  // 2. If outputFormat is stream-json or json (no matter input-format) along with query or prompt, it is non-interactive
  // 3. If no query or prompt is provided, check isTTY: TTY means interactive, non-TTY means non-interactive
  const hasQuery = !!argv.query;
  const hasPrompt = !!argv.prompt;
  let interactive: boolean;
  if (argv.promptInteractive) {
    // Priority 1: Explicit -i flag means interactive
    interactive = true;
  } else if (
    (outputFormat === OutputFormat.STREAM_JSON ||
      outputFormat === OutputFormat.JSON) &&
    (hasQuery || hasPrompt)
  ) {
    // Priority 2: JSON/stream-json output with query/prompt means non-interactive
    interactive = false;
  } else if (!hasQuery && !hasPrompt) {
    // Priority 3: No query or prompt means interactive only if TTY (format arguments ignored)
    interactive = process.stdin.isTTY ?? false;
  } else {
    // Default: If we have query/prompt but output format is TEXT, assume non-interactive
    // (fallback for edge cases where query/prompt is provided with TEXT output)
    interactive = false;
  }
  // In non-interactive mode, exclude tools that require a prompt.
  const extraExcludes: string[] = [];
  if (!interactive && !argv.experimentalAcp) {
    switch (approvalMode) {
      case ApprovalMode.PLAN:
      case ApprovalMode.DEFAULT:
        // In default non-interactive mode, all tools that require approval are excluded.
        extraExcludes.push(ShellTool.Name, EditTool.Name, WriteFileTool.Name);
        break;
      case ApprovalMode.AUTO_EDIT:
        // In auto-edit non-interactive mode, only tools that still require a prompt are excluded.
        extraExcludes.push(ShellTool.Name);
        break;
      case ApprovalMode.YOLO:
        // No extra excludes for YOLO mode.
        break;
      default:
        // This should never happen due to validation earlier, but satisfies the linter
        break;
    }
  }

  const excludeTools = mergeExcludeTools(
    settings,
    activeExtensions,
    extraExcludes.length > 0 ? extraExcludes : undefined,
  );
  const blockedMcpServers: Array<{ name: string; extensionName: string }> = [];

  if (!argv.allowedMcpServerNames) {
    if (settings.mcp?.allowed) {
      mcpServers = allowedMcpServers(
        mcpServers,
        settings.mcp.allowed,
        blockedMcpServers,
      );
    }

    if (settings.mcp?.excluded) {
      const excludedNames = new Set(settings.mcp.excluded.filter(Boolean));
      if (excludedNames.size > 0) {
        mcpServers = Object.fromEntries(
          Object.entries(mcpServers).filter(([key]) => !excludedNames.has(key)),
        );
      }
    }
  }

  if (argv.allowedMcpServerNames) {
    mcpServers = allowedMcpServers(
      mcpServers,
      argv.allowedMcpServerNames,
      blockedMcpServers,
    );
  }

  const resolvedModel =
    argv.model ||
    process.env['OPENAI_MODEL'] ||
    process.env['QWEN_MODEL'] ||
    settings.model?.name;

  const sandboxConfig = await loadSandboxConfig(settings, argv);
  const screenReader =
    argv.screenReader !== undefined
      ? argv.screenReader
      : (settings.ui?.accessibility?.screenReader ?? false);

  const vlmSwitchMode =
    argv.vlmSwitchMode || settings.experimental?.vlmSwitchMode;
  return new Config({
    sessionId,
    embeddingModel: DEFAULT_QWEN_EMBEDDING_MODEL,
    sandbox: sandboxConfig,
    targetDir: cwd,
    includeDirectories,
    loadMemoryFromIncludeDirectories:
      settings.context?.loadMemoryFromIncludeDirectories || false,
    debugMode,
    question,
    fullContext: argv.allFiles || false,
    coreTools: settings.tools?.core || undefined,
    allowedTools: argv.allowedTools || settings.tools?.allowed || undefined,
    excludeTools,
    toolDiscoveryCommand: settings.tools?.discoveryCommand,
    toolCallCommand: settings.tools?.callCommand,
    mcpServerCommand: settings.mcp?.serverCommand,
    mcpServers,
    userMemory: memoryContent,
    geminiMdFileCount: fileCount,
    approvalMode,
    showMemoryUsage:
      argv.showMemoryUsage || settings.ui?.showMemoryUsage || false,
    accessibility: {
      ...settings.ui?.accessibility,
      screenReader,
    },
    telemetry: telemetrySettings,
    usageStatisticsEnabled: settings.privacy?.usageStatisticsEnabled ?? true,
    fileFiltering: settings.context?.fileFiltering,
    checkpointing:
      argv.checkpointing || settings.general?.checkpointing?.enabled,
    proxy:
      argv.proxy ||
      process.env['HTTPS_PROXY'] ||
      process.env['https_proxy'] ||
      process.env['HTTP_PROXY'] ||
      process.env['http_proxy'],
    cwd,
    fileDiscoveryService: fileService,
    bugCommand: settings.advanced?.bugCommand,
    model: resolvedModel,
    extensionContextFilePaths,
    sessionTokenLimit: settings.model?.sessionTokenLimit ?? -1,
    maxSessionTurns: settings.model?.maxSessionTurns ?? -1,
    experimentalZedIntegration: argv.experimentalAcp || false,
    listExtensions: argv.listExtensions || false,
    extensions: allExtensions,
    blockedMcpServers,
    noBrowser: !!process.env['NO_BROWSER'],
    authType: settings.security?.auth?.selectedType,
    inputFormat,
    outputFormat,
    includePartialMessages,
    generationConfig: {
      ...(settings.model?.generationConfig || {}),
      model: resolvedModel,
      apiKey:
        argv.openaiApiKey ||
        process.env['OPENAI_API_KEY'] ||
        settings.security?.auth?.apiKey,
      baseUrl:
        argv.openaiBaseUrl ||
        process.env['OPENAI_BASE_URL'] ||
        settings.security?.auth?.baseUrl,
      enableOpenAILogging:
        (typeof argv.openaiLogging === 'undefined'
          ? settings.model?.enableOpenAILogging
          : argv.openaiLogging) ?? false,
      openAILoggingDir:
        argv.openaiLoggingDir || settings.model?.openAILoggingDir,
    },
    cliVersion: await getCliVersion(),
    webSearch: buildWebSearchConfig(
      argv,
      settings,
      settings.security?.auth?.selectedType,
    ),
    summarizeToolOutput: settings.model?.summarizeToolOutput,
    ideMode,
    chatCompression: settings.model?.chatCompression,
    folderTrust,
    interactive,
    trustedFolder,
    useRipgrep: settings.tools?.useRipgrep,
    useBuiltinRipgrep: settings.tools?.useBuiltinRipgrep,
    shouldUseNodePtyShell: settings.tools?.shell?.enableInteractiveShell,
    skipNextSpeakerCheck: settings.model?.skipNextSpeakerCheck,
    skipLoopDetection: settings.model?.skipLoopDetection ?? false,
    skipStartupContext: settings.model?.skipStartupContext ?? false,
    vlmSwitchMode,
    truncateToolOutputThreshold: settings.tools?.truncateToolOutputThreshold,
    truncateToolOutputLines: settings.tools?.truncateToolOutputLines,
    enableToolOutputTruncation: settings.tools?.enableToolOutputTruncation,
    eventEmitter: appEvents,
    useSmartEdit: argv.useSmartEdit ?? settings.useSmartEdit,
    output: {
      format: outputSettingsFormat,
    },
  });
}

function allowedMcpServers(
  mcpServers: { [x: string]: MCPServerConfig },
  allowMCPServers: string[],
  blockedMcpServers: Array<{ name: string; extensionName: string }>,
) {
  const allowedNames = new Set(allowMCPServers.filter(Boolean));
  if (allowedNames.size > 0) {
    mcpServers = Object.fromEntries(
      Object.entries(mcpServers).filter(([key, server]) => {
        const isAllowed = allowedNames.has(key);
        if (!isAllowed) {
          blockedMcpServers.push({
            name: key,
            extensionName: server.extensionName || '',
          });
        }
        return isAllowed;
      }),
    );
  } else {
    blockedMcpServers.push(
      ...Object.entries(mcpServers).map(([key, server]) => ({
        name: key,
        extensionName: server.extensionName || '',
      })),
    );
    mcpServers = {};
  }
  return mcpServers;
}

function mergeMcpServers(settings: Settings, extensions: Extension[]) {
  const mcpServers = { ...(settings.mcpServers || {}) };
  for (const extension of extensions) {
    Object.entries(extension.config.mcpServers || {}).forEach(
      ([key, server]) => {
        if (mcpServers[key]) {
          logger.warn(
            `Skipping extension MCP config for server with key "${key}" as it already exists.`,
          );
          return;
        }
        mcpServers[key] = {
          ...server,
          extensionName: extension.config.name,
        };
      },
    );
  }
  return mcpServers;
}

function mergeExcludeTools(
  settings: Settings,
  extensions: Extension[],
  extraExcludes?: string[] | undefined,
): string[] {
  const allExcludeTools = new Set([
    ...(settings.tools?.exclude || []),
    ...(extraExcludes || []),
  ]);
  for (const extension of extensions) {
    for (const tool of extension.config.excludeTools || []) {
      allExcludeTools.add(tool);
    }
  }
  return [...allExcludeTools];
}<|MERGE_RESOLUTION|>--- conflicted
+++ resolved
@@ -23,12 +23,9 @@
   WriteFileTool,
   resolveTelemetrySettings,
   FatalConfigError,
-<<<<<<< HEAD
   Storage,
-=======
   InputFormat,
   OutputFormat,
->>>>>>> 640f3065
 } from '@qwen-code/qwen-code-core';
 import type { Settings } from './settings.js';
 import yargs, { type Argv } from 'yargs';
