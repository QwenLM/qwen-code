--- conflicted
+++ resolved
@@ -67,12 +67,9 @@
   openaiApiKey: string | undefined;
   openaiBaseUrl: string | undefined;
   proxy: string | undefined;
-<<<<<<< HEAD
   resume: string | undefined;
   save: string | undefined;
-=======
   includeDirectories: string[] | undefined;
->>>>>>> f0c60b90
 }
 
 export async function parseArguments(): Promise<CliArgs> {
@@ -224,7 +221,6 @@
       description:
         'Proxy for gemini client, like schema://user:password@host:port',
     })
-<<<<<<< HEAD
     .option('resume', {
       type: 'string',
       description:
@@ -234,7 +230,7 @@
       type: 'string',
       description:
         'Save conversation history to a checkpoint',
-=======
+    })
     .option('include-directories', {
       type: 'array',
       string: true,
@@ -243,7 +239,6 @@
       coerce: (dirs: string[]) =>
         // Handle comma-separated values
         dirs.flatMap((dir) => dir.split(',').map((d) => d.trim())),
->>>>>>> f0c60b90
     })
     .version(await getCliVersion()) // This will enable the --version flag based on package.json
     .alias('v', 'version')
