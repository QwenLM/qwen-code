/**
 * @license
 * Copyright 2025 Google LLC
 * SPDX-License-Identifier: Apache-2.0
 */

import * as fs from 'fs';
import * as path from 'path';
import { homedir } from 'node:os';
import yargs from 'yargs/yargs';
import { hideBin } from 'yargs/helpers';
import process from 'node:process';
import { mcpCommand } from '../commands/mcp.js';
import {
  Config,
  loadServerHierarchicalMemory,
  setGeminiMdFilename as setServerGeminiMdFilename,
  getCurrentGeminiMdFilename,
  ApprovalMode,
  DEFAULT_GEMINI_MODEL,
  DEFAULT_GEMINI_EMBEDDING_MODEL,
  DEFAULT_MEMORY_FILE_FILTERING_OPTIONS,
  FileDiscoveryService,
  TelemetryTarget,
  FileFilteringOptions,
  ShellTool,
  EditTool,
  WriteFileTool,
  MCPServerConfig,
  ConfigParameters,
} from '@qwen-code/qwen-code-core';
import { Settings } from './settings.js';

import { Extension, annotateActiveExtensions } from './extension.js';
import { getCliVersion } from '../utils/version.js';
import { loadSandboxConfig } from './sandboxConfig.js';
import { resolvePath } from '../utils/resolvePath.js';

import { isWorkspaceTrusted } from './trustedFolders.js';

// Simple console logger for now - replace with actual logger if available
const logger = {
  // eslint-disable-next-line @typescript-eslint/no-explicit-any
  debug: (...args: any[]) => console.debug('[DEBUG]', ...args),
  // eslint-disable-next-line @typescript-eslint/no-explicit-any
  warn: (...args: any[]) => console.warn('[WARN]', ...args),
  // eslint-disable-next-line @typescript-eslint/no-explicit-any
  error: (...args: any[]) => console.error('[ERROR]', ...args),
};

export interface CliArgs {
  model: string | undefined;
  sandbox: boolean | string | undefined;
  sandboxImage: string | undefined;
  debug: boolean | undefined;
  prompt: string | undefined;
  promptInteractive: string | undefined;
  allFiles: boolean | undefined;
  all_files: boolean | undefined;
  showMemoryUsage: boolean | undefined;
  show_memory_usage: boolean | undefined;
  yolo: boolean | undefined;
  approvalMode: string | undefined;
  telemetry: boolean | undefined;
  checkpointing: boolean | undefined;
  telemetryTarget: string | undefined;
  telemetryOtlpEndpoint: string | undefined;
  telemetryOtlpProtocol: string | undefined;
  telemetryLogPrompts: boolean | undefined;
  telemetryOutfile: string | undefined;
  allowedMcpServerNames: string[] | undefined;
  experimentalAcp: boolean | undefined;
  extensions: string[] | undefined;
  listExtensions: boolean | undefined;
  openaiLogging: boolean | undefined;
  openaiApiKey: string | undefined;
  openaiBaseUrl: string | undefined;
  proxy: string | undefined;
  includeDirectories: string[] | undefined;
  tavilyApiKey: string | undefined;
}

export async function parseArguments(): Promise<CliArgs> {
  const yargsInstance = yargs(hideBin(process.argv))
    // Set locale to English for consistent output, especially in tests
    .locale('en')
    .scriptName('qwen')
    .usage(
      'Usage: qwen [options] [command]\n\nQwen Code - Launch an interactive CLI, use -p/--prompt for non-interactive mode',
    )
    .command('$0', 'Launch Qwen Code', (yargsInstance) =>
      yargsInstance
        .option('model', {
          alias: 'm',
          type: 'string',
          description: `Model`,
          default: process.env['GEMINI_MODEL'],
        })
        .option('prompt', {
          alias: 'p',
          type: 'string',
          description: 'Prompt. Appended to input on stdin (if any).',
        })
        .option('prompt-interactive', {
          alias: 'i',
          type: 'string',
          description:
            'Execute the provided prompt and continue in interactive mode',
        })
        .option('sandbox', {
          alias: 's',
          type: 'boolean',
          description: 'Run in sandbox?',
        })
        .option('sandbox-image', {
          type: 'string',
          description: 'Sandbox image URI.',
        })
        .option('debug', {
          alias: 'd',
          type: 'boolean',
          description: 'Run in debug mode?',
          default: false,
        })
        .option('all-files', {
          alias: ['a'],
          type: 'boolean',
          description: 'Include ALL files in context?',
          default: false,
        })
        .option('all_files', {
          type: 'boolean',
          description: 'Include ALL files in context?',
          default: false,
        })
        .deprecateOption(
          'all_files',
          'Use --all-files instead. We will be removing --all_files in the coming weeks.',
        )
        .option('show-memory-usage', {
          type: 'boolean',
          description: 'Show memory usage in status bar',
          default: false,
        })
        .option('show_memory_usage', {
          type: 'boolean',
          description: 'Show memory usage in status bar',
          default: false,
        })
        .deprecateOption(
          'show_memory_usage',
          'Use --show-memory-usage instead. We will be removing --show_memory_usage in the coming weeks.',
        )
        .option('yolo', {
          alias: 'y',
          type: 'boolean',
          description:
            'Automatically accept all actions (aka YOLO mode, see https://www.youtube.com/watch?v=xvFZjo5PgG0 for more details)?',
          default: false,
        })
        .option('approval-mode', {
          type: 'string',
          choices: ['default', 'auto_edit', 'yolo'],
          description:
            'Set the approval mode: default (prompt for approval), auto_edit (auto-approve edit tools), yolo (auto-approve all tools)',
        })
        .option('telemetry', {
          type: 'boolean',
          description:
            'Enable telemetry? This flag specifically controls if telemetry is sent. Other --telemetry-* flags set specific values but do not enable telemetry on their own.',
        })
        .option('telemetry-target', {
          type: 'string',
          choices: ['local', 'gcp'],
          description:
            'Set the telemetry target (local or gcp). Overrides settings files.',
        })
        .option('telemetry-otlp-endpoint', {
          type: 'string',
          description:
            'Set the OTLP endpoint for telemetry. Overrides environment variables and settings files.',
        })
        .option('telemetry-otlp-protocol', {
          type: 'string',
          choices: ['grpc', 'http'],
          description:
            'Set the OTLP protocol for telemetry (grpc or http). Overrides settings files.',
        })
        .option('telemetry-log-prompts', {
          type: 'boolean',
          description:
            'Enable or disable logging of user prompts for telemetry. Overrides settings files.',
        })
        .option('telemetry-outfile', {
          type: 'string',
          description: 'Redirect all telemetry output to the specified file.',
        })
        .option('checkpointing', {
          alias: 'c',
          type: 'boolean',
          description: 'Enables checkpointing of file edits',
          default: false,
        })
        .option('experimental-acp', {
          type: 'boolean',
          description: 'Starts the agent in ACP mode',
        })
        .option('allowed-mcp-server-names', {
          type: 'array',
          string: true,
          description: 'Allowed MCP server names',
        })
        .option('extensions', {
          alias: 'e',
          type: 'array',
          string: true,
          description:
            'A list of extensions to use. If not provided, all extensions are used.',
        })
        .option('list-extensions', {
          alias: 'l',
          type: 'boolean',
          description: 'List all available extensions and exit.',
        })
        .option('proxy', {
          type: 'string',
          description:
            'Proxy for qwen client, like schema://user:password@host:port',
        })
        .option('include-directories', {
          type: 'array',
          string: true,
          description:
            'Additional directories to include in the workspace (comma-separated or multiple --include-directories)',
          coerce: (dirs: string[]) =>
            // Handle comma-separated values
            dirs.flatMap((dir) => dir.split(',').map((d) => d.trim())),
        })
<<<<<<< HEAD
        .option('openai-logging', {
          type: 'boolean',
          description:
            'Enable logging of OpenAI API calls for debugging and analysis',
        })
        .option('openai-api-key', {
          type: 'string',
          description: 'OpenAI API key to use for authentication',
        })
        .option('openai-base-url', {
          type: 'string',
          description: 'OpenAI base URL (for custom endpoints)',
        })
        .option('tavily-api-key', {
          type: 'string',
          description: 'Tavily API key for web search functionality',
        })
=======

>>>>>>> 1a278f8a
        .check((argv) => {
          if (argv.prompt && argv['promptInteractive']) {
            throw new Error(
              'Cannot use both --prompt (-p) and --prompt-interactive (-i) together',
            );
          }
          if (argv.yolo && argv['approvalMode']) {
            throw new Error(
              'Cannot use both --yolo (-y) and --approval-mode together. Use --approval-mode=yolo instead.',
            );
          }
          return true;
        }),
    )
    // Register MCP subcommands
    .command(mcpCommand)
    .version(await getCliVersion()) // This will enable the --version flag based on package.json
    .alias('v', 'version')
    .help()
    .alias('h', 'help')
    .strict()
    .demandCommand(0, 0); // Allow base command to run with no subcommands

  yargsInstance.wrap(yargsInstance.terminalWidth());
  const result = await yargsInstance.parse();

  // Handle case where MCP subcommands are executed - they should exit the process
  // and not return to main CLI logic
  if (result._.length > 0 && result._[0] === 'mcp') {
    // MCP commands handle their own execution and process exit
    process.exit(0);
  }

  // The import format is now only controlled by settings.memoryImportFormat
  // We no longer accept it as a CLI argument
  return result as unknown as CliArgs;
}

// This function is now a thin wrapper around the server's implementation.
// It's kept in the CLI for now as App.tsx directly calls it for memory refresh.
// TODO: Consider if App.tsx should get memory via a server call or if Config should refresh itself.
export async function loadHierarchicalGeminiMemory(
  currentWorkingDirectory: string,
  includeDirectoriesToReadGemini: readonly string[] = [],
  debugMode: boolean,
  fileService: FileDiscoveryService,
  settings: Settings,
  extensionContextFilePaths: string[] = [],
  memoryImportFormat: 'flat' | 'tree' = 'tree',
  fileFilteringOptions?: FileFilteringOptions,
): Promise<{ memoryContent: string; fileCount: number }> {
  // FIX: Use real, canonical paths for a reliable comparison to handle symlinks.
  const realCwd = fs.realpathSync(path.resolve(currentWorkingDirectory));
  const realHome = fs.realpathSync(path.resolve(homedir()));
  const isHomeDirectory = realCwd === realHome;

  // If it is the home directory, pass an empty string to the core memory
  // function to signal that it should skip the workspace search.
  const effectiveCwd = isHomeDirectory ? '' : currentWorkingDirectory;

  if (debugMode) {
    logger.debug(
      `CLI: Delegating hierarchical memory load to server for CWD: ${currentWorkingDirectory} (memoryImportFormat: ${memoryImportFormat})`,
    );
  }

  // Directly call the server function with the corrected path.
  return loadServerHierarchicalMemory(
    effectiveCwd,
    includeDirectoriesToReadGemini,
    debugMode,
    fileService,
    extensionContextFilePaths,
    memoryImportFormat,
    fileFilteringOptions,
    settings.memoryDiscoveryMaxDirs,
  );
}

export async function loadCliConfig(
  settings: Settings,
  extensions: Extension[],
  sessionId: string,
  argv: CliArgs,
  cwd: string = process.cwd(),
): Promise<Config> {
  const debugMode =
    argv.debug ||
    [process.env['DEBUG'], process.env['DEBUG_MODE']].some(
      (v) => v === 'true' || v === '1',
    ) ||
    false;
  const memoryImportFormat = settings.memoryImportFormat || 'tree';

  const ideMode = settings.ideMode ?? false;

  const folderTrustFeature = settings.folderTrustFeature ?? false;
  const folderTrustSetting = settings.folderTrust ?? true;
  const folderTrust = folderTrustFeature && folderTrustSetting;
  const trustedFolder = isWorkspaceTrusted(settings);

  const allExtensions = annotateActiveExtensions(
    extensions,
    argv.extensions || [],
  );

  const activeExtensions = extensions.filter(
    (_, i) => allExtensions[i].isActive,
  );
  // Handle OpenAI API key from command line
  if (argv.openaiApiKey) {
    process.env.OPENAI_API_KEY = argv.openaiApiKey;
  }

  // Handle OpenAI base URL from command line
  if (argv.openaiBaseUrl) {
    process.env.OPENAI_BASE_URL = argv.openaiBaseUrl;
  }

  // Handle Tavily API key from command line
  if (argv.tavilyApiKey) {
    process.env.TAVILY_API_KEY = argv.tavilyApiKey;
  }

  // Set the context filename in the server's memoryTool module BEFORE loading memory
  // TODO(b/343434939): This is a bit of a hack. The contextFileName should ideally be passed
  // directly to the Config constructor in core, and have core handle setGeminiMdFilename.
  // However, loadHierarchicalGeminiMemory is called *before* createServerConfig.
  if (settings.contextFileName) {
    setServerGeminiMdFilename(settings.contextFileName);
  } else {
    // Reset to default if not provided in settings.
    setServerGeminiMdFilename(getCurrentGeminiMdFilename());
  }

  const extensionContextFilePaths = activeExtensions.flatMap(
    (e) => e.contextFiles,
  );

  const fileService = new FileDiscoveryService(cwd);

  const fileFiltering = {
    ...DEFAULT_MEMORY_FILE_FILTERING_OPTIONS,
    ...settings.fileFiltering,
  };

  const includeDirectories = (settings.includeDirectories || [])
    .map(resolvePath)
    .concat((argv.includeDirectories || []).map(resolvePath));

  // Call the (now wrapper) loadHierarchicalGeminiMemory which calls the server's version
  const { memoryContent, fileCount } = await loadHierarchicalGeminiMemory(
    cwd,
    settings.loadMemoryFromIncludeDirectories ? includeDirectories : [],
    debugMode,
    fileService,
    settings,
    extensionContextFilePaths,
    memoryImportFormat,
    fileFiltering,
  );

  let mcpServers = mergeMcpServers(settings, activeExtensions);
  const question = argv.promptInteractive || argv.prompt || '';

  // Determine approval mode with backward compatibility
  let approvalMode: ApprovalMode;
  if (argv.approvalMode) {
    // New --approval-mode flag takes precedence
    switch (argv.approvalMode) {
      case 'yolo':
        approvalMode = ApprovalMode.YOLO;
        break;
      case 'auto_edit':
        approvalMode = ApprovalMode.AUTO_EDIT;
        break;
      case 'default':
        approvalMode = ApprovalMode.DEFAULT;
        break;
      default:
        throw new Error(
          `Invalid approval mode: ${argv.approvalMode}. Valid values are: yolo, auto_edit, default`,
        );
    }
  } else {
    // Fallback to legacy --yolo flag behavior
    approvalMode =
      argv.yolo || false ? ApprovalMode.YOLO : ApprovalMode.DEFAULT;
  }

  const interactive =
    !!argv.promptInteractive || (process.stdin.isTTY && question.length === 0);
  // In non-interactive mode, exclude tools that require a prompt.
  const extraExcludes: string[] = [];
  if (!interactive && !argv.experimentalAcp) {
    switch (approvalMode) {
      case ApprovalMode.DEFAULT:
        // In default non-interactive mode, all tools that require approval are excluded.
        extraExcludes.push(ShellTool.Name, EditTool.Name, WriteFileTool.Name);
        break;
      case ApprovalMode.AUTO_EDIT:
        // In auto-edit non-interactive mode, only tools that still require a prompt are excluded.
        extraExcludes.push(ShellTool.Name);
        break;
      case ApprovalMode.YOLO:
        // No extra excludes for YOLO mode.
        break;
      default:
        // This should never happen due to validation earlier, but satisfies the linter
        break;
    }
  }

  const excludeTools = mergeExcludeTools(
    settings,
    activeExtensions,
    extraExcludes.length > 0 ? extraExcludes : undefined,
  );
  const blockedMcpServers: Array<{ name: string; extensionName: string }> = [];

  if (!argv.allowedMcpServerNames) {
    if (settings.allowMCPServers) {
      mcpServers = allowedMcpServers(
        mcpServers,
        settings.allowMCPServers,
        blockedMcpServers,
      );
    }

    if (settings.excludeMCPServers) {
      const excludedNames = new Set(settings.excludeMCPServers.filter(Boolean));
      if (excludedNames.size > 0) {
        mcpServers = Object.fromEntries(
          Object.entries(mcpServers).filter(([key]) => !excludedNames.has(key)),
        );
      }
    }
  }

  if (argv.allowedMcpServerNames) {
    mcpServers = allowedMcpServers(
      mcpServers,
      argv.allowedMcpServerNames,
      blockedMcpServers,
    );
  }

  const sandboxConfig = await loadSandboxConfig(settings, argv);
  const cliVersion = await getCliVersion();

  return new Config({
    sessionId,
    embeddingModel: DEFAULT_GEMINI_EMBEDDING_MODEL,
    sandbox: sandboxConfig,
    targetDir: cwd,
    includeDirectories,
    loadMemoryFromIncludeDirectories:
      settings.loadMemoryFromIncludeDirectories || false,
    debugMode,
    question,
    fullContext: argv.allFiles || argv.all_files || false,
    coreTools: settings.coreTools || undefined,
    excludeTools,
    toolDiscoveryCommand: settings.toolDiscoveryCommand,
    toolCallCommand: settings.toolCallCommand,
    mcpServerCommand: settings.mcpServerCommand,
    mcpServers,
    userMemory: memoryContent,
    geminiMdFileCount: fileCount,
    approvalMode,
    showMemoryUsage:
      argv.showMemoryUsage ||
      argv.show_memory_usage ||
      settings.showMemoryUsage ||
      false,
    accessibility: settings.accessibility,
    telemetry: {
      enabled: argv.telemetry ?? settings.telemetry?.enabled,
      target: (argv.telemetryTarget ??
        settings.telemetry?.target) as TelemetryTarget,
      otlpEndpoint:
        argv.telemetryOtlpEndpoint ??
        process.env['OTEL_EXPORTER_OTLP_ENDPOINT'] ??
        settings.telemetry?.otlpEndpoint,
      otlpProtocol: (['grpc', 'http'] as const).find(
        (p) =>
          p ===
          (argv.telemetryOtlpProtocol ?? settings.telemetry?.otlpProtocol),
      ),
      logPrompts: argv.telemetryLogPrompts ?? settings.telemetry?.logPrompts,
      outfile: argv.telemetryOutfile ?? settings.telemetry?.outfile,
    },
    usageStatisticsEnabled: settings.usageStatisticsEnabled ?? true,
    // Git-aware file filtering settings
    fileFiltering: {
      respectGitIgnore: settings.fileFiltering?.respectGitIgnore,
      respectGeminiIgnore: settings.fileFiltering?.respectGeminiIgnore,
      enableRecursiveFileSearch:
        settings.fileFiltering?.enableRecursiveFileSearch,
    },
    checkpointing: argv.checkpointing || settings.checkpointing?.enabled,
    proxy:
      argv.proxy ||
      process.env['HTTPS_PROXY'] ||
      process.env['https_proxy'] ||
      process.env['HTTP_PROXY'] ||
      process.env['http_proxy'],
    cwd,
    fileDiscoveryService: fileService,
    bugCommand: settings.bugCommand,
    model: argv.model || settings.model || DEFAULT_GEMINI_MODEL,
    extensionContextFilePaths,
    maxSessionTurns: settings.maxSessionTurns ?? -1,
    sessionTokenLimit: settings.sessionTokenLimit ?? -1,
    experimentalZedIntegration: argv.experimentalAcp || false,
    listExtensions: argv.listExtensions || false,
    extensions: allExtensions,
    blockedMcpServers,
    noBrowser: !!process.env['NO_BROWSER'],
    summarizeToolOutput: settings.summarizeToolOutput,
    ideMode,
    enableOpenAILogging:
      (typeof argv.openaiLogging === 'undefined'
        ? settings.enableOpenAILogging
        : argv.openaiLogging) ?? false,
    systemPromptMappings: (settings.systemPromptMappings ?? [
      {
        baseUrls: [
          'https://dashscope.aliyuncs.com/compatible-mode/v1/',
          'https://dashscope-intl.aliyuncs.com/compatible-mode/v1/',
        ],
        modelNames: ['qwen3-coder-plus'],
        template:
          'SYSTEM_TEMPLATE:{"name":"qwen3_coder","params":{"is_git_repository":{RUNTIME_VARS_IS_GIT_REPO},"sandbox":"{RUNTIME_VARS_SANDBOX}"}}',
      },
    ]) as ConfigParameters['systemPromptMappings'],
    authType: settings.selectedAuthType,
    contentGenerator: settings.contentGenerator,
    cliVersion,
    tavilyApiKey:
      argv.tavilyApiKey || settings.tavilyApiKey || process.env.TAVILY_API_KEY,
    chatCompression: settings.chatCompression,
    folderTrustFeature,
    folderTrust,
    interactive,
    trustedFolder,
    shouldUseNodePtyShell: settings.shouldUseNodePtyShell,
    skipNextSpeakerCheck: settings.skipNextSpeakerCheck,
  });
}

function allowedMcpServers(
  mcpServers: { [x: string]: MCPServerConfig },
  allowMCPServers: string[],
  blockedMcpServers: Array<{ name: string; extensionName: string }>,
) {
  const allowedNames = new Set(allowMCPServers.filter(Boolean));
  if (allowedNames.size > 0) {
    mcpServers = Object.fromEntries(
      Object.entries(mcpServers).filter(([key, server]) => {
        const isAllowed = allowedNames.has(key);
        if (!isAllowed) {
          blockedMcpServers.push({
            name: key,
            extensionName: server.extensionName || '',
          });
        }
        return isAllowed;
      }),
    );
  } else {
    blockedMcpServers.push(
      ...Object.entries(mcpServers).map(([key, server]) => ({
        name: key,
        extensionName: server.extensionName || '',
      })),
    );
    mcpServers = {};
  }
  return mcpServers;
}

function mergeMcpServers(settings: Settings, extensions: Extension[]) {
  const mcpServers = { ...(settings.mcpServers || {}) };
  for (const extension of extensions) {
    Object.entries(extension.config.mcpServers || {}).forEach(
      ([key, server]) => {
        if (mcpServers[key]) {
          logger.warn(
            `Skipping extension MCP config for server with key "${key}" as it already exists.`,
          );
          return;
        }
        mcpServers[key] = {
          ...server,
          extensionName: extension.config.name,
        };
      },
    );
  }
  return mcpServers;
}

function mergeExcludeTools(
  settings: Settings,
  extensions: Extension[],
  extraExcludes?: string[] | undefined,
): string[] {
  const allExcludeTools = new Set([
    ...(settings.excludeTools || []),
    ...(extraExcludes || []),
  ]);
  for (const extension of extensions) {
    for (const tool of extension.config.excludeTools || []) {
      allExcludeTools.add(tool);
    }
  }
  return [...allExcludeTools];
}<|MERGE_RESOLUTION|>--- conflicted
+++ resolved
@@ -236,7 +236,6 @@
             // Handle comma-separated values
             dirs.flatMap((dir) => dir.split(',').map((d) => d.trim())),
         })
-<<<<<<< HEAD
         .option('openai-logging', {
           type: 'boolean',
           description:
@@ -254,9 +253,7 @@
           type: 'string',
           description: 'Tavily API key for web search functionality',
         })
-=======
-
->>>>>>> 1a278f8a
+
         .check((argv) => {
           if (argv.prompt && argv['promptInteractive']) {
             throw new Error(
@@ -368,17 +365,17 @@
   );
   // Handle OpenAI API key from command line
   if (argv.openaiApiKey) {
-    process.env.OPENAI_API_KEY = argv.openaiApiKey;
+    process.env['OPENAI_API_KEY'] = argv.openaiApiKey;
   }
 
   // Handle OpenAI base URL from command line
   if (argv.openaiBaseUrl) {
-    process.env.OPENAI_BASE_URL = argv.openaiBaseUrl;
+    process.env['OPENAI_BASE_URL'] = argv.openaiBaseUrl;
   }
 
   // Handle Tavily API key from command line
   if (argv.tavilyApiKey) {
-    process.env.TAVILY_API_KEY = argv.tavilyApiKey;
+    process.env['TAVILY_API_KEY'] = argv.tavilyApiKey;
   }
 
   // Set the context filename in the server's memoryTool module BEFORE loading memory
@@ -597,7 +594,9 @@
     contentGenerator: settings.contentGenerator,
     cliVersion,
     tavilyApiKey:
-      argv.tavilyApiKey || settings.tavilyApiKey || process.env.TAVILY_API_KEY,
+      argv.tavilyApiKey ||
+      settings.tavilyApiKey ||
+      process.env['TAVILY_API_KEY'],
     chatCompression: settings.chatCompression,
     folderTrustFeature,
     folderTrust,
