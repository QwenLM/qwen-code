/**
 * @license
 * Copyright 2025 Google LLC
 * SPDX-License-Identifier: Apache-2.0
 */

import { describe, it, expect, beforeEach, vi, afterEach } from 'vitest';
import * as fs from 'fs';
import * as path from 'path';
import { tmpdir } from 'os';
import {
  Config,
  ConfigParameters,
  ContentGeneratorConfig,
} from '@qwen-code/qwen-code-core';
import { http, HttpResponse } from 'msw';
import { setupServer } from 'msw/node';

export const server = setupServer();

// TODO(richieforeman): Consider moving this to test setup globally.
beforeAll(() => {
  server.listen({});
});

afterEach(() => {
  server.resetHandlers();
});

afterAll(() => {
  server.close();
});

const CLEARCUT_URL = 'https://play.googleapis.com/log';

const TEST_CONTENT_GENERATOR_CONFIG: ContentGeneratorConfig = {
  apiKey: 'test-key',
  model: 'test-model',
  userAgent: 'test-agent',
};

// Mock file discovery service and tool registry
vi.mock('@qwen-code/qwen-code-core', async () => {
  const actual = await vi.importActual('@qwen-code/qwen-code-core');
  return {
    ...actual,
    FileDiscoveryService: vi.fn().mockImplementation(() => ({
      initialize: vi.fn(),
    })),
    createToolRegistry: vi.fn().mockResolvedValue({}),
  };
});

describe('Configuration Integration Tests', () => {
  let tempDir: string;

  beforeEach(() => {
    tempDir = fs.mkdtempSync(path.join(tmpdir(), 'qwen-code-test-'));
    server.resetHandlers(http.post(CLEARCUT_URL, () => HttpResponse.text()));

<<<<<<< HEAD
    originalEnv = { ...process.env };
    process.env.GEMINI_API_KEY = 'test-api-key';
=======
    tempDir = fs.mkdtempSync(path.join(tmpdir(), 'gemini-cli-test-'));
    vi.stubEnv('GEMINI_API_KEY', 'test-api-key');
>>>>>>> 1a278f8a
    vi.clearAllMocks();
  });

  afterEach(() => {
    vi.unstubAllEnvs();
    if (fs.existsSync(tempDir)) {
      fs.rmSync(tempDir, { recursive: true });
    }
  });

  describe('File Filtering Configuration', () => {
    it('should load default file filtering settings', async () => {
      const configParams: ConfigParameters = {
        cwd: '/tmp',
        contentGeneratorConfig: TEST_CONTENT_GENERATOR_CONFIG,
        embeddingModel: 'test-embedding-model',
        sandbox: false,
        targetDir: tempDir,
        debugMode: false,
        fileFilteringRespectGitIgnore: undefined, // Should default to true
      };

      const config = new Config(configParams);

      expect(config.getFileFilteringRespectGitIgnore()).toBe(true);
    });

    it('should load custom file filtering settings from configuration', async () => {
      const configParams: ConfigParameters = {
        cwd: '/tmp',
        contentGeneratorConfig: TEST_CONTENT_GENERATOR_CONFIG,
        embeddingModel: 'test-embedding-model',
        sandbox: false,
        targetDir: tempDir,
        debugMode: false,
        fileFiltering: {
          respectGitIgnore: false,
        },
      };

      const config = new Config(configParams);

      expect(config.getFileFilteringRespectGitIgnore()).toBe(false);
    });

    it('should merge user and workspace file filtering settings', async () => {
      const configParams: ConfigParameters = {
        cwd: '/tmp',
        contentGeneratorConfig: TEST_CONTENT_GENERATOR_CONFIG,
        embeddingModel: 'test-embedding-model',
        sandbox: false,
        targetDir: tempDir,
        debugMode: false,
        fileFilteringRespectGitIgnore: true,
      };

      const config = new Config(configParams);

      expect(config.getFileFilteringRespectGitIgnore()).toBe(true);
    });
  });

  describe('Configuration Integration', () => {
    it('should handle partial configuration objects gracefully', async () => {
      const configParams: ConfigParameters = {
        cwd: '/tmp',
        contentGeneratorConfig: TEST_CONTENT_GENERATOR_CONFIG,
        embeddingModel: 'test-embedding-model',
        sandbox: false,
        targetDir: tempDir,
        debugMode: false,
        fileFiltering: {
          respectGitIgnore: false,
        },
      };

      const config = new Config(configParams);

      // Specified settings should be applied
      expect(config.getFileFilteringRespectGitIgnore()).toBe(false);
    });

    it('should handle empty configuration objects gracefully', async () => {
      const configParams: ConfigParameters = {
        cwd: '/tmp',
        contentGeneratorConfig: TEST_CONTENT_GENERATOR_CONFIG,
        embeddingModel: 'test-embedding-model',
        sandbox: false,
        targetDir: tempDir,
        debugMode: false,
        fileFilteringRespectGitIgnore: undefined,
      };

      const config = new Config(configParams);

      // All settings should use defaults
      expect(config.getFileFilteringRespectGitIgnore()).toBe(true);
    });

    it('should handle missing configuration sections gracefully', async () => {
      const configParams: ConfigParameters = {
        cwd: '/tmp',
        contentGeneratorConfig: TEST_CONTENT_GENERATOR_CONFIG,
        embeddingModel: 'test-embedding-model',
        sandbox: false,
        targetDir: tempDir,
        debugMode: false,
        // Missing fileFiltering configuration
      };

      const config = new Config(configParams);

      // All git-aware settings should use defaults
      expect(config.getFileFilteringRespectGitIgnore()).toBe(true);
    });
  });

  describe('Real-world Configuration Scenarios', () => {
    it('should handle a security-focused configuration', async () => {
      const configParams: ConfigParameters = {
        cwd: '/tmp',
        contentGeneratorConfig: TEST_CONTENT_GENERATOR_CONFIG,
        embeddingModel: 'test-embedding-model',
        sandbox: false,
        targetDir: tempDir,
        debugMode: false,
        fileFilteringRespectGitIgnore: true,
      };

      const config = new Config(configParams);

      expect(config.getFileFilteringRespectGitIgnore()).toBe(true);
    });

    it('should handle a CI/CD environment configuration', async () => {
      const configParams: ConfigParameters = {
        cwd: '/tmp',
        contentGeneratorConfig: TEST_CONTENT_GENERATOR_CONFIG,
        embeddingModel: 'test-embedding-model',
        sandbox: false,
        targetDir: tempDir,
        debugMode: false,
        fileFiltering: {
          respectGitIgnore: false,
        }, // CI might need to see all files
      };

      const config = new Config(configParams);

      expect(config.getFileFilteringRespectGitIgnore()).toBe(false);
    });
  });

  describe('Checkpointing Configuration', () => {
    it('should enable checkpointing when the setting is true', async () => {
      const configParams: ConfigParameters = {
        cwd: '/tmp',
        contentGeneratorConfig: TEST_CONTENT_GENERATOR_CONFIG,
        embeddingModel: 'test-embedding-model',
        sandbox: false,
        targetDir: tempDir,
        debugMode: false,
        checkpointing: true,
      };

      const config = new Config(configParams);

      expect(config.getCheckpointingEnabled()).toBe(true);
    });
  });

  describe('Extension Context Files', () => {
    it('should have an empty array for extension context files by default', () => {
      const configParams: ConfigParameters = {
        cwd: '/tmp',
        contentGeneratorConfig: TEST_CONTENT_GENERATOR_CONFIG,
        embeddingModel: 'test-embedding-model',
        sandbox: false,
        targetDir: tempDir,
        debugMode: false,
      };
      const config = new Config(configParams);
      expect(config.getExtensionContextFilePaths()).toEqual([]);
    });

    it('should correctly store and return extension context file paths', () => {
      const contextFiles = ['/path/to/file1.txt', '/path/to/file2.js'];
      const configParams: ConfigParameters = {
        cwd: '/tmp',
        contentGeneratorConfig: TEST_CONTENT_GENERATOR_CONFIG,
        embeddingModel: 'test-embedding-model',
        sandbox: false,
        targetDir: tempDir,
        debugMode: false,
        extensionContextFilePaths: contextFiles,
      };
      const config = new Config(configParams);
      expect(config.getExtensionContextFilePaths()).toEqual(contextFiles);
    });
  });

  describe('Approval Mode Integration Tests', () => {
    let parseArguments: typeof import('./config').parseArguments;

    beforeEach(async () => {
      // Import the argument parsing function for integration testing
      const { parseArguments: parseArgs } = await import('./config');
      parseArguments = parseArgs;
    });

    it('should parse --approval-mode=auto_edit correctly through the full argument parsing flow', async () => {
      const originalArgv = process.argv;

      try {
        process.argv = [
          'node',
          'script.js',
          '--approval-mode',
          'auto_edit',
          '-p',
          'test',
        ];

        const argv = await parseArguments();

        // Verify that the argument was parsed correctly
        expect(argv.approvalMode).toBe('auto_edit');
        expect(argv.prompt).toBe('test');
        expect(argv.yolo).toBe(false);
      } finally {
        process.argv = originalArgv;
      }
    });

    it('should parse --approval-mode=yolo correctly through the full argument parsing flow', async () => {
      const originalArgv = process.argv;

      try {
        process.argv = [
          'node',
          'script.js',
          '--approval-mode',
          'yolo',
          '-p',
          'test',
        ];

        const argv = await parseArguments();

        expect(argv.approvalMode).toBe('yolo');
        expect(argv.prompt).toBe('test');
        expect(argv.yolo).toBe(false); // Should NOT be set when using --approval-mode
      } finally {
        process.argv = originalArgv;
      }
    });

    it('should parse --approval-mode=default correctly through the full argument parsing flow', async () => {
      const originalArgv = process.argv;

      try {
        process.argv = [
          'node',
          'script.js',
          '--approval-mode',
          'default',
          '-p',
          'test',
        ];

        const argv = await parseArguments();

        expect(argv.approvalMode).toBe('default');
        expect(argv.prompt).toBe('test');
        expect(argv.yolo).toBe(false);
      } finally {
        process.argv = originalArgv;
      }
    });

    it('should parse legacy --yolo flag correctly', async () => {
      const originalArgv = process.argv;

      try {
        process.argv = ['node', 'script.js', '--yolo', '-p', 'test'];

        const argv = await parseArguments();

        expect(argv.yolo).toBe(true);
        expect(argv.approvalMode).toBeUndefined(); // Should NOT be set when using --yolo
        expect(argv.prompt).toBe('test');
      } finally {
        process.argv = originalArgv;
      }
    });

    it('should reject invalid approval mode values during argument parsing', async () => {
      const originalArgv = process.argv;

      try {
        process.argv = ['node', 'script.js', '--approval-mode', 'invalid_mode'];

        // Should throw during argument parsing due to yargs validation
        await expect(parseArguments()).rejects.toThrow();
      } finally {
        process.argv = originalArgv;
      }
    });

    it('should reject conflicting --yolo and --approval-mode flags', async () => {
      const originalArgv = process.argv;

      try {
        process.argv = [
          'node',
          'script.js',
          '--yolo',
          '--approval-mode',
          'default',
        ];

        // Should throw during argument parsing due to conflict validation
        await expect(parseArguments()).rejects.toThrow();
      } finally {
        process.argv = originalArgv;
      }
    });

    it('should handle backward compatibility with mixed scenarios', async () => {
      const originalArgv = process.argv;

      try {
        // Test that no approval mode arguments defaults to no flags set
        process.argv = ['node', 'script.js', '-p', 'test'];

        const argv = await parseArguments();

        expect(argv.approvalMode).toBeUndefined();
        expect(argv.yolo).toBe(false);
        expect(argv.prompt).toBe('test');
      } finally {
        process.argv = originalArgv;
      }
    });
  });
});<|MERGE_RESOLUTION|>--- conflicted
+++ resolved
@@ -58,13 +58,7 @@
     tempDir = fs.mkdtempSync(path.join(tmpdir(), 'qwen-code-test-'));
     server.resetHandlers(http.post(CLEARCUT_URL, () => HttpResponse.text()));
 
-<<<<<<< HEAD
-    originalEnv = { ...process.env };
-    process.env.GEMINI_API_KEY = 'test-api-key';
-=======
-    tempDir = fs.mkdtempSync(path.join(tmpdir(), 'gemini-cli-test-'));
     vi.stubEnv('GEMINI_API_KEY', 'test-api-key');
->>>>>>> 1a278f8a
     vi.clearAllMocks();
   });
 
