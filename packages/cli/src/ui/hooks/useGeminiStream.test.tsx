/**
 * @license
 * Copyright 2025 Google LLC
 * SPDX-License-Identifier: Apache-2.0
 */

/* eslint-disable @typescript-eslint/no-explicit-any */
import {
  describe,
  it,
  expect,
  vi,
  beforeEach,
  Mock,
  MockInstance,
} from 'vitest';
import { renderHook, act, waitFor } from '@testing-library/react';
import { useGeminiStream, mergePartListUnions } from './useGeminiStream.js';
import { useKeypress } from './useKeypress.js';
import * as atCommandProcessor from './atCommandProcessor.js';
import {
  useReactToolScheduler,
  TrackedToolCall,
  TrackedCompletedToolCall,
  TrackedExecutingToolCall,
  TrackedCancelledToolCall,
} from './useReactToolScheduler.js';
import {
  Config,
  EditorType,
  AuthType,
  GeminiClient,
  GeminiEventType as ServerGeminiEventType,
  AnyToolInvocation,
<<<<<<< HEAD
} from '@qwen-code/qwen-code-core';
=======
  ToolErrorType, // <-- Import ToolErrorType
} from '@google/gemini-cli-core';
>>>>>>> 1a278f8a
import { Part, PartListUnion } from '@google/genai';
import { UseHistoryManagerReturn } from './useHistoryManager.js';
import {
  HistoryItem,
  MessageType,
  SlashCommandProcessorResult,
  StreamingState,
} from '../types.js';
import { LoadedSettings } from '../../config/settings.js';

// --- MOCKS ---
const mockSendMessageStream = vi
  .fn()
  .mockReturnValue((async function* () {})());
const mockStartChat = vi.fn();

const MockedGeminiClientClass = vi.hoisted(() =>
  vi.fn().mockImplementation(function (this: any, _config: any) {
    // _config
    this.startChat = mockStartChat;
    this.sendMessageStream = mockSendMessageStream;
    this.addHistory = vi.fn();
  }),
);

const MockedUserPromptEvent = vi.hoisted(() =>
  vi.fn().mockImplementation(() => {}),
);
const mockParseAndFormatApiError = vi.hoisted(() => vi.fn());

vi.mock('@qwen-code/qwen-code-core', async (importOriginal) => {
  const actualCoreModule = (await importOriginal()) as any;
  return {
    ...actualCoreModule,
    GitService: vi.fn(),
    GeminiClient: MockedGeminiClientClass,
    UserPromptEvent: MockedUserPromptEvent,
    parseAndFormatApiError: mockParseAndFormatApiError,
  };
});

const mockUseReactToolScheduler = useReactToolScheduler as Mock;
vi.mock('./useReactToolScheduler.js', async (importOriginal) => {
  const actualSchedulerModule = (await importOriginal()) as any;
  return {
    ...(actualSchedulerModule || {}),
    useReactToolScheduler: vi.fn(),
  };
});

vi.mock('./useKeypress.js', () => ({
  useKeypress: vi.fn(),
}));

vi.mock('./shellCommandProcessor.js', () => ({
  useShellCommandProcessor: vi.fn().mockReturnValue({
    handleShellCommand: vi.fn(),
  }),
}));

vi.mock('./atCommandProcessor.js');

vi.mock('../utils/markdownUtilities.js', () => ({
  findLastSafeSplitPoint: vi.fn((s: string) => s.length),
}));

vi.mock('./useStateAndRef.js', () => ({
  useStateAndRef: vi.fn((initial) => {
    let val = initial;
    const ref = { current: val };
    const setVal = vi.fn((updater) => {
      if (typeof updater === 'function') {
        val = updater(val);
      } else {
        val = updater;
      }
      ref.current = val;
    });
    return [ref, setVal];
  }),
}));

vi.mock('./useLogger.js', () => ({
  useLogger: vi.fn().mockReturnValue({
    logMessage: vi.fn().mockResolvedValue(undefined),
  }),
}));

const mockStartNewPrompt = vi.fn();
const mockAddUsage = vi.fn();
vi.mock('../contexts/SessionContext.js', () => ({
  useSessionStats: vi.fn(() => ({
    startNewPrompt: mockStartNewPrompt,
    addUsage: mockAddUsage,
    getPromptCount: vi.fn(() => 5),
  })),
}));

vi.mock('./slashCommandProcessor.js', () => ({
  handleSlashCommand: vi.fn().mockReturnValue(false),
}));

// --- END MOCKS ---

describe('mergePartListUnions', () => {
  it('should merge multiple PartListUnion arrays', () => {
    const list1: PartListUnion = [{ text: 'Hello' }];
    const list2: PartListUnion = [
      { inlineData: { mimeType: 'image/png', data: 'abc' } },
    ];
    const list3: PartListUnion = [{ text: 'World' }, { text: '!' }];
    const result = mergePartListUnions([list1, list2, list3]);
    expect(result).toEqual([
      { text: 'Hello' },
      { inlineData: { mimeType: 'image/png', data: 'abc' } },
      { text: 'World' },
      { text: '!' },
    ]);
  });

  it('should handle empty arrays in the input list', () => {
    const list1: PartListUnion = [{ text: 'First' }];
    const list2: PartListUnion = [];
    const list3: PartListUnion = [{ text: 'Last' }];
    const result = mergePartListUnions([list1, list2, list3]);
    expect(result).toEqual([{ text: 'First' }, { text: 'Last' }]);
  });

  it('should handle a single PartListUnion array', () => {
    const list1: PartListUnion = [
      { text: 'One' },
      { inlineData: { mimeType: 'image/jpeg', data: 'xyz' } },
    ];
    const result = mergePartListUnions([list1]);
    expect(result).toEqual(list1);
  });

  it('should return an empty array if all input arrays are empty', () => {
    const list1: PartListUnion = [];
    const list2: PartListUnion = [];
    const result = mergePartListUnions([list1, list2]);
    expect(result).toEqual([]);
  });

  it('should handle input list being empty', () => {
    const result = mergePartListUnions([]);
    expect(result).toEqual([]);
  });

  it('should correctly merge when PartListUnion items are single Parts not in arrays', () => {
    const part1: Part = { text: 'Single part 1' };
    const part2: Part = { inlineData: { mimeType: 'image/gif', data: 'gif' } };
    const listContainingSingleParts: PartListUnion[] = [
      part1,
      [part2],
      { text: 'Another single part' },
    ];
    const result = mergePartListUnions(listContainingSingleParts);
    expect(result).toEqual([
      { text: 'Single part 1' },
      { inlineData: { mimeType: 'image/gif', data: 'gif' } },
      { text: 'Another single part' },
    ]);
  });

  it('should handle a mix of arrays and single parts, including empty arrays and undefined/null parts if they were possible (though PartListUnion typing restricts this)', () => {
    const list1: PartListUnion = [{ text: 'A' }];
    const list2: PartListUnion = [];
    const part3: Part = { text: 'B' };
    const list4: PartListUnion = [
      { text: 'C' },
      { inlineData: { mimeType: 'text/plain', data: 'D' } },
    ];
    const result = mergePartListUnions([list1, list2, part3, list4]);
    expect(result).toEqual([
      { text: 'A' },
      { text: 'B' },
      { text: 'C' },
      { inlineData: { mimeType: 'text/plain', data: 'D' } },
    ]);
  });

  it('should preserve the order of parts from the input arrays', () => {
    const listA: PartListUnion = [{ text: '1' }, { text: '2' }];
    const listB: PartListUnion = [{ text: '3' }];
    const listC: PartListUnion = [{ text: '4' }, { text: '5' }];
    const result = mergePartListUnions([listA, listB, listC]);
    expect(result).toEqual([
      { text: '1' },
      { text: '2' },
      { text: '3' },
      { text: '4' },
      { text: '5' },
    ]);
  });

  it('should handle cases where some PartListUnion items are single Parts and others are arrays of Parts', () => {
    const singlePart1: Part = { text: 'First single' };
    const arrayPart1: Part[] = [
      { text: 'Array item 1' },
      { text: 'Array item 2' },
    ];
    const singlePart2: Part = {
      inlineData: { mimeType: 'application/json', data: 'e30=' },
    }; // {}
    const arrayPart2: Part[] = [{ text: 'Last array item' }];

    const result = mergePartListUnions([
      singlePart1,
      arrayPart1,
      singlePart2,
      arrayPart2,
    ]);
    expect(result).toEqual([
      { text: 'First single' },
      { text: 'Array item 1' },
      { text: 'Array item 2' },
      { inlineData: { mimeType: 'application/json', data: 'e30=' } },
      { text: 'Last array item' },
    ]);
  });
});

// --- Tests for useGeminiStream Hook ---
describe('useGeminiStream', () => {
  let mockAddItem: Mock;
  let mockConfig: Config;
  let mockOnDebugMessage: Mock;
  let mockHandleSlashCommand: Mock;
  let mockScheduleToolCalls: Mock;
  let mockCancelAllToolCalls: Mock;
  let mockMarkToolsAsSubmitted: Mock;
  let handleAtCommandSpy: MockInstance;

  beforeEach(() => {
    vi.clearAllMocks(); // Clear mocks before each test

    mockAddItem = vi.fn();
    // Define the mock for getGeminiClient
    const mockGetGeminiClient = vi.fn().mockImplementation(() => {
      // MockedGeminiClientClass is defined in the module scope by the previous change.
      // It will use the mockStartChat and mockSendMessageStream that are managed within beforeEach.
      const clientInstance = new MockedGeminiClientClass(mockConfig);
      return clientInstance;
    });

    const contentGeneratorConfig = {
      model: 'test-model',
      apiKey: 'test-key',
      vertexai: false,
      authType: AuthType.USE_GEMINI,
    };

    mockConfig = {
      apiKey: 'test-api-key',
      model: 'gemini-pro',
      sandbox: false,
      targetDir: '/test/dir',
      debugMode: false,
      question: undefined,
      fullContext: false,
      coreTools: [],
      toolDiscoveryCommand: undefined,
      toolCallCommand: undefined,
      mcpServerCommand: undefined,
      mcpServers: undefined,
      userAgent: 'test-agent',
      userMemory: '',
      geminiMdFileCount: 0,
      alwaysSkipModificationConfirmation: false,
      vertexai: false,
      showMemoryUsage: false,
      contextFileName: undefined,
      getToolRegistry: vi.fn(
        () => ({ getToolSchemaList: vi.fn(() => []) }) as any,
      ),
      getProjectRoot: vi.fn(() => '/test/dir'),
      getCheckpointingEnabled: vi.fn(() => false),
      getGeminiClient: mockGetGeminiClient,
      getUsageStatisticsEnabled: () => true,
      getDebugMode: () => false,
      addHistory: vi.fn(),
      getSessionId() {
        return 'test-session-id';
      },
      setQuotaErrorOccurred: vi.fn(),
      getQuotaErrorOccurred: vi.fn(() => false),
      getModel: vi.fn(() => 'gemini-2.5-pro'),
      getContentGeneratorConfig: vi
        .fn()
        .mockReturnValue(contentGeneratorConfig),
    } as unknown as Config;
    mockOnDebugMessage = vi.fn();
    mockHandleSlashCommand = vi.fn().mockResolvedValue(false);

    // Mock return value for useReactToolScheduler
    mockScheduleToolCalls = vi.fn();
    mockCancelAllToolCalls = vi.fn();
    mockMarkToolsAsSubmitted = vi.fn();

    // Default mock for useReactToolScheduler to prevent toolCalls being undefined initially
    mockUseReactToolScheduler.mockReturnValue([
      [], // Default to empty array for toolCalls
      mockScheduleToolCalls,
      mockCancelAllToolCalls,
      mockMarkToolsAsSubmitted,
    ]);

    // Reset mocks for GeminiClient instance methods (startChat and sendMessageStream)
    // The GeminiClient constructor itself is mocked at the module level.
    mockStartChat.mockClear().mockResolvedValue({
      sendMessageStream: mockSendMessageStream,
    } as unknown as any); // GeminiChat -> any
    mockSendMessageStream
      .mockClear()
      .mockReturnValue((async function* () {})());
    handleAtCommandSpy = vi.spyOn(atCommandProcessor, 'handleAtCommand');
  });

  const mockLoadedSettings: LoadedSettings = {
    merged: { preferredEditor: 'vscode' },
    user: { path: '/user/settings.json', settings: {} },
    workspace: { path: '/workspace/.qwen/settings.json', settings: {} },
    errors: [],
    forScope: vi.fn(),
    setValue: vi.fn(),
  } as unknown as LoadedSettings;

  const renderTestHook = (
    initialToolCalls: TrackedToolCall[] = [],
    geminiClient?: any,
  ) => {
    let currentToolCalls = initialToolCalls;
    const setToolCalls = (newToolCalls: TrackedToolCall[]) => {
      currentToolCalls = newToolCalls;
    };

    mockUseReactToolScheduler.mockImplementation(() => [
      currentToolCalls,
      mockScheduleToolCalls,
      mockCancelAllToolCalls,
      mockMarkToolsAsSubmitted,
    ]);

    const client = geminiClient || mockConfig.getGeminiClient();

    const { result, rerender } = renderHook(
      (props: {
        client: any;
        history: HistoryItem[];
        addItem: UseHistoryManagerReturn['addItem'];
        config: Config;
        onDebugMessage: (message: string) => void;
        handleSlashCommand: (
          cmd: PartListUnion,
        ) => Promise<SlashCommandProcessorResult | false>;
        shellModeActive: boolean;
        loadedSettings: LoadedSettings;
        toolCalls?: TrackedToolCall[]; // Allow passing updated toolCalls
      }) => {
        // Update the mock's return value if new toolCalls are passed in props
        if (props.toolCalls) {
          setToolCalls(props.toolCalls);
        }
        return useGeminiStream(
          props.client,
          props.history,
          props.addItem,
          props.config,
          props.onDebugMessage,
          props.handleSlashCommand,
          props.shellModeActive,
          () => 'vscode' as EditorType,
          () => {},
          () => Promise.resolve(),
          false,
          () => {},
          () => {},
          () => {},
        );
      },
      {
        initialProps: {
          client,
          history: [],
          addItem: mockAddItem as unknown as UseHistoryManagerReturn['addItem'],
          config: mockConfig,
          onDebugMessage: mockOnDebugMessage,
          handleSlashCommand: mockHandleSlashCommand as unknown as (
            cmd: PartListUnion,
          ) => Promise<SlashCommandProcessorResult | false>,
          shellModeActive: false,
          loadedSettings: mockLoadedSettings,
          toolCalls: initialToolCalls,
        },
      },
    );
    return {
      result,
      rerender,
      mockMarkToolsAsSubmitted,
      mockSendMessageStream,
      client,
    };
  };

  it('should not submit tool responses if not all tool calls are completed', () => {
    const toolCalls: TrackedToolCall[] = [
      {
        request: {
          callId: 'call1',
          name: 'tool1',
          args: {},
          isClientInitiated: false,
          prompt_id: 'prompt-id-1',
        },
        status: 'success',
        responseSubmittedToGemini: false,
        response: {
          callId: 'call1',
          responseParts: [{ text: 'tool 1 response' }],
          error: undefined,
<<<<<<< HEAD
          errorType: undefined,
=======
          errorType: undefined, // FIX: Added missing property
>>>>>>> 1a278f8a
          resultDisplay: 'Tool 1 success display',
        },
        tool: {
          name: 'tool1',
          displayName: 'tool1',
          description: 'desc1',
          build: vi.fn(),
        } as any,
        invocation: {
          getDescription: () => `Mock description`,
        } as unknown as AnyToolInvocation,
        startTime: Date.now(),
        endTime: Date.now(),
      } as TrackedCompletedToolCall,
      {
        request: {
          callId: 'call2',
          name: 'tool2',
          args: {},
          prompt_id: 'prompt-id-1',
        },
        status: 'executing',
        responseSubmittedToGemini: false,
        tool: {
          name: 'tool2',
          displayName: 'tool2',
          description: 'desc2',
          build: vi.fn(),
        } as any,
        invocation: {
          getDescription: () => `Mock description`,
        } as unknown as AnyToolInvocation,
        startTime: Date.now(),
        liveOutput: '...',
      } as TrackedExecutingToolCall,
    ];

    const { mockMarkToolsAsSubmitted, mockSendMessageStream } =
      renderTestHook(toolCalls);

    // Effect for submitting tool responses depends on toolCalls and isResponding
    // isResponding is initially false, so the effect should run.

    expect(mockMarkToolsAsSubmitted).not.toHaveBeenCalled();
    expect(mockSendMessageStream).not.toHaveBeenCalled(); // submitQuery uses this
  });

  it('should submit tool responses when all tool calls are completed and ready', async () => {
    const toolCall1ResponseParts: PartListUnion = [
      { text: 'tool 1 final response' },
    ];
    const toolCall2ResponseParts: PartListUnion = [
      { text: 'tool 2 final response' },
    ];
    const completedToolCalls: TrackedToolCall[] = [
      {
        request: {
          callId: 'call1',
          name: 'tool1',
          args: {},
          isClientInitiated: false,
          prompt_id: 'prompt-id-2',
        },
        status: 'success',
        responseSubmittedToGemini: false,
        response: {
          callId: 'call1',
          responseParts: toolCall1ResponseParts,
          errorType: undefined, // FIX: Added missing property
        },
        tool: {
          displayName: 'MockTool',
        },
        invocation: {
          getDescription: () => `Mock description`,
        } as unknown as AnyToolInvocation,
      } as TrackedCompletedToolCall,
      {
        request: {
          callId: 'call2',
          name: 'tool2',
          args: {},
          isClientInitiated: false,
          prompt_id: 'prompt-id-2',
        },
        status: 'error',
        responseSubmittedToGemini: false,
        response: {
          callId: 'call2',
          responseParts: toolCall2ResponseParts,
          errorType: ToolErrorType.UNHANDLED_EXCEPTION, // FIX: Added missing property
        },
      } as TrackedCompletedToolCall, // Treat error as a form of completion for submission
    ];

    // Capture the onComplete callback
    let capturedOnComplete:
      | ((completedTools: TrackedToolCall[]) => Promise<void>)
      | null = null;

    mockUseReactToolScheduler.mockImplementation((onComplete) => {
      capturedOnComplete = onComplete;
      return [[], mockScheduleToolCalls, mockMarkToolsAsSubmitted];
    });

    renderHook(() =>
      useGeminiStream(
        new MockedGeminiClientClass(mockConfig),
        [],
        mockAddItem,
        mockConfig,
        mockOnDebugMessage,
        mockHandleSlashCommand,
        false,
        () => 'vscode' as EditorType,
        () => {},
        () => Promise.resolve(),
        false,
        () => {},
        () => {},
        () => {},
      ),
    );

    // Trigger the onComplete callback with completed tools
    await act(async () => {
      if (capturedOnComplete) {
        await capturedOnComplete(completedToolCalls);
      }
    });

    await waitFor(() => {
      expect(mockMarkToolsAsSubmitted).toHaveBeenCalledTimes(1);
      expect(mockSendMessageStream).toHaveBeenCalledTimes(1);
    });

    const expectedMergedResponse = mergePartListUnions([
      toolCall1ResponseParts,
      toolCall2ResponseParts,
    ]);
    expect(mockSendMessageStream).toHaveBeenCalledWith(
      expectedMergedResponse,
      expect.any(AbortSignal),
      'prompt-id-2',
    );
  });

  it('should handle all tool calls being cancelled', async () => {
    const cancelledToolCalls: TrackedToolCall[] = [
      {
        request: {
          callId: '1',
          name: 'testTool',
          args: {},
          isClientInitiated: false,
          prompt_id: 'prompt-id-3',
        },
        status: 'cancelled',
        response: {
          callId: '1',
          responseParts: [{ text: 'cancelled' }],
          errorType: undefined, // FIX: Added missing property
        },
        responseSubmittedToGemini: false,
        tool: {
          displayName: 'mock tool',
        },
        invocation: {
          getDescription: () => `Mock description`,
        } as unknown as AnyToolInvocation,
      } as TrackedCancelledToolCall,
    ];
    const client = new MockedGeminiClientClass(mockConfig);

    // Capture the onComplete callback
    let capturedOnComplete:
      | ((completedTools: TrackedToolCall[]) => Promise<void>)
      | null = null;

    mockUseReactToolScheduler.mockImplementation((onComplete) => {
      capturedOnComplete = onComplete;
      return [[], mockScheduleToolCalls, mockMarkToolsAsSubmitted];
    });

    renderHook(() =>
      useGeminiStream(
        client,
        [],
        mockAddItem,
        mockConfig,
        mockOnDebugMessage,
        mockHandleSlashCommand,
        false,
        () => 'vscode' as EditorType,
        () => {},
        () => Promise.resolve(),
        false,
        () => {},
        () => {},
        () => {},
      ),
    );

    // Trigger the onComplete callback with cancelled tools
    await act(async () => {
      if (capturedOnComplete) {
        await capturedOnComplete(cancelledToolCalls);
      }
    });

    await waitFor(() => {
      expect(mockMarkToolsAsSubmitted).toHaveBeenCalledWith(['1']);
      expect(client.addHistory).toHaveBeenCalledWith({
        role: 'user',
        parts: [{ text: 'cancelled' }],
      });
      // Ensure we do NOT call back to the API
      expect(mockSendMessageStream).not.toHaveBeenCalled();
    });
  });

  it('should group multiple cancelled tool call responses into a single history entry', async () => {
    const cancelledToolCall1: TrackedCancelledToolCall = {
      request: {
        callId: 'cancel-1',
        name: 'toolA',
        args: {},
        isClientInitiated: false,
        prompt_id: 'prompt-id-7',
      },
      tool: {
        name: 'toolA',
        displayName: 'toolA',
        description: 'descA',
        build: vi.fn(),
      } as any,
      invocation: {
        getDescription: () => `Mock description`,
      } as unknown as AnyToolInvocation,
      status: 'cancelled',
      response: {
        callId: 'cancel-1',
        responseParts: [
          { functionResponse: { name: 'toolA', id: 'cancel-1' } },
        ],
        resultDisplay: undefined,
        error: undefined,
<<<<<<< HEAD
        errorType: undefined,
=======
        errorType: undefined, // FIX: Added missing property
>>>>>>> 1a278f8a
      },
      responseSubmittedToGemini: false,
    };
    const cancelledToolCall2: TrackedCancelledToolCall = {
      request: {
        callId: 'cancel-2',
        name: 'toolB',
        args: {},
        isClientInitiated: false,
        prompt_id: 'prompt-id-8',
      },
      tool: {
        name: 'toolB',
        displayName: 'toolB',
        description: 'descB',
        build: vi.fn(),
      } as any,
      invocation: {
        getDescription: () => `Mock description`,
      } as unknown as AnyToolInvocation,
      status: 'cancelled',
      response: {
        callId: 'cancel-2',
        responseParts: [
          { functionResponse: { name: 'toolB', id: 'cancel-2' } },
        ],
        resultDisplay: undefined,
        error: undefined,
<<<<<<< HEAD
        errorType: undefined,
=======
        errorType: undefined, // FIX: Added missing property
>>>>>>> 1a278f8a
      },
      responseSubmittedToGemini: false,
    };
    const allCancelledTools = [cancelledToolCall1, cancelledToolCall2];
    const client = new MockedGeminiClientClass(mockConfig);

    let capturedOnComplete:
      | ((completedTools: TrackedToolCall[]) => Promise<void>)
      | null = null;

    mockUseReactToolScheduler.mockImplementation((onComplete) => {
      capturedOnComplete = onComplete;
      return [[], mockScheduleToolCalls, mockMarkToolsAsSubmitted];
    });

    renderHook(() =>
      useGeminiStream(
        client,
        [],
        mockAddItem,
        mockConfig,
        mockOnDebugMessage,
        mockHandleSlashCommand,
        false,
        () => 'vscode' as EditorType,
        () => {},
        () => Promise.resolve(),
        false,
        () => {},
        () => {},
        () => {},
      ),
    );

    // Trigger the onComplete callback with multiple cancelled tools
    await act(async () => {
      if (capturedOnComplete) {
        await capturedOnComplete(allCancelledTools);
      }
    });

    await waitFor(() => {
      // The tools should be marked as submitted locally
      expect(mockMarkToolsAsSubmitted).toHaveBeenCalledWith([
        'cancel-1',
        'cancel-2',
      ]);

      // Crucially, addHistory should be called only ONCE
      expect(client.addHistory).toHaveBeenCalledTimes(1);

      // And that single call should contain BOTH function responses
      expect(client.addHistory).toHaveBeenCalledWith({
        role: 'user',
        parts: [
          ...(cancelledToolCall1.response.responseParts as Part[]),
          ...(cancelledToolCall2.response.responseParts as Part[]),
        ],
      });

      // No message should be sent back to the API for a turn with only cancellations
      expect(mockSendMessageStream).not.toHaveBeenCalled();
    });
  });

  it('should not flicker streaming state to Idle between tool completion and submission', async () => {
    const toolCallResponseParts: PartListUnion = [
      { text: 'tool 1 final response' },
    ];

    const initialToolCalls: TrackedToolCall[] = [
      {
        request: {
          callId: 'call1',
          name: 'tool1',
          args: {},
          isClientInitiated: false,
          prompt_id: 'prompt-id-4',
        },
        status: 'executing',
        responseSubmittedToGemini: false,
        tool: {
          name: 'tool1',
          displayName: 'tool1',
          description: 'desc',
          build: vi.fn(),
        } as any,
        invocation: {
          getDescription: () => `Mock description`,
        } as unknown as AnyToolInvocation,
        startTime: Date.now(),
      } as TrackedExecutingToolCall,
    ];

    const completedToolCalls: TrackedToolCall[] = [
      {
        ...(initialToolCalls[0] as TrackedExecutingToolCall),
        status: 'success',
        response: {
          callId: 'call1',
          responseParts: toolCallResponseParts,
          error: undefined,
<<<<<<< HEAD
          errorType: undefined,
=======
          errorType: undefined, // FIX: Added missing property
>>>>>>> 1a278f8a
          resultDisplay: 'Tool 1 success display',
        },
        endTime: Date.now(),
      } as TrackedCompletedToolCall,
    ];

    // Capture the onComplete callback
    let capturedOnComplete:
      | ((completedTools: TrackedToolCall[]) => Promise<void>)
      | null = null;
    let currentToolCalls = initialToolCalls;

    mockUseReactToolScheduler.mockImplementation((onComplete) => {
      capturedOnComplete = onComplete;
      return [
        currentToolCalls,
        mockScheduleToolCalls,
        mockMarkToolsAsSubmitted,
      ];
    });

    const { result, rerender } = renderHook(() =>
      useGeminiStream(
        new MockedGeminiClientClass(mockConfig),
        [],
        mockAddItem,
        mockConfig,
        mockOnDebugMessage,
        mockHandleSlashCommand,
        false,
        () => 'vscode' as EditorType,
        () => {},
        () => Promise.resolve(),
        false,
        () => {},
        () => {},
        () => {},
      ),
    );

    // 1. Initial state should be Responding because a tool is executing.
    expect(result.current.streamingState).toBe(StreamingState.Responding);

    // 2. Update the tool calls to completed state and rerender
    currentToolCalls = completedToolCalls;
    mockUseReactToolScheduler.mockImplementation((onComplete) => {
      capturedOnComplete = onComplete;
      return [
        completedToolCalls,
        mockScheduleToolCalls,
        mockMarkToolsAsSubmitted,
      ];
    });

    act(() => {
      rerender();
    });

    // 3. The state should *still* be Responding, not Idle.
    // This is because the completed tool's response has not been submitted yet.
    expect(result.current.streamingState).toBe(StreamingState.Responding);

    // 4. Trigger the onComplete callback to simulate tool completion
    await act(async () => {
      if (capturedOnComplete) {
        await capturedOnComplete(completedToolCalls);
      }
    });

    // 5. Wait for submitQuery to be called
    await waitFor(() => {
      expect(mockSendMessageStream).toHaveBeenCalledWith(
        toolCallResponseParts,
        expect.any(AbortSignal),
        'prompt-id-4',
      );
    });

    // 6. After submission, the state should remain Responding until the stream completes.
    expect(result.current.streamingState).toBe(StreamingState.Responding);
  });

  describe('User Cancellation', () => {
    let keypressCallback: (key: any) => void;
    const mockUseKeypress = useKeypress as Mock;

    beforeEach(() => {
      // Capture the callback passed to useKeypress
      mockUseKeypress.mockImplementation((callback, options) => {
        if (options.isActive) {
          keypressCallback = callback;
        } else {
          keypressCallback = () => {};
        }
      });
    });

    const simulateEscapeKeyPress = () => {
      act(() => {
        keypressCallback({ name: 'escape' });
      });
    };

    it('should cancel an in-progress stream when escape is pressed', async () => {
      const mockStream = (async function* () {
        yield { type: 'content', value: 'Part 1' };
        // Keep the stream open
        await new Promise(() => {});
      })();
      mockSendMessageStream.mockReturnValue(mockStream);

      const { result } = renderTestHook();

      // Start a query
      await act(async () => {
        result.current.submitQuery('test query');
      });

      // Wait for the first part of the response
      await waitFor(() => {
        expect(result.current.streamingState).toBe(StreamingState.Responding);
      });

      // Simulate escape key press
      simulateEscapeKeyPress();

      // Verify cancellation message is added
      await waitFor(() => {
        expect(mockAddItem).toHaveBeenCalledWith(
          {
            type: MessageType.INFO,
            text: 'Request cancelled.',
          },
          expect.any(Number),
        );
      });

      // Verify state is reset
      expect(result.current.streamingState).toBe(StreamingState.Idle);
    });

    it('should call onCancelSubmit handler when escape is pressed', async () => {
      const cancelSubmitSpy = vi.fn();
      const mockStream = (async function* () {
        yield { type: 'content', value: 'Part 1' };
        // Keep the stream open
        await new Promise(() => {});
      })();
      mockSendMessageStream.mockReturnValue(mockStream);

      const { result } = renderHook(() =>
        useGeminiStream(
          mockConfig.getGeminiClient(),
          [],
          mockAddItem,
          mockConfig,
          mockOnDebugMessage,
          mockHandleSlashCommand,
          false,
          () => 'vscode' as EditorType,
          () => {},
          () => Promise.resolve(),
          false,
          () => {},
          () => {},
          cancelSubmitSpy,
        ),
      );

      // Start a query
      await act(async () => {
        result.current.submitQuery('test query');
      });

      simulateEscapeKeyPress();

      expect(cancelSubmitSpy).toHaveBeenCalled();
    });

    it('should not do anything if escape is pressed when not responding', () => {
      const { result } = renderTestHook();

      expect(result.current.streamingState).toBe(StreamingState.Idle);

      // Simulate escape key press
      simulateEscapeKeyPress();

      // No change should happen, no cancellation message
      expect(mockAddItem).not.toHaveBeenCalledWith(
        expect.objectContaining({
          text: 'Request cancelled.',
        }),
        expect.any(Number),
      );
    });

    it('should prevent further processing after cancellation', async () => {
      let continueStream: () => void;
      const streamPromise = new Promise<void>((resolve) => {
        continueStream = resolve;
      });

      const mockStream = (async function* () {
        yield { type: 'content', value: 'Initial' };
        await streamPromise; // Wait until we manually continue
        yield { type: 'content', value: ' Canceled' };
      })();
      mockSendMessageStream.mockReturnValue(mockStream);

      const { result } = renderTestHook();

      await act(async () => {
        result.current.submitQuery('long running query');
      });

      await waitFor(() => {
        expect(result.current.streamingState).toBe(StreamingState.Responding);
      });

      // Cancel the request
      simulateEscapeKeyPress();

      // Allow the stream to continue
      act(() => {
        continueStream();
      });

      // Wait a bit to see if the second part is processed
      await new Promise((resolve) => setTimeout(resolve, 50));

      // The text should not have been updated with " Canceled"
      const lastCall = mockAddItem.mock.calls.find(
        (call) => call[0].type === 'gemini',
      );
      expect(lastCall?.[0].text).toBe('Initial');

      // The final state should be idle after cancellation
      expect(result.current.streamingState).toBe(StreamingState.Idle);
    });

    it('should not cancel if a tool call is in progress (not just responding)', async () => {
      const toolCalls: TrackedToolCall[] = [
        {
          request: { callId: 'call1', name: 'tool1', args: {} },
          status: 'executing',
          responseSubmittedToGemini: false,
          tool: {
            name: 'tool1',
            description: 'desc1',
            build: vi.fn().mockImplementation((_) => ({
              getDescription: () => `Mock description`,
            })),
          } as any,
          invocation: {
            getDescription: () => `Mock description`,
          },
          startTime: Date.now(),
          liveOutput: '...',
        } as TrackedExecutingToolCall,
      ];

      const abortSpy = vi.spyOn(AbortController.prototype, 'abort');
      const { result } = renderTestHook(toolCalls);

      // State is `Responding` because a tool is running
      expect(result.current.streamingState).toBe(StreamingState.Responding);

      // Try to cancel
      simulateEscapeKeyPress();

      // Nothing should happen because the state is not `Responding`
      expect(abortSpy).not.toHaveBeenCalled();
    });
  });

  describe('Slash Command Handling', () => {
    it('should schedule a tool call when the command processor returns a schedule_tool action', async () => {
      const clientToolRequest: SlashCommandProcessorResult = {
        type: 'schedule_tool',
        toolName: 'save_memory',
        toolArgs: { fact: 'test fact' },
      };
      mockHandleSlashCommand.mockResolvedValue(clientToolRequest);

      const { result } = renderTestHook();

      await act(async () => {
        await result.current.submitQuery('/memory add "test fact"');
      });

      await waitFor(() => {
        expect(mockScheduleToolCalls).toHaveBeenCalledWith(
          [
            expect.objectContaining({
              name: 'save_memory',
              args: { fact: 'test fact' },
              isClientInitiated: true,
            }),
          ],
          expect.any(AbortSignal),
        );
        expect(mockSendMessageStream).not.toHaveBeenCalled();
      });
    });

    it('should stop processing and not call Gemini when a command is handled without a tool call', async () => {
      const uiOnlyCommandResult: SlashCommandProcessorResult = {
        type: 'handled',
      };
      mockHandleSlashCommand.mockResolvedValue(uiOnlyCommandResult);

      const { result } = renderTestHook();

      await act(async () => {
        await result.current.submitQuery('/help');
      });

      await waitFor(() => {
        expect(mockHandleSlashCommand).toHaveBeenCalledWith('/help');
        expect(mockScheduleToolCalls).not.toHaveBeenCalled();
        expect(mockSendMessageStream).not.toHaveBeenCalled(); // No LLM call made
      });
    });

    it('should call Gemini with prompt content when slash command returns a `submit_prompt` action', async () => {
      const customCommandResult: SlashCommandProcessorResult = {
        type: 'submit_prompt',
        content: 'This is the actual prompt from the command file.',
      };
      mockHandleSlashCommand.mockResolvedValue(customCommandResult);

      const { result, mockSendMessageStream: localMockSendMessageStream } =
        renderTestHook();

      await act(async () => {
        await result.current.submitQuery('/my-custom-command');
      });

      await waitFor(() => {
        expect(mockHandleSlashCommand).toHaveBeenCalledWith(
          '/my-custom-command',
        );

        expect(localMockSendMessageStream).not.toHaveBeenCalledWith(
          '/my-custom-command',
          expect.anything(),
          expect.anything(),
        );

        expect(localMockSendMessageStream).toHaveBeenCalledWith(
          'This is the actual prompt from the command file.',
          expect.any(AbortSignal),
          expect.any(String),
        );

        expect(mockScheduleToolCalls).not.toHaveBeenCalled();
      });
    });

    it('should correctly handle a submit_prompt action with empty content', async () => {
      const emptyPromptResult: SlashCommandProcessorResult = {
        type: 'submit_prompt',
        content: '',
      };
      mockHandleSlashCommand.mockResolvedValue(emptyPromptResult);

      const { result, mockSendMessageStream: localMockSendMessageStream } =
        renderTestHook();

      await act(async () => {
        await result.current.submitQuery('/emptycmd');
      });

      await waitFor(() => {
        expect(mockHandleSlashCommand).toHaveBeenCalledWith('/emptycmd');
        expect(localMockSendMessageStream).toHaveBeenCalledWith(
          '',
          expect.any(AbortSignal),
          expect.any(String),
        );
      });
    });
  });

  describe('Memory Refresh on save_memory', () => {
    it('should call performMemoryRefresh when a save_memory tool call completes successfully', async () => {
      const mockPerformMemoryRefresh = vi.fn();
      const completedToolCall: TrackedCompletedToolCall = {
        request: {
          callId: 'save-mem-call-1',
          name: 'save_memory',
          args: { fact: 'test' },
          isClientInitiated: true,
          prompt_id: 'prompt-id-6',
        },
        status: 'success',
        responseSubmittedToGemini: false,
        response: {
          callId: 'save-mem-call-1',
          responseParts: [{ text: 'Memory saved' }],
          resultDisplay: 'Success: Memory saved',
          error: undefined,
<<<<<<< HEAD
          errorType: undefined,
=======
          errorType: undefined, // FIX: Added missing property
>>>>>>> 1a278f8a
        },
        tool: {
          name: 'save_memory',
          displayName: 'save_memory',
          description: 'Saves memory',
          build: vi.fn(),
        } as any,
        invocation: {
          getDescription: () => `Mock description`,
        } as unknown as AnyToolInvocation,
      };

      // Capture the onComplete callback
      let capturedOnComplete:
        | ((completedTools: TrackedToolCall[]) => Promise<void>)
        | null = null;

      mockUseReactToolScheduler.mockImplementation((onComplete) => {
        capturedOnComplete = onComplete;
        return [[], mockScheduleToolCalls, mockMarkToolsAsSubmitted];
      });

      renderHook(() =>
        useGeminiStream(
          new MockedGeminiClientClass(mockConfig),
          [],
          mockAddItem,
          mockConfig,
          mockOnDebugMessage,
          mockHandleSlashCommand,
          false,
          () => 'vscode' as EditorType,
          () => {},
          mockPerformMemoryRefresh,
          false,
          () => {},
          () => {},
          () => {},
        ),
      );

      // Trigger the onComplete callback with the completed save_memory tool
      await act(async () => {
        if (capturedOnComplete) {
          await capturedOnComplete([completedToolCall]);
        }
      });

      await waitFor(() => {
        expect(mockPerformMemoryRefresh).toHaveBeenCalledTimes(1);
      });
    });
  });

  describe('Error Handling', () => {
    it('should call parseAndFormatApiError with the correct authType on stream initialization failure', async () => {
      // 1. Setup
      const mockError = new Error('Rate limit exceeded');
      const mockAuthType = AuthType.LOGIN_WITH_GOOGLE;
      mockParseAndFormatApiError.mockClear();
      mockSendMessageStream.mockReturnValue(
        (async function* () {
          yield { type: 'content', value: '' };
          throw mockError;
        })(),
      );

      const testConfig = {
        ...mockConfig,
        getContentGeneratorConfig: vi.fn(() => ({
          authType: mockAuthType,
        })),
        getModel: vi.fn(() => 'gemini-2.5-pro'),
      } as unknown as Config;

      const { result } = renderHook(() =>
        useGeminiStream(
          new MockedGeminiClientClass(testConfig),
          [],
          mockAddItem,
          testConfig,
          mockOnDebugMessage,
          mockHandleSlashCommand,
          false,
          () => 'vscode' as EditorType,
          () => {},
          () => Promise.resolve(),
          false,
          () => {},
          () => {},
          () => {},
        ),
      );

      // 2. Action
      await act(async () => {
        await result.current.submitQuery('test query');
      });

      // 3. Assertion
      await waitFor(() => {
        expect(mockParseAndFormatApiError).toHaveBeenCalledWith(
          'Rate limit exceeded',
          mockAuthType,
          undefined,
          'gemini-2.5-pro',
          'gemini-2.5-flash',
        );
      });
    });
  });

  describe('handleFinishedEvent', () => {
    it('should add info message for MAX_TOKENS finish reason', async () => {
      // Setup mock to return a stream with MAX_TOKENS finish reason
      mockSendMessageStream.mockReturnValue(
        (async function* () {
          yield {
            type: ServerGeminiEventType.Content,
            value: 'This is a truncated response...',
          };
          yield { type: ServerGeminiEventType.Finished, value: 'MAX_TOKENS' };
        })(),
      );

      const { result } = renderHook(() =>
        useGeminiStream(
          new MockedGeminiClientClass(mockConfig),
          [],
          mockAddItem,
          mockConfig,
          mockOnDebugMessage,
          mockHandleSlashCommand,
          false,
          () => 'vscode' as EditorType,
          () => {},
          () => Promise.resolve(),
          false,
          () => {},
          () => {},
          () => {},
        ),
      );

      // Submit a query
      await act(async () => {
        await result.current.submitQuery('Generate long text');
      });

      // Check that the info message was added
      await waitFor(() => {
        expect(mockAddItem).toHaveBeenCalledWith(
          {
            type: 'info',
            text: '⚠️  Response truncated due to token limits.',
          },
          expect.any(Number),
        );
      });
    });

    it('should not add message for STOP finish reason', async () => {
      // Setup mock to return a stream with STOP finish reason
      mockSendMessageStream.mockReturnValue(
        (async function* () {
          yield {
            type: ServerGeminiEventType.Content,
            value: 'Complete response',
          };
          yield { type: ServerGeminiEventType.Finished, value: 'STOP' };
        })(),
      );

      const { result } = renderHook(() =>
        useGeminiStream(
          new MockedGeminiClientClass(mockConfig),
          [],
          mockAddItem,
          mockConfig,
          mockOnDebugMessage,
          mockHandleSlashCommand,
          false,
          () => 'vscode' as EditorType,
          () => {},
          () => Promise.resolve(),
          false,
          () => {},
          () => {},
          () => {},
        ),
      );

      // Submit a query
      await act(async () => {
        await result.current.submitQuery('Test normal completion');
      });

      // Wait a bit to ensure no message is added
      await new Promise((resolve) => setTimeout(resolve, 100));

      // Check that no info message was added for STOP
      const infoMessages = mockAddItem.mock.calls.filter(
        (call) => call[0].type === 'info',
      );
      expect(infoMessages).toHaveLength(0);
    });

    it('should not add message for FINISH_REASON_UNSPECIFIED', async () => {
      // Setup mock to return a stream with FINISH_REASON_UNSPECIFIED
      mockSendMessageStream.mockReturnValue(
        (async function* () {
          yield {
            type: ServerGeminiEventType.Content,
            value: 'Response with unspecified finish',
          };
          yield {
            type: ServerGeminiEventType.Finished,
            value: 'FINISH_REASON_UNSPECIFIED',
          };
        })(),
      );

      const { result } = renderHook(() =>
        useGeminiStream(
          new MockedGeminiClientClass(mockConfig),
          [],
          mockAddItem,
          mockConfig,
          mockOnDebugMessage,
          mockHandleSlashCommand,
          false,
          () => 'vscode' as EditorType,
          () => {},
          () => Promise.resolve(),
          false,
          () => {},
          () => {},
          () => {},
        ),
      );

      // Submit a query
      await act(async () => {
        await result.current.submitQuery('Test unspecified finish');
      });

      // Wait a bit to ensure no message is added
      await new Promise((resolve) => setTimeout(resolve, 100));

      // Check that no info message was added
      const infoMessages = mockAddItem.mock.calls.filter(
        (call) => call[0].type === 'info',
      );
      expect(infoMessages).toHaveLength(0);
    });

    it('should add appropriate messages for other finish reasons', async () => {
      const testCases = [
        {
          reason: 'SAFETY',
          message: '⚠️  Response stopped due to safety reasons.',
        },
        {
          reason: 'RECITATION',
          message: '⚠️  Response stopped due to recitation policy.',
        },
        {
          reason: 'LANGUAGE',
          message: '⚠️  Response stopped due to unsupported language.',
        },
        {
          reason: 'BLOCKLIST',
          message: '⚠️  Response stopped due to forbidden terms.',
        },
        {
          reason: 'PROHIBITED_CONTENT',
          message: '⚠️  Response stopped due to prohibited content.',
        },
        {
          reason: 'SPII',
          message:
            '⚠️  Response stopped due to sensitive personally identifiable information.',
        },
        { reason: 'OTHER', message: '⚠️  Response stopped for other reasons.' },
        {
          reason: 'MALFORMED_FUNCTION_CALL',
          message: '⚠️  Response stopped due to malformed function call.',
        },
        {
          reason: 'IMAGE_SAFETY',
          message: '⚠️  Response stopped due to image safety violations.',
        },
        {
          reason: 'UNEXPECTED_TOOL_CALL',
          message: '⚠️  Response stopped due to unexpected tool call.',
        },
      ];

      for (const { reason, message } of testCases) {
        // Reset mocks for each test case
        mockAddItem.mockClear();
        mockSendMessageStream.mockReturnValue(
          (async function* () {
            yield {
              type: ServerGeminiEventType.Content,
              value: `Response for ${reason}`,
            };
            yield { type: ServerGeminiEventType.Finished, value: reason };
          })(),
        );

        const { result } = renderHook(() =>
          useGeminiStream(
            new MockedGeminiClientClass(mockConfig),
            [],
            mockAddItem,
            mockConfig,
            mockOnDebugMessage,
            mockHandleSlashCommand,
            false,
            () => 'vscode' as EditorType,
            () => {},
            () => Promise.resolve(),
            false,
            () => {},
            () => {},
            () => {},
          ),
        );

        await act(async () => {
          await result.current.submitQuery(`Test ${reason}`);
        });

        await waitFor(() => {
          expect(mockAddItem).toHaveBeenCalledWith(
            {
              type: 'info',
              text: message,
            },
            expect.any(Number),
          );
        });
      }
    });
  });

  describe('Thought Reset', () => {
    it('should reset thought to null when starting a new prompt', async () => {
      // First, simulate a response with a thought
      mockSendMessageStream.mockReturnValue(
        (async function* () {
          yield {
            type: ServerGeminiEventType.Thought,
            value: {
              subject: 'Previous thought',
              description: 'Old description',
            },
          };
          yield {
            type: ServerGeminiEventType.Content,
            value: 'Some response content',
          };
          yield { type: ServerGeminiEventType.Finished, value: 'STOP' };
        })(),
      );

      const { result } = renderHook(() =>
        useGeminiStream(
          new MockedGeminiClientClass(mockConfig),
          [],
          mockAddItem,
          mockConfig,
          mockOnDebugMessage,
          mockHandleSlashCommand,
          false,
          () => 'vscode' as EditorType,
          () => {},
          () => Promise.resolve(),
          false,
          () => {},
          () => {},
          () => {},
        ),
      );

      // Submit first query to set a thought
      await act(async () => {
        await result.current.submitQuery('First query');
      });

      // Wait for the first response to complete
      await waitFor(() => {
        expect(mockAddItem).toHaveBeenCalledWith(
          expect.objectContaining({
            type: 'gemini',
            text: 'Some response content',
          }),
          expect.any(Number),
        );
      });

      // Now simulate a new response without a thought
      mockSendMessageStream.mockReturnValue(
        (async function* () {
          yield {
            type: ServerGeminiEventType.Content,
            value: 'New response content',
          };
          yield { type: ServerGeminiEventType.Finished, value: 'STOP' };
        })(),
      );

      // Submit second query - thought should be reset
      await act(async () => {
        await result.current.submitQuery('Second query');
      });

      // The thought should be reset to null when starting the new prompt
      // We can verify this by checking that the LoadingIndicator would not show the previous thought
      // The actual thought state is internal to the hook, but we can verify the behavior
      // by ensuring the second response doesn't show the previous thought
      await waitFor(() => {
        expect(mockAddItem).toHaveBeenCalledWith(
          expect.objectContaining({
            type: 'gemini',
            text: 'New response content',
          }),
          expect.any(Number),
        );
      });
    });

    it('should reset thought to null when user cancels', async () => {
      // Mock a stream that yields a thought then gets cancelled
      mockSendMessageStream.mockReturnValue(
        (async function* () {
          yield {
            type: ServerGeminiEventType.Thought,
            value: { subject: 'Some thought', description: 'Description' },
          };
          yield { type: ServerGeminiEventType.UserCancelled };
        })(),
      );

      const { result } = renderHook(() =>
        useGeminiStream(
          new MockedGeminiClientClass(mockConfig),
          [],
          mockAddItem,
          mockConfig,
          mockOnDebugMessage,
          mockHandleSlashCommand,
          false,
          () => 'vscode' as EditorType,
          () => {},
          () => Promise.resolve(),
          false,
          () => {},
          () => {},
          () => {},
        ),
      );

      // Submit query
      await act(async () => {
        await result.current.submitQuery('Test query');
      });

      // Verify cancellation message was added
      await waitFor(() => {
        expect(mockAddItem).toHaveBeenCalledWith(
          expect.objectContaining({
            type: 'info',
            text: 'User cancelled the request.',
          }),
          expect.any(Number),
        );
      });

      // Verify state is reset to idle
      expect(result.current.streamingState).toBe(StreamingState.Idle);
    });

    it('should reset thought to null when there is an error', async () => {
      // Mock a stream that yields a thought then encounters an error
      mockSendMessageStream.mockReturnValue(
        (async function* () {
          yield {
            type: ServerGeminiEventType.Thought,
            value: { subject: 'Some thought', description: 'Description' },
          };
          yield {
            type: ServerGeminiEventType.Error,
            value: { error: { message: 'Test error' } },
          };
        })(),
      );

      const { result } = renderHook(() =>
        useGeminiStream(
          new MockedGeminiClientClass(mockConfig),
          [],
          mockAddItem,
          mockConfig,
          mockOnDebugMessage,
          mockHandleSlashCommand,
          false,
          () => 'vscode' as EditorType,
          () => {},
          () => Promise.resolve(),
          false,
          () => {},
          () => {},
          () => {},
        ),
      );

      // Submit query
      await act(async () => {
        await result.current.submitQuery('Test query');
      });

      // Verify error message was added
      await waitFor(() => {
        expect(mockAddItem).toHaveBeenCalledWith(
          expect.objectContaining({
            type: 'error',
          }),
          expect.any(Number),
        );
      });

      // Verify parseAndFormatApiError was called
      expect(mockParseAndFormatApiError).toHaveBeenCalledWith(
        { message: 'Test error' },
        expect.any(String),
        undefined,
        'gemini-2.5-pro',
        'gemini-2.5-flash',
      );
    });
  });

<<<<<<< HEAD
  describe('Concurrent Execution Prevention', () => {
    it('should prevent concurrent submitQuery calls', async () => {
      let resolveFirstCall!: () => void;
      let resolveSecondCall!: () => void;

      const firstCallPromise = new Promise<void>((resolve) => {
        resolveFirstCall = resolve;
      });

      const secondCallPromise = new Promise<void>((resolve) => {
        resolveSecondCall = resolve;
      });

      // Mock a long-running stream for the first call
      const firstStream = (async function* () {
        yield {
          type: ServerGeminiEventType.Content,
          value: 'First call content',
        };
        await firstCallPromise; // Wait until we manually resolve
        yield { type: ServerGeminiEventType.Finished, value: 'STOP' };
      })();

      // Mock a stream for the second call (should not be used)
      const secondStream = (async function* () {
        yield {
          type: ServerGeminiEventType.Content,
          value: 'Second call content',
        };
        await secondCallPromise;
        yield { type: ServerGeminiEventType.Finished, value: 'STOP' };
      })();

      let callCount = 0;
      mockSendMessageStream.mockImplementation(() => {
        callCount++;
        if (callCount === 1) {
          return firstStream;
        } else {
          return secondStream;
        }
      });

      const { result } = renderTestHook();

      // Start first call
      const firstCallResult = act(async () => {
        await result.current.submitQuery('First query');
      });

      // Wait a bit to ensure first call has started
      await new Promise((resolve) => setTimeout(resolve, 10));

      // Try to start second call while first is still running
      const secondCallResult = act(async () => {
        await result.current.submitQuery('Second query');
      });

      // Resolve both calls
      resolveFirstCall();
      resolveSecondCall();

      await Promise.all([firstCallResult, secondCallResult]);

      // Verify only one call was made to sendMessageStream
      expect(mockSendMessageStream).toHaveBeenCalledTimes(1);
      expect(mockSendMessageStream).toHaveBeenCalledWith(
        'First query',
        expect.any(AbortSignal),
        expect.any(String),
      );

      // Verify only the first query was added to history
      const userMessages = mockAddItem.mock.calls.filter(
        (call) => call[0].type === MessageType.USER,
      );
      expect(userMessages).toHaveLength(1);
      expect(userMessages[0][0].text).toBe('First query');
    });

    it('should allow subsequent calls after first call completes', async () => {
      // Mock streams that complete immediately
      mockSendMessageStream
        .mockReturnValueOnce(
          (async function* () {
            yield {
              type: ServerGeminiEventType.Content,
              value: 'First response',
            };
            yield { type: ServerGeminiEventType.Finished, value: 'STOP' };
          })(),
        )
        .mockReturnValueOnce(
          (async function* () {
            yield {
              type: ServerGeminiEventType.Content,
              value: 'Second response',
            };
            yield { type: ServerGeminiEventType.Finished, value: 'STOP' };
          })(),
        );

      const { result } = renderTestHook();

      // First call
      await act(async () => {
        await result.current.submitQuery('First query');
      });

      // Second call after first completes
      await act(async () => {
        await result.current.submitQuery('Second query');
      });

      // Both calls should have been made
      expect(mockSendMessageStream).toHaveBeenCalledTimes(2);
      expect(mockSendMessageStream).toHaveBeenNthCalledWith(
        1,
        'First query',
        expect.any(AbortSignal),
        expect.any(String),
      );
      expect(mockSendMessageStream).toHaveBeenNthCalledWith(
        2,
        'Second query',
        expect.any(AbortSignal),
        expect.any(String),
      );
    });

    it('should reset execution flag even when query preparation fails', async () => {
      const { result } = renderTestHook();

      // First call with empty query (should fail in preparation)
      await act(async () => {
        await result.current.submitQuery('   '); // Empty trimmed query
      });

      // Second call should work normally
      mockSendMessageStream.mockReturnValue(
        (async function* () {
          yield {
            type: ServerGeminiEventType.Content,
            value: 'Valid response',
=======
  it('should process @include commands, adding user turn after processing to prevent race conditions', async () => {
    const rawQuery = '@include file.txt Summarize this.';
    const processedQueryParts = [
      { text: 'Summarize this with content from @file.txt' },
      { text: 'File content...' },
    ];
    const userMessageTimestamp = Date.now();
    vi.spyOn(Date, 'now').mockReturnValue(userMessageTimestamp);

    handleAtCommandSpy.mockResolvedValue({
      processedQuery: processedQueryParts,
      shouldProceed: true,
    });

    const { result } = renderHook(() =>
      useGeminiStream(
        mockConfig.getGeminiClient() as GeminiClient,
        [],
        mockAddItem,
        mockConfig,
        mockOnDebugMessage,
        mockHandleSlashCommand,
        false, // shellModeActive
        vi.fn(), // getPreferredEditor
        vi.fn(), // onAuthError
        vi.fn(), // performMemoryRefresh
        false, // modelSwitched
        vi.fn(), // setModelSwitched
        vi.fn(), // onEditorClose
        vi.fn(), // onCancelSubmit
      ),
    );

    await act(async () => {
      await result.current.submitQuery(rawQuery);
    });

    expect(handleAtCommandSpy).toHaveBeenCalledWith(
      expect.objectContaining({
        query: rawQuery,
      }),
    );

    expect(mockAddItem).toHaveBeenCalledWith(
      {
        type: MessageType.USER,
        text: rawQuery,
      },
      userMessageTimestamp,
    );

    // FIX: The expectation now matches the actual call signature.
    expect(mockSendMessageStream).toHaveBeenCalledWith(
      processedQueryParts, // Argument 1: The parts array directly
      expect.any(AbortSignal), // Argument 2: An AbortSignal
      expect.any(String), // Argument 3: The prompt_id string
    );
  });
  describe('Thought Reset', () => {
    it('should reset thought to null when starting a new prompt', async () => {
      mockSendMessageStream.mockReturnValue(
        (async function* () {
          yield {
            type: ServerGeminiEventType.Thought,
            value: {
              subject: 'Previous thought',
              description: 'Old description',
            },
          };
          yield {
            type: ServerGeminiEventType.Content,
            value: 'Some response content',
>>>>>>> 1a278f8a
          };
          yield { type: ServerGeminiEventType.Finished, value: 'STOP' };
        })(),
      );

<<<<<<< HEAD
      await act(async () => {
        await result.current.submitQuery('Valid query');
      });

      // The second call should have been made
      expect(mockSendMessageStream).toHaveBeenCalledTimes(1);
      expect(mockSendMessageStream).toHaveBeenCalledWith(
        'Valid query',
        expect.any(AbortSignal),
        expect.any(String),
      );
    });

    it('should reset execution flag when user cancels', async () => {
      let resolveCancelledStream!: () => void;
      const cancelledStreamPromise = new Promise<void>((resolve) => {
        resolveCancelledStream = resolve;
      });

      // Mock a stream that can be cancelled
      const cancelledStream = (async function* () {
        yield {
          type: ServerGeminiEventType.Content,
          value: 'Cancelled content',
        };
        await cancelledStreamPromise;
        yield { type: ServerGeminiEventType.UserCancelled };
      })();

      mockSendMessageStream.mockReturnValueOnce(cancelledStream);

      const { result } = renderTestHook();

      // Start first call
      const firstCallResult = act(async () => {
        await result.current.submitQuery('First query');
      });

      // Wait a bit then resolve to trigger cancellation
      await new Promise((resolve) => setTimeout(resolve, 10));
      resolveCancelledStream();
      await firstCallResult;

      // Now try a second call - should work
=======
      const { result } = renderHook(() =>
        useGeminiStream(
          new MockedGeminiClientClass(mockConfig),
          [],
          mockAddItem,
          mockConfig,
          mockOnDebugMessage,
          mockHandleSlashCommand,
          false,
          () => 'vscode' as EditorType,
          () => {},
          () => Promise.resolve(),
          false,
          () => {},
          () => {},
          () => {},
        ),
      );

      await act(async () => {
        await result.current.submitQuery('First query');
      });

      await waitFor(() => {
        expect(mockAddItem).toHaveBeenCalledWith(
          expect.objectContaining({
            type: 'gemini',
            text: 'Some response content',
          }),
          expect.any(Number),
        );
      });

>>>>>>> 1a278f8a
      mockSendMessageStream.mockReturnValue(
        (async function* () {
          yield {
            type: ServerGeminiEventType.Content,
<<<<<<< HEAD
            value: 'Second response',
=======
            value: 'New response content',
>>>>>>> 1a278f8a
          };
          yield { type: ServerGeminiEventType.Finished, value: 'STOP' };
        })(),
      );

      await act(async () => {
        await result.current.submitQuery('Second query');
      });

<<<<<<< HEAD
      // Both calls should have been made
      expect(mockSendMessageStream).toHaveBeenCalledTimes(2);
    });

    it('should reset execution flag when an error occurs', async () => {
      // Mock a stream that throws an error
      mockSendMessageStream.mockReturnValueOnce(
        (async function* () {
          yield { type: ServerGeminiEventType.Content, value: 'Error content' };
          throw new Error('Stream error');
        })(),
      );

      const { result } = renderTestHook();

      // First call that will error
      await act(async () => {
        await result.current.submitQuery('Error query');
      });

      // Second call should work normally
      mockSendMessageStream.mockReturnValue(
        (async function* () {
          yield {
            type: ServerGeminiEventType.Content,
            value: 'Success response',
          };
          yield { type: ServerGeminiEventType.Finished, value: 'STOP' };
        })(),
      );

      await act(async () => {
        await result.current.submitQuery('Success query');
      });

      // Both calls should have been attempted
      expect(mockSendMessageStream).toHaveBeenCalledTimes(2);
    });

    it('should handle rapid multiple concurrent calls correctly', async () => {
      let resolveStream!: () => void;
      const streamPromise = new Promise<void>((resolve) => {
        resolveStream = resolve;
      });

      // Mock a long-running stream
      const longStream = (async function* () {
        yield {
          type: ServerGeminiEventType.Content,
          value: 'Long running content',
        };
        await streamPromise;
        yield { type: ServerGeminiEventType.Finished, value: 'STOP' };
      })();

      mockSendMessageStream.mockReturnValue(longStream);

      const { result } = renderTestHook();

      // Start multiple concurrent calls
      const calls = [
        act(async () => {
          await result.current.submitQuery('Query 1');
        }),
        act(async () => {
          await result.current.submitQuery('Query 2');
        }),
        act(async () => {
          await result.current.submitQuery('Query 3');
        }),
        act(async () => {
          await result.current.submitQuery('Query 4');
        }),
        act(async () => {
          await result.current.submitQuery('Query 5');
        }),
      ];

      // Wait a bit then resolve the stream
      await new Promise((resolve) => setTimeout(resolve, 10));
      resolveStream();

      // Wait for all calls to complete
      await Promise.all(calls);

      // Only the first call should have been made
      expect(mockSendMessageStream).toHaveBeenCalledTimes(1);
      expect(mockSendMessageStream).toHaveBeenCalledWith(
        'Query 1',
        expect.any(AbortSignal),
        expect.any(String),
      );

      // Only one user message should have been added
      const userMessages = mockAddItem.mock.calls.filter(
        (call) => call[0].type === MessageType.USER,
      );
      expect(userMessages).toHaveLength(1);
      expect(userMessages[0][0].text).toBe('Query 1');
    });
=======
      await waitFor(() => {
        expect(mockAddItem).toHaveBeenCalledWith(
          expect.objectContaining({
            type: 'gemini',
            text: 'New response content',
          }),
          expect.any(Number),
        );
      });
    });

    it('should reset thought to null when user cancels', async () => {
      mockSendMessageStream.mockReturnValue(
        (async function* () {
          yield {
            type: ServerGeminiEventType.Thought,
            value: { subject: 'Some thought', description: 'Description' },
          };
          yield { type: ServerGeminiEventType.UserCancelled };
        })(),
      );

      const { result } = renderHook(() =>
        useGeminiStream(
          new MockedGeminiClientClass(mockConfig),
          [],
          mockAddItem,
          mockConfig,
          mockOnDebugMessage,
          mockHandleSlashCommand,
          false,
          () => 'vscode' as EditorType,
          () => {},
          () => Promise.resolve(),
          false,
          () => {},
          () => {},
          () => {},
        ),
      );

      await act(async () => {
        await result.current.submitQuery('Test query');
      });

      await waitFor(() => {
        expect(mockAddItem).toHaveBeenCalledWith(
          expect.objectContaining({
            type: 'info',
            text: 'User cancelled the request.',
          }),
          expect.any(Number),
        );
      });

      expect(result.current.streamingState).toBe(StreamingState.Idle);
    });

    it('should reset thought to null when there is an error', async () => {
      mockSendMessageStream.mockReturnValue(
        (async function* () {
          yield {
            type: ServerGeminiEventType.Thought,
            value: { subject: 'Some thought', description: 'Description' },
          };
          yield {
            type: ServerGeminiEventType.Error,
            value: { error: { message: 'Test error' } },
          };
        })(),
      );

      const { result } = renderHook(() =>
        useGeminiStream(
          new MockedGeminiClientClass(mockConfig),
          [],
          mockAddItem,
          mockConfig,
          mockOnDebugMessage,
          mockHandleSlashCommand,
          false,
          () => 'vscode' as EditorType,
          () => {},
          () => Promise.resolve(),
          false,
          () => {},
          () => {},
          () => {},
        ),
      );

      await act(async () => {
        await result.current.submitQuery('Test query');
      });

      await waitFor(() => {
        expect(mockAddItem).toHaveBeenCalledWith(
          expect.objectContaining({
            type: 'error',
          }),
          expect.any(Number),
        );
      });

      expect(mockParseAndFormatApiError).toHaveBeenCalledWith(
        { message: 'Test error' },
        expect.any(String),
        undefined,
        'gemini-2.5-pro',
        'gemini-2.5-flash',
      );
    });
  });

  it('should process @include commands, adding user turn after processing to prevent race conditions', async () => {
    const rawQuery = '@include file.txt Summarize this.';
    const processedQueryParts = [
      { text: 'Summarize this with content from @file.txt' },
      { text: 'File content...' },
    ];
    const userMessageTimestamp = Date.now();
    vi.spyOn(Date, 'now').mockReturnValue(userMessageTimestamp);

    handleAtCommandSpy.mockResolvedValue({
      processedQuery: processedQueryParts,
      shouldProceed: true,
    });

    const { result } = renderHook(() =>
      useGeminiStream(
        mockConfig.getGeminiClient() as GeminiClient,
        [],
        mockAddItem,
        mockConfig,
        mockOnDebugMessage,
        mockHandleSlashCommand,
        false,
        vi.fn(),
        vi.fn(),
        vi.fn(),
        false,
        vi.fn(),
        vi.fn(),
        vi.fn(),
      ),
    );

    await act(async () => {
      await result.current.submitQuery(rawQuery);
    });

    expect(handleAtCommandSpy).toHaveBeenCalledWith(
      expect.objectContaining({
        query: rawQuery,
      }),
    );

    expect(mockAddItem).toHaveBeenCalledWith(
      {
        type: MessageType.USER,
        text: rawQuery,
      },
      userMessageTimestamp,
    );

    // FIX: This expectation now correctly matches the actual function call signature.
    expect(mockSendMessageStream).toHaveBeenCalledWith(
      processedQueryParts, // Argument 1: The parts array directly
      expect.any(AbortSignal), // Argument 2: An AbortSignal
      expect.any(String), // Argument 3: The prompt_id string
    );
>>>>>>> 1a278f8a
  });
});<|MERGE_RESOLUTION|>--- conflicted
+++ resolved
@@ -32,12 +32,8 @@
   GeminiClient,
   GeminiEventType as ServerGeminiEventType,
   AnyToolInvocation,
-<<<<<<< HEAD
+  ToolErrorType,
 } from '@qwen-code/qwen-code-core';
-=======
-  ToolErrorType, // <-- Import ToolErrorType
-} from '@google/gemini-cli-core';
->>>>>>> 1a278f8a
 import { Part, PartListUnion } from '@google/genai';
 import { UseHistoryManagerReturn } from './useHistoryManager.js';
 import {
@@ -460,11 +456,7 @@
           callId: 'call1',
           responseParts: [{ text: 'tool 1 response' }],
           error: undefined,
-<<<<<<< HEAD
           errorType: undefined,
-=======
-          errorType: undefined, // FIX: Added missing property
->>>>>>> 1a278f8a
           resultDisplay: 'Tool 1 success display',
         },
         tool: {
@@ -712,11 +704,7 @@
         ],
         resultDisplay: undefined,
         error: undefined,
-<<<<<<< HEAD
         errorType: undefined,
-=======
-        errorType: undefined, // FIX: Added missing property
->>>>>>> 1a278f8a
       },
       responseSubmittedToGemini: false,
     };
@@ -745,11 +733,7 @@
         ],
         resultDisplay: undefined,
         error: undefined,
-<<<<<<< HEAD
         errorType: undefined,
-=======
-        errorType: undefined, // FIX: Added missing property
->>>>>>> 1a278f8a
       },
       responseSubmittedToGemini: false,
     };
@@ -852,11 +836,7 @@
           callId: 'call1',
           responseParts: toolCallResponseParts,
           error: undefined,
-<<<<<<< HEAD
           errorType: undefined,
-=======
-          errorType: undefined, // FIX: Added missing property
->>>>>>> 1a278f8a
           resultDisplay: 'Tool 1 success display',
         },
         endTime: Date.now(),
@@ -1259,11 +1239,7 @@
           responseParts: [{ text: 'Memory saved' }],
           resultDisplay: 'Success: Memory saved',
           error: undefined,
-<<<<<<< HEAD
           errorType: undefined,
-=======
-          errorType: undefined, // FIX: Added missing property
->>>>>>> 1a278f8a
         },
         tool: {
           name: 'save_memory',
@@ -1808,7 +1784,6 @@
     });
   });
 
-<<<<<<< HEAD
   describe('Concurrent Execution Prevention', () => {
     it('should prevent concurrent submitQuery calls', async () => {
       let resolveFirstCall!: () => void;
@@ -1948,400 +1923,16 @@
       });
 
       // Second call should work normally
-      mockSendMessageStream.mockReturnValue(
-        (async function* () {
-          yield {
-            type: ServerGeminiEventType.Content,
-            value: 'Valid response',
-=======
-  it('should process @include commands, adding user turn after processing to prevent race conditions', async () => {
-    const rawQuery = '@include file.txt Summarize this.';
-    const processedQueryParts = [
-      { text: 'Summarize this with content from @file.txt' },
-      { text: 'File content...' },
-    ];
-    const userMessageTimestamp = Date.now();
-    vi.spyOn(Date, 'now').mockReturnValue(userMessageTimestamp);
-
-    handleAtCommandSpy.mockResolvedValue({
-      processedQuery: processedQueryParts,
-      shouldProceed: true,
-    });
-
-    const { result } = renderHook(() =>
-      useGeminiStream(
-        mockConfig.getGeminiClient() as GeminiClient,
-        [],
-        mockAddItem,
-        mockConfig,
-        mockOnDebugMessage,
-        mockHandleSlashCommand,
-        false, // shellModeActive
-        vi.fn(), // getPreferredEditor
-        vi.fn(), // onAuthError
-        vi.fn(), // performMemoryRefresh
-        false, // modelSwitched
-        vi.fn(), // setModelSwitched
-        vi.fn(), // onEditorClose
-        vi.fn(), // onCancelSubmit
-      ),
-    );
-
-    await act(async () => {
-      await result.current.submitQuery(rawQuery);
-    });
-
-    expect(handleAtCommandSpy).toHaveBeenCalledWith(
-      expect.objectContaining({
-        query: rawQuery,
-      }),
-    );
-
-    expect(mockAddItem).toHaveBeenCalledWith(
-      {
-        type: MessageType.USER,
-        text: rawQuery,
-      },
-      userMessageTimestamp,
-    );
-
-    // FIX: The expectation now matches the actual call signature.
-    expect(mockSendMessageStream).toHaveBeenCalledWith(
-      processedQueryParts, // Argument 1: The parts array directly
-      expect.any(AbortSignal), // Argument 2: An AbortSignal
-      expect.any(String), // Argument 3: The prompt_id string
-    );
-  });
-  describe('Thought Reset', () => {
-    it('should reset thought to null when starting a new prompt', async () => {
-      mockSendMessageStream.mockReturnValue(
-        (async function* () {
-          yield {
-            type: ServerGeminiEventType.Thought,
-            value: {
-              subject: 'Previous thought',
-              description: 'Old description',
-            },
-          };
-          yield {
-            type: ServerGeminiEventType.Content,
-            value: 'Some response content',
->>>>>>> 1a278f8a
-          };
-          yield { type: ServerGeminiEventType.Finished, value: 'STOP' };
-        })(),
-      );
-
-<<<<<<< HEAD
       await act(async () => {
-        await result.current.submitQuery('Valid query');
-      });
-
-      // The second call should have been made
+        await result.current.submitQuery('Second query');
+      });
+
+      // Verify that only the second call was made (empty query is filtered out)
       expect(mockSendMessageStream).toHaveBeenCalledTimes(1);
       expect(mockSendMessageStream).toHaveBeenCalledWith(
-        'Valid query',
+        'Second query',
         expect.any(AbortSignal),
         expect.any(String),
-      );
-    });
-
-    it('should reset execution flag when user cancels', async () => {
-      let resolveCancelledStream!: () => void;
-      const cancelledStreamPromise = new Promise<void>((resolve) => {
-        resolveCancelledStream = resolve;
-      });
-
-      // Mock a stream that can be cancelled
-      const cancelledStream = (async function* () {
-        yield {
-          type: ServerGeminiEventType.Content,
-          value: 'Cancelled content',
-        };
-        await cancelledStreamPromise;
-        yield { type: ServerGeminiEventType.UserCancelled };
-      })();
-
-      mockSendMessageStream.mockReturnValueOnce(cancelledStream);
-
-      const { result } = renderTestHook();
-
-      // Start first call
-      const firstCallResult = act(async () => {
-        await result.current.submitQuery('First query');
-      });
-
-      // Wait a bit then resolve to trigger cancellation
-      await new Promise((resolve) => setTimeout(resolve, 10));
-      resolveCancelledStream();
-      await firstCallResult;
-
-      // Now try a second call - should work
-=======
-      const { result } = renderHook(() =>
-        useGeminiStream(
-          new MockedGeminiClientClass(mockConfig),
-          [],
-          mockAddItem,
-          mockConfig,
-          mockOnDebugMessage,
-          mockHandleSlashCommand,
-          false,
-          () => 'vscode' as EditorType,
-          () => {},
-          () => Promise.resolve(),
-          false,
-          () => {},
-          () => {},
-          () => {},
-        ),
-      );
-
-      await act(async () => {
-        await result.current.submitQuery('First query');
-      });
-
-      await waitFor(() => {
-        expect(mockAddItem).toHaveBeenCalledWith(
-          expect.objectContaining({
-            type: 'gemini',
-            text: 'Some response content',
-          }),
-          expect.any(Number),
-        );
-      });
-
->>>>>>> 1a278f8a
-      mockSendMessageStream.mockReturnValue(
-        (async function* () {
-          yield {
-            type: ServerGeminiEventType.Content,
-<<<<<<< HEAD
-            value: 'Second response',
-=======
-            value: 'New response content',
->>>>>>> 1a278f8a
-          };
-          yield { type: ServerGeminiEventType.Finished, value: 'STOP' };
-        })(),
-      );
-
-      await act(async () => {
-        await result.current.submitQuery('Second query');
-      });
-
-<<<<<<< HEAD
-      // Both calls should have been made
-      expect(mockSendMessageStream).toHaveBeenCalledTimes(2);
-    });
-
-    it('should reset execution flag when an error occurs', async () => {
-      // Mock a stream that throws an error
-      mockSendMessageStream.mockReturnValueOnce(
-        (async function* () {
-          yield { type: ServerGeminiEventType.Content, value: 'Error content' };
-          throw new Error('Stream error');
-        })(),
-      );
-
-      const { result } = renderTestHook();
-
-      // First call that will error
-      await act(async () => {
-        await result.current.submitQuery('Error query');
-      });
-
-      // Second call should work normally
-      mockSendMessageStream.mockReturnValue(
-        (async function* () {
-          yield {
-            type: ServerGeminiEventType.Content,
-            value: 'Success response',
-          };
-          yield { type: ServerGeminiEventType.Finished, value: 'STOP' };
-        })(),
-      );
-
-      await act(async () => {
-        await result.current.submitQuery('Success query');
-      });
-
-      // Both calls should have been attempted
-      expect(mockSendMessageStream).toHaveBeenCalledTimes(2);
-    });
-
-    it('should handle rapid multiple concurrent calls correctly', async () => {
-      let resolveStream!: () => void;
-      const streamPromise = new Promise<void>((resolve) => {
-        resolveStream = resolve;
-      });
-
-      // Mock a long-running stream
-      const longStream = (async function* () {
-        yield {
-          type: ServerGeminiEventType.Content,
-          value: 'Long running content',
-        };
-        await streamPromise;
-        yield { type: ServerGeminiEventType.Finished, value: 'STOP' };
-      })();
-
-      mockSendMessageStream.mockReturnValue(longStream);
-
-      const { result } = renderTestHook();
-
-      // Start multiple concurrent calls
-      const calls = [
-        act(async () => {
-          await result.current.submitQuery('Query 1');
-        }),
-        act(async () => {
-          await result.current.submitQuery('Query 2');
-        }),
-        act(async () => {
-          await result.current.submitQuery('Query 3');
-        }),
-        act(async () => {
-          await result.current.submitQuery('Query 4');
-        }),
-        act(async () => {
-          await result.current.submitQuery('Query 5');
-        }),
-      ];
-
-      // Wait a bit then resolve the stream
-      await new Promise((resolve) => setTimeout(resolve, 10));
-      resolveStream();
-
-      // Wait for all calls to complete
-      await Promise.all(calls);
-
-      // Only the first call should have been made
-      expect(mockSendMessageStream).toHaveBeenCalledTimes(1);
-      expect(mockSendMessageStream).toHaveBeenCalledWith(
-        'Query 1',
-        expect.any(AbortSignal),
-        expect.any(String),
-      );
-
-      // Only one user message should have been added
-      const userMessages = mockAddItem.mock.calls.filter(
-        (call) => call[0].type === MessageType.USER,
-      );
-      expect(userMessages).toHaveLength(1);
-      expect(userMessages[0][0].text).toBe('Query 1');
-    });
-=======
-      await waitFor(() => {
-        expect(mockAddItem).toHaveBeenCalledWith(
-          expect.objectContaining({
-            type: 'gemini',
-            text: 'New response content',
-          }),
-          expect.any(Number),
-        );
-      });
-    });
-
-    it('should reset thought to null when user cancels', async () => {
-      mockSendMessageStream.mockReturnValue(
-        (async function* () {
-          yield {
-            type: ServerGeminiEventType.Thought,
-            value: { subject: 'Some thought', description: 'Description' },
-          };
-          yield { type: ServerGeminiEventType.UserCancelled };
-        })(),
-      );
-
-      const { result } = renderHook(() =>
-        useGeminiStream(
-          new MockedGeminiClientClass(mockConfig),
-          [],
-          mockAddItem,
-          mockConfig,
-          mockOnDebugMessage,
-          mockHandleSlashCommand,
-          false,
-          () => 'vscode' as EditorType,
-          () => {},
-          () => Promise.resolve(),
-          false,
-          () => {},
-          () => {},
-          () => {},
-        ),
-      );
-
-      await act(async () => {
-        await result.current.submitQuery('Test query');
-      });
-
-      await waitFor(() => {
-        expect(mockAddItem).toHaveBeenCalledWith(
-          expect.objectContaining({
-            type: 'info',
-            text: 'User cancelled the request.',
-          }),
-          expect.any(Number),
-        );
-      });
-
-      expect(result.current.streamingState).toBe(StreamingState.Idle);
-    });
-
-    it('should reset thought to null when there is an error', async () => {
-      mockSendMessageStream.mockReturnValue(
-        (async function* () {
-          yield {
-            type: ServerGeminiEventType.Thought,
-            value: { subject: 'Some thought', description: 'Description' },
-          };
-          yield {
-            type: ServerGeminiEventType.Error,
-            value: { error: { message: 'Test error' } },
-          };
-        })(),
-      );
-
-      const { result } = renderHook(() =>
-        useGeminiStream(
-          new MockedGeminiClientClass(mockConfig),
-          [],
-          mockAddItem,
-          mockConfig,
-          mockOnDebugMessage,
-          mockHandleSlashCommand,
-          false,
-          () => 'vscode' as EditorType,
-          () => {},
-          () => Promise.resolve(),
-          false,
-          () => {},
-          () => {},
-          () => {},
-        ),
-      );
-
-      await act(async () => {
-        await result.current.submitQuery('Test query');
-      });
-
-      await waitFor(() => {
-        expect(mockAddItem).toHaveBeenCalledWith(
-          expect.objectContaining({
-            type: 'error',
-          }),
-          expect.any(Number),
-        );
-      });
-
-      expect(mockParseAndFormatApiError).toHaveBeenCalledWith(
-        { message: 'Test error' },
-        expect.any(String),
-        undefined,
-        'gemini-2.5-pro',
-        'gemini-2.5-flash',
       );
     });
   });
@@ -2403,6 +1994,5 @@
       expect.any(AbortSignal), // Argument 2: An AbortSignal
       expect.any(String), // Argument 3: The prompt_id string
     );
->>>>>>> 1a278f8a
   });
 });