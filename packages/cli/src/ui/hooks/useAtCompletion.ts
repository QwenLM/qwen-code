/**
 * @license
 * Copyright 2025 Google LLC
 * SPDX-License-Identifier: Apache-2.0
 */

import { useEffect, useReducer, useRef } from 'react';
<<<<<<< HEAD
import { Config, FileSearch, escapePath } from '@qwen-code/qwen-code-core';
=======
import {
  Config,
  FileSearch,
  FileSearchFactory,
  escapePath,
} from '@google/gemini-cli-core';
>>>>>>> 1a278f8a
import {
  Suggestion,
  MAX_SUGGESTIONS_TO_SHOW,
} from '../components/SuggestionsDisplay.js';

export enum AtCompletionStatus {
  IDLE = 'idle',
  INITIALIZING = 'initializing',
  READY = 'ready',
  SEARCHING = 'searching',
  ERROR = 'error',
}

interface AtCompletionState {
  status: AtCompletionStatus;
  suggestions: Suggestion[];
  isLoading: boolean;
  pattern: string | null;
}

type AtCompletionAction =
  | { type: 'INITIALIZE' }
  | { type: 'INITIALIZE_SUCCESS' }
  | { type: 'SEARCH'; payload: string }
  | { type: 'SEARCH_SUCCESS'; payload: Suggestion[] }
  | { type: 'SET_LOADING'; payload: boolean }
  | { type: 'ERROR' }
  | { type: 'RESET' };

const initialState: AtCompletionState = {
  status: AtCompletionStatus.IDLE,
  suggestions: [],
  isLoading: false,
  pattern: null,
};

function atCompletionReducer(
  state: AtCompletionState,
  action: AtCompletionAction,
): AtCompletionState {
  switch (action.type) {
    case 'INITIALIZE':
      return {
        ...state,
        status: AtCompletionStatus.INITIALIZING,
        isLoading: true,
      };
    case 'INITIALIZE_SUCCESS':
      return { ...state, status: AtCompletionStatus.READY, isLoading: false };
    case 'SEARCH':
      // Keep old suggestions, don't set loading immediately
      return {
        ...state,
        status: AtCompletionStatus.SEARCHING,
        pattern: action.payload,
      };
    case 'SEARCH_SUCCESS':
      return {
        ...state,
        status: AtCompletionStatus.READY,
        suggestions: action.payload,
        isLoading: false,
      };
    case 'SET_LOADING':
      // Only show loading if we are still in a searching state
      if (state.status === AtCompletionStatus.SEARCHING) {
        return { ...state, isLoading: action.payload, suggestions: [] };
      }
      return state;
    case 'ERROR':
      return {
        ...state,
        status: AtCompletionStatus.ERROR,
        isLoading: false,
        suggestions: [],
      };
    case 'RESET':
      return initialState;
    default:
      return state;
  }
}

export interface UseAtCompletionProps {
  enabled: boolean;
  pattern: string;
  config: Config | undefined;
  cwd: string;
  setSuggestions: (suggestions: Suggestion[]) => void;
  setIsLoadingSuggestions: (isLoading: boolean) => void;
}

export function useAtCompletion(props: UseAtCompletionProps): void {
  const {
    enabled,
    pattern,
    config,
    cwd,
    setSuggestions,
    setIsLoadingSuggestions,
  } = props;
  const [state, dispatch] = useReducer(atCompletionReducer, initialState);
  const fileSearch = useRef<FileSearch | null>(null);
  const searchAbortController = useRef<AbortController | null>(null);
  const slowSearchTimer = useRef<NodeJS.Timeout | null>(null);

  useEffect(() => {
    setSuggestions(state.suggestions);
  }, [state.suggestions, setSuggestions]);

  useEffect(() => {
    setIsLoadingSuggestions(state.isLoading);
  }, [state.isLoading, setIsLoadingSuggestions]);

  useEffect(() => {
    dispatch({ type: 'RESET' });
  }, [cwd, config]);

  // Reacts to user input (`pattern`) ONLY.
  useEffect(() => {
    if (!enabled) {
      // reset when first getting out of completion suggestions
      if (
        state.status === AtCompletionStatus.READY ||
        state.status === AtCompletionStatus.ERROR
      ) {
        dispatch({ type: 'RESET' });
      }
      return;
    }
    if (pattern === null) {
      dispatch({ type: 'RESET' });
      return;
    }

    if (state.status === AtCompletionStatus.IDLE) {
      dispatch({ type: 'INITIALIZE' });
    } else if (
      (state.status === AtCompletionStatus.READY ||
        state.status === AtCompletionStatus.SEARCHING) &&
      pattern !== state.pattern // Only search if the pattern has changed
    ) {
      dispatch({ type: 'SEARCH', payload: pattern });
    }
  }, [enabled, pattern, state.status, state.pattern]);

  // The "Worker" that performs async operations based on status.
  useEffect(() => {
    const initialize = async () => {
      try {
        const searcher = FileSearchFactory.create({
          projectRoot: cwd,
          ignoreDirs: [],
          useGitignore:
            config?.getFileFilteringOptions()?.respectGitIgnore ?? true,
          useGeminiignore:
            config?.getFileFilteringOptions()?.respectGeminiIgnore ?? true,
          cache: true,
          cacheTtl: 30, // 30 seconds
          enableRecursiveFileSearch:
            config?.getEnableRecursiveFileSearch() ?? true,
        });
        await searcher.initialize();
        fileSearch.current = searcher;
        dispatch({ type: 'INITIALIZE_SUCCESS' });
        if (state.pattern !== null) {
          dispatch({ type: 'SEARCH', payload: state.pattern });
        }
      } catch (_) {
        dispatch({ type: 'ERROR' });
      }
    };

    const search = async () => {
      if (!fileSearch.current || state.pattern === null) {
        return;
      }

      if (slowSearchTimer.current) {
        clearTimeout(slowSearchTimer.current);
      }

      const controller = new AbortController();
      searchAbortController.current = controller;

      slowSearchTimer.current = setTimeout(() => {
        dispatch({ type: 'SET_LOADING', payload: true });
      }, 200);

      try {
        const results = await fileSearch.current.search(state.pattern, {
          signal: controller.signal,
          maxResults: MAX_SUGGESTIONS_TO_SHOW * 3,
        });

        if (slowSearchTimer.current) {
          clearTimeout(slowSearchTimer.current);
        }

        if (controller.signal.aborted) {
          return;
        }

        const suggestions = results.map((p) => ({
          label: p,
          value: escapePath(p),
        }));
        dispatch({ type: 'SEARCH_SUCCESS', payload: suggestions });
      } catch (error) {
        if (!(error instanceof Error && error.name === 'AbortError')) {
          dispatch({ type: 'ERROR' });
        }
      }
    };

    if (state.status === AtCompletionStatus.INITIALIZING) {
      initialize();
    } else if (state.status === AtCompletionStatus.SEARCHING) {
      search();
    }

    return () => {
      searchAbortController.current?.abort();
      if (slowSearchTimer.current) {
        clearTimeout(slowSearchTimer.current);
      }
    };
  }, [state.status, state.pattern, config, cwd]);
}<|MERGE_RESOLUTION|>--- conflicted
+++ resolved
@@ -5,16 +5,12 @@
  */
 
 import { useEffect, useReducer, useRef } from 'react';
-<<<<<<< HEAD
-import { Config, FileSearch, escapePath } from '@qwen-code/qwen-code-core';
-=======
 import {
   Config,
   FileSearch,
   FileSearchFactory,
   escapePath,
-} from '@google/gemini-cli-core';
->>>>>>> 1a278f8a
+} from '@qwen-code/qwen-code-core';
 import {
   Suggestion,
   MAX_SUGGESTIONS_TO_SHOW,
