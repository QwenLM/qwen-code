/**
 * @license
 * Copyright 2025 Google LLC
 * SPDX-License-Identifier: Apache-2.0
 */

import { useState, useRef, useCallback, useEffect, useMemo } from 'react';
import type {
  Config,
  EditorType,
  GeminiClient,
  ServerGeminiChatCompressedEvent,
  ServerGeminiContentEvent as ContentEvent,
  ServerGeminiFinishedEvent,
  ServerGeminiStreamEvent as GeminiEvent,
  ThoughtSummary,
<<<<<<< HEAD
} from '@qwen-code/qwen-code-core';
=======
  ToolCallRequestInfo,
  GeminiErrorEventValue,
} from '@google/gemini-cli-core';
>>>>>>> 0612839a
import {
  GeminiEventType as ServerGeminiEventType,
  getErrorMessage,
  isNodeError,
  MessageSenderType,
  logUserPrompt,
  GitService,
  UnauthorizedError,
  UserPromptEvent,
  DEFAULT_GEMINI_FLASH_MODEL,
  logConversationFinishedEvent,
  ConversationFinishedEvent,
  ApprovalMode,
  parseAndFormatApiError,
<<<<<<< HEAD
} from '@qwen-code/qwen-code-core';
=======
  ToolConfirmationOutcome,
  promptIdContext,
} from '@google/gemini-cli-core';
>>>>>>> 0612839a
import { type Part, type PartListUnion, FinishReason } from '@google/genai';
import type {
  HistoryItem,
  HistoryItemWithoutId,
  HistoryItemToolGroup,
  SlashCommandProcessorResult,
} from '../types.js';
import { StreamingState, MessageType, ToolCallStatus } from '../types.js';
import { isAtCommand, isSlashCommand } from '../utils/commandUtils.js';
import { useShellCommandProcessor } from './shellCommandProcessor.js';
import { useVisionAutoSwitch } from './useVisionAutoSwitch.js';
import { handleAtCommand } from './atCommandProcessor.js';
import { findLastSafeSplitPoint } from '../utils/markdownUtilities.js';
import { useStateAndRef } from './useStateAndRef.js';
import type { UseHistoryManagerReturn } from './useHistoryManager.js';
import { useLogger } from './useLogger.js';
import {
  useReactToolScheduler,
  mapToDisplay as mapTrackedToolCallsToDisplay,
  type TrackedToolCall,
  type TrackedCompletedToolCall,
  type TrackedCancelledToolCall,
  type TrackedWaitingToolCall,
} from './useReactToolScheduler.js';
import { promises as fs } from 'node:fs';
import path from 'node:path';
import { useSessionStats } from '../contexts/SessionContext.js';
import { useKeypress } from './useKeypress.js';
import type { LoadedSettings } from '../../config/settings.js';

enum StreamProcessingStatus {
  Completed,
  UserCancelled,
  Error,
}

const EDIT_TOOL_NAMES = new Set(['replace', 'write_file']);

function showCitations(settings: LoadedSettings): boolean {
  const enabled = settings?.merged?.ui?.showCitations;
  if (enabled !== undefined) {
    return enabled;
  }
  return true;
}

/**
 * Manages the Gemini stream, including user input, command processing,
 * API interaction, and tool call lifecycle.
 */
export const useGeminiStream = (
  geminiClient: GeminiClient,
  history: HistoryItem[],
  addItem: UseHistoryManagerReturn['addItem'],
  config: Config,
  settings: LoadedSettings,
  onDebugMessage: (message: string) => void,
  handleSlashCommand: (
    cmd: PartListUnion,
  ) => Promise<SlashCommandProcessorResult | false>,
  shellModeActive: boolean,
  getPreferredEditor: () => EditorType | undefined,
  onAuthError: (error: string) => void,
  performMemoryRefresh: () => Promise<void>,
  modelSwitchedFromQuotaError: boolean,
  setModelSwitchedFromQuotaError: React.Dispatch<React.SetStateAction<boolean>>,
  onEditorClose: () => void,
  onCancelSubmit: () => void,
<<<<<<< HEAD
  visionModelPreviewEnabled: boolean,
  onVisionSwitchRequired?: (query: PartListUnion) => Promise<{
    modelOverride?: string;
    persistSessionModel?: string;
    showGuidance?: boolean;
  }>,
=======
  setShellInputFocused: (value: boolean) => void,
  terminalWidth: number,
  terminalHeight: number,
  isShellFocused?: boolean,
>>>>>>> 0612839a
) => {
  const [initError, setInitError] = useState<string | null>(null);
  const abortControllerRef = useRef<AbortController | null>(null);
  const turnCancelledRef = useRef(false);
  const isSubmittingQueryRef = useRef(false);
  const [isResponding, setIsResponding] = useState<boolean>(false);
  const [thought, setThought] = useState<ThoughtSummary | null>(null);
  const [pendingHistoryItem, pendingHistoryItemRef, setPendingHistoryItem] =
    useStateAndRef<HistoryItemWithoutId | null>(null);
  const processedMemoryToolsRef = useRef<Set<string>>(new Set());
  const { startNewPrompt, getPromptCount } = useSessionStats();
  const storage = config.storage;
  const logger = useLogger(storage);
  const gitService = useMemo(() => {
    if (!config.getProjectRoot()) {
      return;
    }
    return new GitService(config.getProjectRoot(), storage);
  }, [config, storage]);

  const [toolCalls, scheduleToolCalls, markToolsAsSubmitted] =
    useReactToolScheduler(
      async (completedToolCallsFromScheduler) => {
        // This onComplete is called when ALL scheduled tools for a given batch are done.
        if (completedToolCallsFromScheduler.length > 0) {
          // Add the final state of these tools to the history for display.
          addItem(
            mapTrackedToolCallsToDisplay(
              completedToolCallsFromScheduler as TrackedToolCall[],
            ),
            Date.now(),
          );

          // Handle tool response submission immediately when tools complete
          await handleCompletedTools(
            completedToolCallsFromScheduler as TrackedToolCall[],
          );
        }
      },
      config,
      getPreferredEditor,
      onEditorClose,
    );

  const pendingToolCallGroupDisplay = useMemo(
    () =>
      toolCalls.length ? mapTrackedToolCallsToDisplay(toolCalls) : undefined,
    [toolCalls],
  );

  const activeToolPtyId = useMemo(() => {
    const executingShellTool = toolCalls?.find(
      (tc) =>
        tc.status === 'executing' && tc.request.name === 'run_shell_command',
    );
    if (executingShellTool) {
      return (executingShellTool as { pid?: number }).pid;
    }
    return undefined;
  }, [toolCalls]);

  const loopDetectedRef = useRef(false);
  const [
    loopDetectionConfirmationRequest,
    setLoopDetectionConfirmationRequest,
  ] = useState<{
    onComplete: (result: { userSelection: 'disable' | 'keep' }) => void;
  } | null>(null);

  const onExec = useCallback(async (done: Promise<void>) => {
    setIsResponding(true);
    await done;
    setIsResponding(false);
  }, []);
  const { handleShellCommand, activeShellPtyId } = useShellCommandProcessor(
    addItem,
    setPendingHistoryItem,
    onExec,
    onDebugMessage,
    config,
    geminiClient,
    setShellInputFocused,
    terminalWidth,
    terminalHeight,
  );

<<<<<<< HEAD
  const { handleVisionSwitch, restoreOriginalModel } = useVisionAutoSwitch(
    config,
    addItem,
    visionModelPreviewEnabled,
    onVisionSwitchRequired,
  );
=======
  const activePtyId = activeShellPtyId || activeToolPtyId;

  useEffect(() => {
    if (!activePtyId) {
      setShellInputFocused(false);
    }
  }, [activePtyId, setShellInputFocused]);
>>>>>>> 0612839a

  const streamingState = useMemo(() => {
    if (toolCalls.some((tc) => tc.status === 'awaiting_approval')) {
      return StreamingState.WaitingForConfirmation;
    }
    if (
      isResponding ||
      toolCalls.some(
        (tc) =>
          tc.status === 'executing' ||
          tc.status === 'scheduled' ||
          tc.status === 'validating' ||
          ((tc.status === 'success' ||
            tc.status === 'error' ||
            tc.status === 'cancelled') &&
            !(tc as TrackedCompletedToolCall | TrackedCancelledToolCall)
              .responseSubmittedToGemini),
      )
    ) {
      return StreamingState.Responding;
    }
    return StreamingState.Idle;
  }, [isResponding, toolCalls]);

  useEffect(() => {
    if (
      config.getApprovalMode() === ApprovalMode.YOLO &&
      streamingState === StreamingState.Idle
    ) {
      const lastUserMessageIndex = history.findLastIndex(
        (item: HistoryItem) => item.type === MessageType.USER,
      );

      const turnCount =
        lastUserMessageIndex === -1 ? 0 : history.length - lastUserMessageIndex;

      if (turnCount > 0) {
        logConversationFinishedEvent(
          config,
          new ConversationFinishedEvent(config.getApprovalMode(), turnCount),
        );
      }
    }
  }, [streamingState, config, history]);

  const cancelOngoingRequest = useCallback(() => {
    if (streamingState !== StreamingState.Responding) {
      return;
    }
    if (turnCancelledRef.current) {
      return;
    }
    turnCancelledRef.current = true;
    isSubmittingQueryRef.current = false;
    abortControllerRef.current?.abort();
    if (pendingHistoryItemRef.current) {
      addItem(pendingHistoryItemRef.current, Date.now());
    }
    addItem(
      {
        type: MessageType.INFO,
        text: 'Request cancelled.',
      },
      Date.now(),
    );
    setPendingHistoryItem(null);
    onCancelSubmit();
    setIsResponding(false);
    setShellInputFocused(false);
  }, [
    streamingState,
    addItem,
    setPendingHistoryItem,
    onCancelSubmit,
    pendingHistoryItemRef,
    setShellInputFocused,
  ]);

  useKeypress(
    (key) => {
      if (key.name === 'escape' && !isShellFocused) {
        cancelOngoingRequest();
      }
    },
    { isActive: streamingState === StreamingState.Responding },
  );

  const prepareQueryForGemini = useCallback(
    async (
      query: PartListUnion,
      userMessageTimestamp: number,
      abortSignal: AbortSignal,
      prompt_id: string,
    ): Promise<{
      queryToSend: PartListUnion | null;
      shouldProceed: boolean;
    }> => {
      if (turnCancelledRef.current) {
        return { queryToSend: null, shouldProceed: false };
      }
      if (typeof query === 'string' && query.trim().length === 0) {
        return { queryToSend: null, shouldProceed: false };
      }

      let localQueryToSendToGemini: PartListUnion | null = null;

      if (typeof query === 'string') {
        const trimmedQuery = query.trim();
        onDebugMessage(`User query: '${trimmedQuery}'`);
        await logger?.logMessage(MessageSenderType.USER, trimmedQuery);

        // Handle UI-only commands first
        const slashCommandResult = isSlashCommand(trimmedQuery)
          ? await handleSlashCommand(trimmedQuery)
          : false;

        if (slashCommandResult) {
          switch (slashCommandResult.type) {
            case 'schedule_tool': {
              const { toolName, toolArgs } = slashCommandResult;
              const toolCallRequest: ToolCallRequestInfo = {
                callId: `${toolName}-${Date.now()}-${Math.random().toString(16).slice(2)}`,
                name: toolName,
                args: toolArgs,
                isClientInitiated: true,
                prompt_id,
              };
              scheduleToolCalls([toolCallRequest], abortSignal);
              return { queryToSend: null, shouldProceed: false };
            }
            case 'submit_prompt': {
              localQueryToSendToGemini = slashCommandResult.content;

              return {
                queryToSend: localQueryToSendToGemini,
                shouldProceed: true,
              };
            }
            case 'handled': {
              return { queryToSend: null, shouldProceed: false };
            }
            default: {
              const unreachable: never = slashCommandResult;
              throw new Error(
                `Unhandled slash command result type: ${unreachable}`,
              );
            }
          }
        }

        if (shellModeActive && handleShellCommand(trimmedQuery, abortSignal)) {
          return { queryToSend: null, shouldProceed: false };
        }

        // Handle @-commands (which might involve tool calls)
        if (isAtCommand(trimmedQuery)) {
          const atCommandResult = await handleAtCommand({
            query: trimmedQuery,
            config,
            addItem,
            onDebugMessage,
            messageId: userMessageTimestamp,
            signal: abortSignal,
          });

          // Add user's turn after @ command processing is done.
          addItem(
            { type: MessageType.USER, text: trimmedQuery },
            userMessageTimestamp,
          );

          if (!atCommandResult.shouldProceed) {
            return { queryToSend: null, shouldProceed: false };
          }
          localQueryToSendToGemini = atCommandResult.processedQuery;
        } else {
          // Normal query for Gemini
          addItem(
            { type: MessageType.USER, text: trimmedQuery },
            userMessageTimestamp,
          );
          localQueryToSendToGemini = trimmedQuery;
        }
      } else {
        // It's a function response (PartListUnion that isn't a string)
        localQueryToSendToGemini = query;
      }

      if (localQueryToSendToGemini === null) {
        onDebugMessage(
          'Query processing resulted in null, not sending to Gemini.',
        );
        return { queryToSend: null, shouldProceed: false };
      }
      return { queryToSend: localQueryToSendToGemini, shouldProceed: true };
    },
    [
      config,
      addItem,
      onDebugMessage,
      handleShellCommand,
      handleSlashCommand,
      logger,
      shellModeActive,
      scheduleToolCalls,
    ],
  );

  // --- Stream Event Handlers ---

  const handleContentEvent = useCallback(
    (
      eventValue: ContentEvent['value'],
      currentGeminiMessageBuffer: string,
      userMessageTimestamp: number,
    ): string => {
      if (turnCancelledRef.current) {
        // Prevents additional output after a user initiated cancel.
        return '';
      }
      let newGeminiMessageBuffer = currentGeminiMessageBuffer + eventValue;
      if (
        pendingHistoryItemRef.current?.type !== 'gemini' &&
        pendingHistoryItemRef.current?.type !== 'gemini_content'
      ) {
        if (pendingHistoryItemRef.current) {
          addItem(pendingHistoryItemRef.current, userMessageTimestamp);
        }
        setPendingHistoryItem({ type: 'gemini', text: '' });
        newGeminiMessageBuffer = eventValue;
      }
      // Split large messages for better rendering performance. Ideally,
      // we should maximize the amount of output sent to <Static />.
      const splitPoint = findLastSafeSplitPoint(newGeminiMessageBuffer);
      if (splitPoint === newGeminiMessageBuffer.length) {
        // Update the existing message with accumulated content
        setPendingHistoryItem((item) => ({
          type: item?.type as 'gemini' | 'gemini_content',
          text: newGeminiMessageBuffer,
        }));
      } else {
        // This indicates that we need to split up this Gemini Message.
        // Splitting a message is primarily a performance consideration. There is a
        // <Static> component at the root of App.tsx which takes care of rendering
        // content statically or dynamically. Everything but the last message is
        // treated as static in order to prevent re-rendering an entire message history
        // multiple times per-second (as streaming occurs). Prior to this change you'd
        // see heavy flickering of the terminal. This ensures that larger messages get
        // broken up so that there are more "statically" rendered.
        const beforeText = newGeminiMessageBuffer.substring(0, splitPoint);
        const afterText = newGeminiMessageBuffer.substring(splitPoint);
        addItem(
          {
            type: pendingHistoryItemRef.current?.type as
              | 'gemini'
              | 'gemini_content',
            text: beforeText,
          },
          userMessageTimestamp,
        );
        setPendingHistoryItem({ type: 'gemini_content', text: afterText });
        newGeminiMessageBuffer = afterText;
      }
      return newGeminiMessageBuffer;
    },
    [addItem, pendingHistoryItemRef, setPendingHistoryItem],
  );

  const handleUserCancelledEvent = useCallback(
    (userMessageTimestamp: number) => {
      if (turnCancelledRef.current) {
        return;
      }
      if (pendingHistoryItemRef.current) {
        if (pendingHistoryItemRef.current.type === 'tool_group') {
          const updatedTools = pendingHistoryItemRef.current.tools.map(
            (tool) =>
              tool.status === ToolCallStatus.Pending ||
              tool.status === ToolCallStatus.Confirming ||
              tool.status === ToolCallStatus.Executing
                ? { ...tool, status: ToolCallStatus.Canceled }
                : tool,
          );
          const pendingItem: HistoryItemToolGroup = {
            ...pendingHistoryItemRef.current,
            tools: updatedTools,
          };
          addItem(pendingItem, userMessageTimestamp);
        } else {
          addItem(pendingHistoryItemRef.current, userMessageTimestamp);
        }
        setPendingHistoryItem(null);
      }
      addItem(
        { type: MessageType.INFO, text: 'User cancelled the request.' },
        userMessageTimestamp,
      );
      setIsResponding(false);
      setThought(null); // Reset thought when user cancels
    },
    [addItem, pendingHistoryItemRef, setPendingHistoryItem, setThought],
  );

  const handleErrorEvent = useCallback(
    (eventValue: GeminiErrorEventValue, userMessageTimestamp: number) => {
      if (pendingHistoryItemRef.current) {
        addItem(pendingHistoryItemRef.current, userMessageTimestamp);
        setPendingHistoryItem(null);
      }
      addItem(
        {
          type: MessageType.ERROR,
          text: parseAndFormatApiError(
            eventValue.error,
            config.getContentGeneratorConfig()?.authType,
            undefined,
            config.getModel(),
            DEFAULT_GEMINI_FLASH_MODEL,
          ),
        },
        userMessageTimestamp,
      );
      setThought(null); // Reset thought when there's an error
    },
    [addItem, pendingHistoryItemRef, setPendingHistoryItem, config, setThought],
  );

  const handleCitationEvent = useCallback(
    (text: string, userMessageTimestamp: number) => {
      if (!showCitations(settings)) {
        return;
      }

      if (pendingHistoryItemRef.current) {
        addItem(pendingHistoryItemRef.current, userMessageTimestamp);
        setPendingHistoryItem(null);
      }
      addItem({ type: MessageType.INFO, text }, userMessageTimestamp);
    },
    [addItem, pendingHistoryItemRef, setPendingHistoryItem, settings],
  );

  const handleFinishedEvent = useCallback(
    (event: ServerGeminiFinishedEvent, userMessageTimestamp: number) => {
      const finishReason = event.value.reason;
      if (!finishReason) {
        return;
      }

      const finishReasonMessages: Record<FinishReason, string | undefined> = {
        [FinishReason.FINISH_REASON_UNSPECIFIED]: undefined,
        [FinishReason.STOP]: undefined,
        [FinishReason.MAX_TOKENS]: 'Response truncated due to token limits.',
        [FinishReason.SAFETY]: 'Response stopped due to safety reasons.',
        [FinishReason.RECITATION]: 'Response stopped due to recitation policy.',
        [FinishReason.LANGUAGE]:
          'Response stopped due to unsupported language.',
        [FinishReason.BLOCKLIST]: 'Response stopped due to forbidden terms.',
        [FinishReason.PROHIBITED_CONTENT]:
          'Response stopped due to prohibited content.',
        [FinishReason.SPII]:
          'Response stopped due to sensitive personally identifiable information.',
        [FinishReason.OTHER]: 'Response stopped for other reasons.',
        [FinishReason.MALFORMED_FUNCTION_CALL]:
          'Response stopped due to malformed function call.',
        [FinishReason.IMAGE_SAFETY]:
          'Response stopped due to image safety violations.',
        [FinishReason.UNEXPECTED_TOOL_CALL]:
          'Response stopped due to unexpected tool call.',
      };

      const message = finishReasonMessages[finishReason];
      if (message) {
        addItem(
          {
            type: 'info',
            text: `⚠️  ${message}`,
          },
          userMessageTimestamp,
        );
      }
    },
    [addItem],
  );

  const handleChatCompressionEvent = useCallback(
    (
      eventValue: ServerGeminiChatCompressedEvent['value'],
      userMessageTimestamp: number,
    ) => {
      if (pendingHistoryItemRef.current) {
        addItem(pendingHistoryItemRef.current, userMessageTimestamp);
        setPendingHistoryItem(null);
      }
      return addItem(
        {
          type: 'info',
          text:
            `IMPORTANT: This conversation approached the input token limit for ${config.getModel()}. ` +
            `A compressed context will be sent for future messages (compressed from: ` +
            `${eventValue?.originalTokenCount ?? 'unknown'} to ` +
            `${eventValue?.newTokenCount ?? 'unknown'} tokens).`,
        },
        Date.now(),
      );
    },
    [addItem, config, pendingHistoryItemRef, setPendingHistoryItem],
  );

  const handleMaxSessionTurnsEvent = useCallback(
    () =>
      addItem(
        {
          type: 'info',
          text:
            `The session has reached the maximum number of turns: ${config.getMaxSessionTurns()}. ` +
            `Please update this limit in your setting.json file.`,
        },
        Date.now(),
      ),
    [addItem, config],
  );

<<<<<<< HEAD
  const handleSessionTokenLimitExceededEvent = useCallback(
    (value: { currentTokens: number; limit: number; message: string }) =>
      addItem(
        {
          type: 'error',
          text:
            `🚫 Session token limit exceeded: ${value.currentTokens.toLocaleString()} tokens > ${value.limit.toLocaleString()} limit.\n\n` +
            `💡 Solutions:\n` +
            `   • Start a new session: Use /clear command\n` +
            `   • Increase limit: Add "sessionTokenLimit": (e.g., 128000) to your settings.json\n` +
            `   • Compress history: Use /compress command to compress history`,
        },
        Date.now(),
      ),
    [addItem],
=======
  const handleLoopDetectionConfirmation = useCallback(
    (result: { userSelection: 'disable' | 'keep' }) => {
      setLoopDetectionConfirmationRequest(null);

      if (result.userSelection === 'disable') {
        config.getGeminiClient().getLoopDetectionService().disableForSession();
        addItem(
          {
            type: 'info',
            text: `Loop detection has been disabled for this session. Please try your request again.`,
          },
          Date.now(),
        );
      } else {
        addItem(
          {
            type: 'info',
            text: `A potential loop was detected. This can happen due to repetitive tool calls or other model behavior. The request has been halted.`,
          },
          Date.now(),
        );
      }
    },
    [config, addItem],
>>>>>>> 0612839a
  );

  const handleLoopDetectedEvent = useCallback(() => {
    // Show the confirmation dialog to choose whether to disable loop detection
    setLoopDetectionConfirmationRequest({
      onComplete: handleLoopDetectionConfirmation,
    });
  }, [handleLoopDetectionConfirmation]);

  const processGeminiStreamEvents = useCallback(
    async (
      stream: AsyncIterable<GeminiEvent>,
      userMessageTimestamp: number,
      signal: AbortSignal,
    ): Promise<StreamProcessingStatus> => {
      let geminiMessageBuffer = '';
      const toolCallRequests: ToolCallRequestInfo[] = [];
      for await (const event of stream) {
        switch (event.type) {
          case ServerGeminiEventType.Thought:
            setThought(event.value);
            break;
          case ServerGeminiEventType.Content:
            geminiMessageBuffer = handleContentEvent(
              event.value,
              geminiMessageBuffer,
              userMessageTimestamp,
            );
            break;
          case ServerGeminiEventType.ToolCallRequest:
            toolCallRequests.push(event.value);
            break;
          case ServerGeminiEventType.UserCancelled:
            handleUserCancelledEvent(userMessageTimestamp);
            break;
          case ServerGeminiEventType.Error:
            handleErrorEvent(event.value, userMessageTimestamp);
            break;
          case ServerGeminiEventType.ChatCompressed:
            handleChatCompressionEvent(event.value, userMessageTimestamp);
            break;
          case ServerGeminiEventType.ToolCallConfirmation:
          case ServerGeminiEventType.ToolCallResponse:
            // do nothing
            break;
          case ServerGeminiEventType.MaxSessionTurns:
            handleMaxSessionTurnsEvent();
            break;
          case ServerGeminiEventType.SessionTokenLimitExceeded:
            handleSessionTokenLimitExceededEvent(event.value);
            break;
          case ServerGeminiEventType.Finished:
            handleFinishedEvent(
              event as ServerGeminiFinishedEvent,
              userMessageTimestamp,
            );
            break;
          case ServerGeminiEventType.Citation:
            handleCitationEvent(event.value, userMessageTimestamp);
            break;
          case ServerGeminiEventType.LoopDetected:
            // handle later because we want to move pending history to history
            // before we add loop detected message to history
            loopDetectedRef.current = true;
            break;
          case ServerGeminiEventType.Retry:
            // Will add the missing logic later
            break;
          default: {
            // enforces exhaustive switch-case
            const unreachable: never = event;
            return unreachable;
          }
        }
      }
      if (toolCallRequests.length > 0) {
        scheduleToolCalls(toolCallRequests, signal);
      }
      return StreamProcessingStatus.Completed;
    },
    [
      handleContentEvent,
      handleUserCancelledEvent,
      handleErrorEvent,
      scheduleToolCalls,
      handleChatCompressionEvent,
      handleFinishedEvent,
      handleMaxSessionTurnsEvent,
<<<<<<< HEAD
      handleSessionTokenLimitExceededEvent,
=======
      handleCitationEvent,
>>>>>>> 0612839a
    ],
  );

  const submitQuery = useCallback(
    async (
      query: PartListUnion,
      options?: { isContinuation: boolean },
      prompt_id?: string,
    ) => {
      // Prevent concurrent executions of submitQuery, but allow continuations
      // which are part of the same logical flow (tool responses)
      if (isSubmittingQueryRef.current && !options?.isContinuation) {
        return;
      }

      if (
        (streamingState === StreamingState.Responding ||
          streamingState === StreamingState.WaitingForConfirmation) &&
        !options?.isContinuation
      )
        return;

      // Set the flag to indicate we're now executing
      isSubmittingQueryRef.current = true;

      const userMessageTimestamp = Date.now();

      // Reset quota error flag when starting a new query (not a continuation)
      if (!options?.isContinuation) {
        setModelSwitchedFromQuotaError(false);
        config.setQuotaErrorOccurred(false);
      }

      abortControllerRef.current = new AbortController();
      const abortSignal = abortControllerRef.current.signal;
      turnCancelledRef.current = false;

      if (!prompt_id) {
        prompt_id = config.getSessionId() + '########' + getPromptCount();
      }
<<<<<<< HEAD

      const { queryToSend, shouldProceed } = await prepareQueryForGemini(
        query,
        userMessageTimestamp,
        abortSignal,
        prompt_id!,
      );

      if (!shouldProceed || queryToSend === null) {
        isSubmittingQueryRef.current = false;
        return;
      }

      // Handle vision switch requirement
      const visionSwitchResult = await handleVisionSwitch(
        queryToSend,
        userMessageTimestamp,
        options?.isContinuation || false,
      );

      if (!visionSwitchResult.shouldProceed) {
        isSubmittingQueryRef.current = false;
        return;
      }

      const finalQueryToSend = queryToSend;

      if (!options?.isContinuation) {
        startNewPrompt();
        setThought(null); // Reset thought when starting a new prompt
      }

      setIsResponding(true);
      setInitError(null);

      try {
        const stream = geminiClient.sendMessageStream(
          finalQueryToSend,
          abortSignal,
          prompt_id!,
        );
        const processingStatus = await processGeminiStreamEvents(
          stream,
=======
      return promptIdContext.run(prompt_id, async () => {
        const { queryToSend, shouldProceed } = await prepareQueryForGemini(
          query,
>>>>>>> 0612839a
          userMessageTimestamp,
          abortSignal,
          prompt_id,
        );

<<<<<<< HEAD
        if (processingStatus === StreamProcessingStatus.UserCancelled) {
          // Restore original model if it was temporarily overridden
          restoreOriginalModel().catch((error) => {
            console.error('Failed to restore original model:', error);
          });
          isSubmittingQueryRef.current = false;
          return;
        }

        if (pendingHistoryItemRef.current) {
          addItem(pendingHistoryItemRef.current, userMessageTimestamp);
          setPendingHistoryItem(null);
        }
        if (loopDetectedRef.current) {
          loopDetectedRef.current = false;
          handleLoopDetectedEvent();
        }

        // Restore original model if it was temporarily overridden
        restoreOriginalModel().catch((error) => {
          console.error('Failed to restore original model:', error);
        });
      } catch (error: unknown) {
        // Restore original model if it was temporarily overridden
        restoreOriginalModel().catch((error) => {
          console.error('Failed to restore original model:', error);
        });

        if (error instanceof UnauthorizedError) {
          onAuthError();
        } else if (!isNodeError(error) || error.name !== 'AbortError') {
          addItem(
            {
              type: MessageType.ERROR,
              text: parseAndFormatApiError(
                getErrorMessage(error) || 'Unknown error',
=======
        if (!shouldProceed || queryToSend === null) {
          return;
        }

        if (!options?.isContinuation) {
          if (typeof queryToSend === 'string') {
            // logging the text prompts only for now
            const promptText = queryToSend;
            logUserPrompt(
              config,
              new UserPromptEvent(
                promptText.length,
                prompt_id,
>>>>>>> 0612839a
                config.getContentGeneratorConfig()?.authType,
                promptText,
              ),
            );
          }
          startNewPrompt();
          setThought(null); // Reset thought when starting a new prompt
        }

        setIsResponding(true);
        setInitError(null);

        try {
          const stream = geminiClient.sendMessageStream(
            queryToSend,
            abortSignal,
            prompt_id,
          );
          const processingStatus = await processGeminiStreamEvents(
            stream,
            userMessageTimestamp,
            abortSignal,
          );

          if (processingStatus === StreamProcessingStatus.UserCancelled) {
            return;
          }

          if (pendingHistoryItemRef.current) {
            addItem(pendingHistoryItemRef.current, userMessageTimestamp);
            setPendingHistoryItem(null);
          }
          if (loopDetectedRef.current) {
            loopDetectedRef.current = false;
            handleLoopDetectedEvent();
          }
        } catch (error: unknown) {
          if (error instanceof UnauthorizedError) {
            onAuthError('Session expired or is unauthorized.');
          } else if (!isNodeError(error) || error.name !== 'AbortError') {
            addItem(
              {
                type: MessageType.ERROR,
                text: parseAndFormatApiError(
                  getErrorMessage(error) || 'Unknown error',
                  config.getContentGeneratorConfig()?.authType,
                  undefined,
                  config.getModel(),
                  DEFAULT_GEMINI_FLASH_MODEL,
                ),
              },
              userMessageTimestamp,
            );
          }
        } finally {
          setIsResponding(false);
        }
<<<<<<< HEAD
      } finally {
        setIsResponding(false);
        isSubmittingQueryRef.current = false;
      }
=======
      });
>>>>>>> 0612839a
    },
    [
      streamingState,
      setModelSwitchedFromQuotaError,
      prepareQueryForGemini,
      processGeminiStreamEvents,
      pendingHistoryItemRef,
      addItem,
      setPendingHistoryItem,
      setInitError,
      geminiClient,
      onAuthError,
      config,
      startNewPrompt,
      getPromptCount,
      handleLoopDetectedEvent,
      handleVisionSwitch,
      restoreOriginalModel,
    ],
  );

  const handleApprovalModeChange = useCallback(
    async (newApprovalMode: ApprovalMode) => {
      // Auto-approve pending tool calls when switching to auto-approval modes
      if (
        newApprovalMode === ApprovalMode.YOLO ||
        newApprovalMode === ApprovalMode.AUTO_EDIT
      ) {
        let awaitingApprovalCalls = toolCalls.filter(
          (call): call is TrackedWaitingToolCall =>
            call.status === 'awaiting_approval',
        );

        // For AUTO_EDIT mode, only approve edit tools (replace, write_file)
        if (newApprovalMode === ApprovalMode.AUTO_EDIT) {
          awaitingApprovalCalls = awaitingApprovalCalls.filter((call) =>
            EDIT_TOOL_NAMES.has(call.request.name),
          );
        }

        // Process pending tool calls sequentially to reduce UI chaos
        for (const call of awaitingApprovalCalls) {
          if (call.confirmationDetails?.onConfirm) {
            try {
              await call.confirmationDetails.onConfirm(
                ToolConfirmationOutcome.ProceedOnce,
              );
            } catch (error) {
              console.error(
                `Failed to auto-approve tool call ${call.request.callId}:`,
                error,
              );
            }
          }
        }
      }
    },
    [toolCalls],
  );

  const handleCompletedTools = useCallback(
    async (completedToolCallsFromScheduler: TrackedToolCall[]) => {
      if (isResponding) {
        return;
      }

      const completedAndReadyToSubmitTools =
        completedToolCallsFromScheduler.filter(
          (
            tc: TrackedToolCall,
          ): tc is TrackedCompletedToolCall | TrackedCancelledToolCall => {
            const isTerminalState =
              tc.status === 'success' ||
              tc.status === 'error' ||
              tc.status === 'cancelled';

            if (isTerminalState) {
              const completedOrCancelledCall = tc as
                | TrackedCompletedToolCall
                | TrackedCancelledToolCall;
              return (
                completedOrCancelledCall.response?.responseParts !== undefined
              );
            }
            return false;
          },
        );

      // Finalize any client-initiated tools as soon as they are done.
      const clientTools = completedAndReadyToSubmitTools.filter(
        (t) => t.request.isClientInitiated,
      );
      if (clientTools.length > 0) {
        markToolsAsSubmitted(clientTools.map((t) => t.request.callId));
      }

      // Identify new, successful save_memory calls that we haven't processed yet.
      const newSuccessfulMemorySaves = completedAndReadyToSubmitTools.filter(
        (t) =>
          t.request.name === 'save_memory' &&
          t.status === 'success' &&
          !processedMemoryToolsRef.current.has(t.request.callId),
      );

      if (newSuccessfulMemorySaves.length > 0) {
        // Perform the refresh only if there are new ones.
        void performMemoryRefresh();
        // Mark them as processed so we don't do this again on the next render.
        newSuccessfulMemorySaves.forEach((t) =>
          processedMemoryToolsRef.current.add(t.request.callId),
        );
      }

      const geminiTools = completedAndReadyToSubmitTools.filter(
        (t) => !t.request.isClientInitiated,
      );

      if (geminiTools.length === 0) {
        return;
      }

      // If all the tools were cancelled, don't submit a response to Gemini.
      const allToolsCancelled = geminiTools.every(
        (tc) => tc.status === 'cancelled',
      );

      if (allToolsCancelled) {
        if (geminiClient) {
          // We need to manually add the function responses to the history
          // so the model knows the tools were cancelled.
          const combinedParts = geminiTools.flatMap(
            (toolCall) => toolCall.response.responseParts,
          );
          geminiClient.addHistory({
            role: 'user',
            parts: combinedParts,
          });
        }

        const callIdsToMarkAsSubmitted = geminiTools.map(
          (toolCall) => toolCall.request.callId,
        );
        markToolsAsSubmitted(callIdsToMarkAsSubmitted);
        return;
      }

      const responsesToSend: Part[] = geminiTools.flatMap(
        (toolCall) => toolCall.response.responseParts,
      );
      const callIdsToMarkAsSubmitted = geminiTools.map(
        (toolCall) => toolCall.request.callId,
      );

      const prompt_ids = geminiTools.map(
        (toolCall) => toolCall.request.prompt_id,
      );

      markToolsAsSubmitted(callIdsToMarkAsSubmitted);

      // Don't continue if model was switched due to quota error
      if (modelSwitchedFromQuotaError) {
        return;
      }

      submitQuery(
        responsesToSend,
        {
          isContinuation: true,
        },
        prompt_ids[0],
      );
    },
    [
      isResponding,
      submitQuery,
      markToolsAsSubmitted,
      geminiClient,
      performMemoryRefresh,
      modelSwitchedFromQuotaError,
    ],
  );

  const pendingHistoryItems = useMemo(
    () =>
<<<<<<< HEAD
      [pendingHistoryItemRef.current, pendingToolCallGroupDisplay].filter(
        (i) => i !== undefined && i !== null,
      ),
    [pendingHistoryItemRef, pendingToolCallGroupDisplay],
=======
      [pendingHistoryItem, pendingToolCallGroupDisplay].filter(
        (i) => i !== undefined && i !== null,
      ),
    [pendingHistoryItem, pendingToolCallGroupDisplay],
>>>>>>> 0612839a
  );

  useEffect(() => {
    const saveRestorableToolCalls = async () => {
      if (!config.getCheckpointingEnabled()) {
        return;
      }
      const restorableToolCalls = toolCalls.filter(
        (toolCall) =>
<<<<<<< HEAD
          (toolCall.request.name === 'edit' ||
            toolCall.request.name === 'write_file') &&
=======
          EDIT_TOOL_NAMES.has(toolCall.request.name) &&
>>>>>>> 0612839a
          toolCall.status === 'awaiting_approval',
      );

      if (restorableToolCalls.length > 0) {
        const checkpointDir = storage.getProjectTempCheckpointsDir();

        if (!checkpointDir) {
          return;
        }

        try {
          await fs.mkdir(checkpointDir, { recursive: true });
        } catch (error) {
          if (!isNodeError(error) || error.code !== 'EEXIST') {
            onDebugMessage(
              `Failed to create checkpoint directory: ${getErrorMessage(error)}`,
            );
            return;
          }
        }

        for (const toolCall of restorableToolCalls) {
          const filePath = toolCall.request.args['file_path'] as string;
          if (!filePath) {
            onDebugMessage(
              `Skipping restorable tool call due to missing file_path: ${toolCall.request.name}`,
            );
            continue;
          }

          try {
            if (!gitService) {
              onDebugMessage(
                `Checkpointing is enabled but Git service is not available. Failed to create snapshot for ${filePath}. Ensure Git is installed and working properly.`,
              );
              continue;
            }

            let commitHash: string | undefined;
            try {
              commitHash = await gitService.createFileSnapshot(
                `Snapshot for ${toolCall.request.name}`,
              );
            } catch (error) {
              onDebugMessage(
                `Failed to create new snapshot: ${getErrorMessage(error)}. Attempting to use current commit.`,
              );
            }

            if (!commitHash) {
              commitHash = await gitService.getCurrentCommitHash();
            }

            if (!commitHash) {
              onDebugMessage(
                `Failed to create snapshot for ${filePath}. Checkpointing may not be working properly. Ensure Git is installed and the project directory is accessible.`,
              );
              continue;
            }

            const timestamp = new Date()
              .toISOString()
              .replace(/:/g, '-')
              .replace(/\./g, '_');
            const toolName = toolCall.request.name;
            const fileName = path.basename(filePath);
            const toolCallWithSnapshotFileName = `${timestamp}-${fileName}-${toolName}.json`;
            const clientHistory = await geminiClient?.getHistory();
            const toolCallWithSnapshotFilePath = path.join(
              checkpointDir,
              toolCallWithSnapshotFileName,
            );

            await fs.writeFile(
              toolCallWithSnapshotFilePath,
              JSON.stringify(
                {
                  history,
                  clientHistory,
                  toolCall: {
                    name: toolCall.request.name,
                    args: toolCall.request.args,
                  },
                  commitHash,
                  filePath,
                },
                null,
                2,
              ),
            );
          } catch (error) {
            onDebugMessage(
              `Failed to create checkpoint for ${filePath}: ${getErrorMessage(
                error,
              )}. This may indicate a problem with Git or file system permissions.`,
            );
          }
        }
      }
    };
    saveRestorableToolCalls();
  }, [
    toolCalls,
    config,
    onDebugMessage,
    gitService,
    history,
    geminiClient,
    storage,
  ]);

  return {
    streamingState,
    submitQuery,
    initError,
    pendingHistoryItems,
    thought,
    cancelOngoingRequest,
    pendingToolCalls: toolCalls,
    handleApprovalModeChange,
    activePtyId,
    loopDetectionConfirmationRequest,
  };
};<|MERGE_RESOLUTION|>--- conflicted
+++ resolved
@@ -14,13 +14,9 @@
   ServerGeminiFinishedEvent,
   ServerGeminiStreamEvent as GeminiEvent,
   ThoughtSummary,
-<<<<<<< HEAD
-} from '@qwen-code/qwen-code-core';
-=======
   ToolCallRequestInfo,
   GeminiErrorEventValue,
-} from '@google/gemini-cli-core';
->>>>>>> 0612839a
+} from '@qwen-code/qwen-code-core';
 import {
   GeminiEventType as ServerGeminiEventType,
   getErrorMessage,
@@ -35,13 +31,9 @@
   ConversationFinishedEvent,
   ApprovalMode,
   parseAndFormatApiError,
-<<<<<<< HEAD
+  promptIdContext,
+  ToolConfirmationOutcome,
 } from '@qwen-code/qwen-code-core';
-=======
-  ToolConfirmationOutcome,
-  promptIdContext,
-} from '@google/gemini-cli-core';
->>>>>>> 0612839a
 import { type Part, type PartListUnion, FinishReason } from '@google/genai';
 import type {
   HistoryItem,
@@ -110,19 +102,16 @@
   setModelSwitchedFromQuotaError: React.Dispatch<React.SetStateAction<boolean>>,
   onEditorClose: () => void,
   onCancelSubmit: () => void,
-<<<<<<< HEAD
   visionModelPreviewEnabled: boolean,
+  setShellInputFocused: (value: boolean) => void,
+  terminalWidth: number,
+  terminalHeight: number,
   onVisionSwitchRequired?: (query: PartListUnion) => Promise<{
     modelOverride?: string;
     persistSessionModel?: string;
     showGuidance?: boolean;
   }>,
-=======
-  setShellInputFocused: (value: boolean) => void,
-  terminalWidth: number,
-  terminalHeight: number,
   isShellFocused?: boolean,
->>>>>>> 0612839a
 ) => {
   const [initError, setInitError] = useState<string | null>(null);
   const abortControllerRef = useRef<AbortController | null>(null);
@@ -209,14 +198,12 @@
     terminalHeight,
   );
 
-<<<<<<< HEAD
   const { handleVisionSwitch, restoreOriginalModel } = useVisionAutoSwitch(
     config,
     addItem,
     visionModelPreviewEnabled,
     onVisionSwitchRequired,
   );
-=======
   const activePtyId = activeShellPtyId || activeToolPtyId;
 
   useEffect(() => {
@@ -224,7 +211,6 @@
       setShellInputFocused(false);
     }
   }, [activePtyId, setShellInputFocused]);
->>>>>>> 0612839a
 
   const streamingState = useMemo(() => {
     if (toolCalls.some((tc) => tc.status === 'awaiting_approval')) {
@@ -648,7 +634,6 @@
     [addItem, config],
   );
 
-<<<<<<< HEAD
   const handleSessionTokenLimitExceededEvent = useCallback(
     (value: { currentTokens: number; limit: number; message: string }) =>
       addItem(
@@ -664,7 +649,8 @@
         Date.now(),
       ),
     [addItem],
-=======
+  );
+
   const handleLoopDetectionConfirmation = useCallback(
     (result: { userSelection: 'disable' | 'keep' }) => {
       setLoopDetectionConfirmationRequest(null);
@@ -689,7 +675,6 @@
       }
     },
     [config, addItem],
->>>>>>> 0612839a
   );
 
   const handleLoopDetectedEvent = useCallback(() => {
@@ -778,11 +763,8 @@
       handleChatCompressionEvent,
       handleFinishedEvent,
       handleMaxSessionTurnsEvent,
-<<<<<<< HEAD
       handleSessionTokenLimitExceededEvent,
-=======
       handleCitationEvent,
->>>>>>> 0612839a
     ],
   );
 
@@ -823,101 +805,33 @@
       if (!prompt_id) {
         prompt_id = config.getSessionId() + '########' + getPromptCount();
       }
-<<<<<<< HEAD
-
-      const { queryToSend, shouldProceed } = await prepareQueryForGemini(
-        query,
-        userMessageTimestamp,
-        abortSignal,
-        prompt_id!,
-      );
-
-      if (!shouldProceed || queryToSend === null) {
-        isSubmittingQueryRef.current = false;
-        return;
-      }
-
-      // Handle vision switch requirement
-      const visionSwitchResult = await handleVisionSwitch(
-        queryToSend,
-        userMessageTimestamp,
-        options?.isContinuation || false,
-      );
-
-      if (!visionSwitchResult.shouldProceed) {
-        isSubmittingQueryRef.current = false;
-        return;
-      }
-
-      const finalQueryToSend = queryToSend;
-
-      if (!options?.isContinuation) {
-        startNewPrompt();
-        setThought(null); // Reset thought when starting a new prompt
-      }
-
-      setIsResponding(true);
-      setInitError(null);
-
-      try {
-        const stream = geminiClient.sendMessageStream(
-          finalQueryToSend,
+
+      return promptIdContext.run(prompt_id, async () => {
+        const { queryToSend, shouldProceed } = await prepareQueryForGemini(
+          query,
+          userMessageTimestamp,
           abortSignal,
           prompt_id!,
         );
-        const processingStatus = await processGeminiStreamEvents(
-          stream,
-=======
-      return promptIdContext.run(prompt_id, async () => {
-        const { queryToSend, shouldProceed } = await prepareQueryForGemini(
-          query,
->>>>>>> 0612839a
-          userMessageTimestamp,
-          abortSignal,
-          prompt_id,
-        );
-
-<<<<<<< HEAD
-        if (processingStatus === StreamProcessingStatus.UserCancelled) {
-          // Restore original model if it was temporarily overridden
-          restoreOriginalModel().catch((error) => {
-            console.error('Failed to restore original model:', error);
-          });
+
+        if (!shouldProceed || queryToSend === null) {
           isSubmittingQueryRef.current = false;
           return;
         }
 
-        if (pendingHistoryItemRef.current) {
-          addItem(pendingHistoryItemRef.current, userMessageTimestamp);
-          setPendingHistoryItem(null);
-        }
-        if (loopDetectedRef.current) {
-          loopDetectedRef.current = false;
-          handleLoopDetectedEvent();
-        }
-
-        // Restore original model if it was temporarily overridden
-        restoreOriginalModel().catch((error) => {
-          console.error('Failed to restore original model:', error);
-        });
-      } catch (error: unknown) {
-        // Restore original model if it was temporarily overridden
-        restoreOriginalModel().catch((error) => {
-          console.error('Failed to restore original model:', error);
-        });
-
-        if (error instanceof UnauthorizedError) {
-          onAuthError();
-        } else if (!isNodeError(error) || error.name !== 'AbortError') {
-          addItem(
-            {
-              type: MessageType.ERROR,
-              text: parseAndFormatApiError(
-                getErrorMessage(error) || 'Unknown error',
-=======
-        if (!shouldProceed || queryToSend === null) {
+        // Handle vision switch requirement
+        const visionSwitchResult = await handleVisionSwitch(
+          queryToSend,
+          userMessageTimestamp,
+          options?.isContinuation || false,
+        );
+
+        if (!visionSwitchResult.shouldProceed) {
+          isSubmittingQueryRef.current = false;
           return;
         }
+
+        const finalQueryToSend = queryToSend;
 
         if (!options?.isContinuation) {
           if (typeof queryToSend === 'string') {
@@ -928,7 +842,6 @@
               new UserPromptEvent(
                 promptText.length,
                 prompt_id,
->>>>>>> 0612839a
                 config.getContentGeneratorConfig()?.authType,
                 promptText,
               ),
@@ -943,9 +856,9 @@
 
         try {
           const stream = geminiClient.sendMessageStream(
-            queryToSend,
+            finalQueryToSend,
             abortSignal,
-            prompt_id,
+            prompt_id!,
           );
           const processingStatus = await processGeminiStreamEvents(
             stream,
@@ -954,6 +867,11 @@
           );
 
           if (processingStatus === StreamProcessingStatus.UserCancelled) {
+            // Restore original model if it was temporarily overridden
+            restoreOriginalModel().catch((error) => {
+              console.error('Failed to restore original model:', error);
+            });
+            isSubmittingQueryRef.current = false;
             return;
           }
 
@@ -965,7 +883,17 @@
             loopDetectedRef.current = false;
             handleLoopDetectedEvent();
           }
+
+          // Restore original model if it was temporarily overridden
+          restoreOriginalModel().catch((error) => {
+            console.error('Failed to restore original model:', error);
+          });
         } catch (error: unknown) {
+          // Restore original model if it was temporarily overridden
+          restoreOriginalModel().catch((error) => {
+            console.error('Failed to restore original model:', error);
+          });
+
           if (error instanceof UnauthorizedError) {
             onAuthError('Session expired or is unauthorized.');
           } else if (!isNodeError(error) || error.name !== 'AbortError') {
@@ -985,15 +913,9 @@
           }
         } finally {
           setIsResponding(false);
-        }
-<<<<<<< HEAD
-      } finally {
-        setIsResponding(false);
-        isSubmittingQueryRef.current = false;
-      }
-=======
+          isSubmittingQueryRef.current = false;
+        }
       });
->>>>>>> 0612839a
     },
     [
       streamingState,
@@ -1178,17 +1100,10 @@
 
   const pendingHistoryItems = useMemo(
     () =>
-<<<<<<< HEAD
-      [pendingHistoryItemRef.current, pendingToolCallGroupDisplay].filter(
-        (i) => i !== undefined && i !== null,
-      ),
-    [pendingHistoryItemRef, pendingToolCallGroupDisplay],
-=======
       [pendingHistoryItem, pendingToolCallGroupDisplay].filter(
         (i) => i !== undefined && i !== null,
       ),
     [pendingHistoryItem, pendingToolCallGroupDisplay],
->>>>>>> 0612839a
   );
 
   useEffect(() => {
@@ -1198,12 +1113,7 @@
       }
       const restorableToolCalls = toolCalls.filter(
         (toolCall) =>
-<<<<<<< HEAD
-          (toolCall.request.name === 'edit' ||
-            toolCall.request.name === 'write_file') &&
-=======
           EDIT_TOOL_NAMES.has(toolCall.request.name) &&
->>>>>>> 0612839a
           toolCall.status === 'awaiting_approval',
       );
 
