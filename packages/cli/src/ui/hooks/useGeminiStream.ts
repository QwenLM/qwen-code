--- conflicted
+++ resolved
@@ -240,28 +240,6 @@
         const slashCommandResult = await handleSlashCommand(trimmedQuery);
 
         if (slashCommandResult) {
-<<<<<<< HEAD
-          if (slashCommandResult.type === 'schedule_tool') {
-            const { toolName, toolArgs } = slashCommandResult;
-            const toolCallRequest: ToolCallRequestInfo = {
-              callId: `${toolName}-${Date.now()}-${Math.random().toString(16).slice(2)}`,
-              name: toolName,
-              args: toolArgs,
-              isClientInitiated: true,
-              prompt_id,
-            };
-            scheduleToolCalls([toolCallRequest], abortSignal);
-            return { queryToSend: null, shouldProceed: false };
-          } else if (slashCommandResult.type === 'submit_query') {
-            // Add the query as a user message and proceed to send it
-            addItem(
-              { type: MessageType.USER, text: slashCommandResult.query },
-              userMessageTimestamp,
-            );
-            localQueryToSendToGemini = slashCommandResult.query;
-            return { queryToSend: localQueryToSendToGemini, shouldProceed: true };
-          }
-=======
           switch (slashCommandResult.type) {
             case 'schedule_tool': {
               const { toolName, toolArgs } = slashCommandResult;
@@ -277,12 +255,19 @@
             }
             case 'submit_prompt': {
               localQueryToSendToGemini = slashCommandResult.content;
->>>>>>> f1146c4b
-
               return {
                 queryToSend: localQueryToSendToGemini,
                 shouldProceed: true,
               };
+            }
+            case 'submit_query': {
+              // Add the query as a user message and proceed to send it
+              addItem(
+                { type: MessageType.USER, text: slashCommandResult.query },
+                userMessageTimestamp,
+              );
+              localQueryToSendToGemini = slashCommandResult.query;
+              return { queryToSend: localQueryToSendToGemini, shouldProceed: true };
             }
             case 'handled': {
               return { queryToSend: null, shouldProceed: false };
