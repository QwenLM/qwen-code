/**
 * @license
 * Copyright 2025 Google LLC
 * SPDX-License-Identifier: Apache-2.0
 */

import { useState, useRef, useCallback, useEffect, useMemo } from 'react';
import type {
  Config,
  EditorType,
  GeminiClient,
  ServerGeminiChatCompressedEvent,
  ServerGeminiContentEvent as ContentEvent,
  ServerGeminiFinishedEvent,
  ServerGeminiStreamEvent as GeminiEvent,
  ThoughtSummary,
  ToolCallRequestInfo,
  GeminiErrorEventValue,
} from '@qwen-code/qwen-code-core';
import {
  GeminiEventType as ServerGeminiEventType,
  getErrorMessage,
  isNodeError,
  MessageSenderType,
  logUserPrompt,
  GitService,
  UnauthorizedError,
  UserPromptEvent,
  DEFAULT_GEMINI_FLASH_MODEL,
  logConversationFinishedEvent,
  ConversationFinishedEvent,
  ApprovalMode,
  parseAndFormatApiError,
<<<<<<< HEAD
  promptIdContext,
  ToolConfirmationOutcome,
=======
  logApiCancel,
  ApiCancelEvent,
>>>>>>> 9d664623
} from '@qwen-code/qwen-code-core';
import { type Part, type PartListUnion, FinishReason } from '@google/genai';
import type {
  HistoryItem,
  HistoryItemWithoutId,
  HistoryItemToolGroup,
  SlashCommandProcessorResult,
} from '../types.js';
import { StreamingState, MessageType, ToolCallStatus } from '../types.js';
import { isAtCommand, isSlashCommand } from '../utils/commandUtils.js';
import { useShellCommandProcessor } from './shellCommandProcessor.js';
import { useVisionAutoSwitch } from './useVisionAutoSwitch.js';
import { handleAtCommand } from './atCommandProcessor.js';
import { findLastSafeSplitPoint } from '../utils/markdownUtilities.js';
import { useStateAndRef } from './useStateAndRef.js';
import type { UseHistoryManagerReturn } from './useHistoryManager.js';
import { useLogger } from './useLogger.js';
import {
  useReactToolScheduler,
  mapToDisplay as mapTrackedToolCallsToDisplay,
  type TrackedToolCall,
  type TrackedCompletedToolCall,
  type TrackedCancelledToolCall,
  type TrackedWaitingToolCall,
} from './useReactToolScheduler.js';
import { promises as fs } from 'node:fs';
import path from 'node:path';
import { useSessionStats } from '../contexts/SessionContext.js';
import { useKeypress } from './useKeypress.js';
import type { LoadedSettings } from '../../config/settings.js';

enum StreamProcessingStatus {
  Completed,
  UserCancelled,
  Error,
}

const EDIT_TOOL_NAMES = new Set(['replace', 'write_file']);

function showCitations(settings: LoadedSettings): boolean {
  const enabled = settings?.merged?.ui?.showCitations;
  if (enabled !== undefined) {
    return enabled;
  }
  return true;
}

/**
 * Manages the Gemini stream, including user input, command processing,
 * API interaction, and tool call lifecycle.
 */
export const useGeminiStream = (
  geminiClient: GeminiClient,
  history: HistoryItem[],
  addItem: UseHistoryManagerReturn['addItem'],
  config: Config,
  settings: LoadedSettings,
  onDebugMessage: (message: string) => void,
  handleSlashCommand: (
    cmd: PartListUnion,
  ) => Promise<SlashCommandProcessorResult | false>,
  shellModeActive: boolean,
  getPreferredEditor: () => EditorType | undefined,
  onAuthError: (error: string) => void,
  performMemoryRefresh: () => Promise<void>,
  modelSwitchedFromQuotaError: boolean,
  setModelSwitchedFromQuotaError: React.Dispatch<React.SetStateAction<boolean>>,
  onEditorClose: () => void,
  onCancelSubmit: () => void,
  visionModelPreviewEnabled: boolean,
  setShellInputFocused: (value: boolean) => void,
  terminalWidth: number,
  terminalHeight: number,
  onVisionSwitchRequired?: (query: PartListUnion) => Promise<{
    modelOverride?: string;
    persistSessionModel?: string;
    showGuidance?: boolean;
  }>,
  isShellFocused?: boolean,
) => {
  const [initError, setInitError] = useState<string | null>(null);
  const abortControllerRef = useRef<AbortController | null>(null);
  const turnCancelledRef = useRef(false);
  const isSubmittingQueryRef = useRef(false);
  const [isResponding, setIsResponding] = useState<boolean>(false);
  const [thought, setThought] = useState<ThoughtSummary | null>(null);
  const [pendingHistoryItem, pendingHistoryItemRef, setPendingHistoryItem] =
    useStateAndRef<HistoryItemWithoutId | null>(null);
  const processedMemoryToolsRef = useRef<Set<string>>(new Set());
  const { startNewPrompt, getPromptCount } = useSessionStats();
  const storage = config.storage;
  const logger = useLogger(storage);
  const gitService = useMemo(() => {
    if (!config.getProjectRoot()) {
      return;
    }
    return new GitService(config.getProjectRoot(), storage);
  }, [config, storage]);

  const [toolCalls, scheduleToolCalls, markToolsAsSubmitted] =
    useReactToolScheduler(
      async (completedToolCallsFromScheduler) => {
        // This onComplete is called when ALL scheduled tools for a given batch are done.
        if (completedToolCallsFromScheduler.length > 0) {
          // Add the final state of these tools to the history for display.
          addItem(
            mapTrackedToolCallsToDisplay(
              completedToolCallsFromScheduler as TrackedToolCall[],
            ),
            Date.now(),
          );

          // Handle tool response submission immediately when tools complete
          await handleCompletedTools(
            completedToolCallsFromScheduler as TrackedToolCall[],
          );
        }
      },
      config,
      getPreferredEditor,
      onEditorClose,
    );

  const pendingToolCallGroupDisplay = useMemo(
    () =>
      toolCalls.length ? mapTrackedToolCallsToDisplay(toolCalls) : undefined,
    [toolCalls],
  );

  const activeToolPtyId = useMemo(() => {
    const executingShellTool = toolCalls?.find(
      (tc) =>
        tc.status === 'executing' && tc.request.name === 'run_shell_command',
    );
    if (executingShellTool) {
      return (executingShellTool as { pid?: number }).pid;
    }
    return undefined;
  }, [toolCalls]);

  const loopDetectedRef = useRef(false);
  const [
    loopDetectionConfirmationRequest,
    setLoopDetectionConfirmationRequest,
  ] = useState<{
    onComplete: (result: { userSelection: 'disable' | 'keep' }) => void;
  } | null>(null);

  const onExec = useCallback(async (done: Promise<void>) => {
    setIsResponding(true);
    await done;
    setIsResponding(false);
  }, []);
  const { handleShellCommand, activeShellPtyId } = useShellCommandProcessor(
    addItem,
    setPendingHistoryItem,
    onExec,
    onDebugMessage,
    config,
    geminiClient,
    setShellInputFocused,
    terminalWidth,
    terminalHeight,
  );

  const { handleVisionSwitch, restoreOriginalModel } = useVisionAutoSwitch(
    config,
    addItem,
    visionModelPreviewEnabled,
    onVisionSwitchRequired,
  );
  const activePtyId = activeShellPtyId || activeToolPtyId;

  useEffect(() => {
    if (!activePtyId) {
      setShellInputFocused(false);
    }
  }, [activePtyId, setShellInputFocused]);

  const streamingState = useMemo(() => {
    if (toolCalls.some((tc) => tc.status === 'awaiting_approval')) {
      return StreamingState.WaitingForConfirmation;
    }
    if (
      isResponding ||
      toolCalls.some(
        (tc) =>
          tc.status === 'executing' ||
          tc.status === 'scheduled' ||
          tc.status === 'validating' ||
          ((tc.status === 'success' ||
            tc.status === 'error' ||
            tc.status === 'cancelled') &&
            !(tc as TrackedCompletedToolCall | TrackedCancelledToolCall)
              .responseSubmittedToGemini),
      )
    ) {
      return StreamingState.Responding;
    }
    return StreamingState.Idle;
  }, [isResponding, toolCalls]);

  useEffect(() => {
    if (
      config.getApprovalMode() === ApprovalMode.YOLO &&
      streamingState === StreamingState.Idle
    ) {
      const lastUserMessageIndex = history.findLastIndex(
        (item: HistoryItem) => item.type === MessageType.USER,
      );

      const turnCount =
        lastUserMessageIndex === -1 ? 0 : history.length - lastUserMessageIndex;

      if (turnCount > 0) {
        logConversationFinishedEvent(
          config,
          new ConversationFinishedEvent(config.getApprovalMode(), turnCount),
        );
      }
    }
  }, [streamingState, config, history]);

  const cancelOngoingRequest = useCallback(() => {
    if (streamingState !== StreamingState.Responding) {
      return;
    }
    if (turnCancelledRef.current) {
      return;
    }
    turnCancelledRef.current = true;
    isSubmittingQueryRef.current = false;
    abortControllerRef.current?.abort();

    // Log API cancellation
    const prompt_id = config.getSessionId() + '########' + getPromptCount();
    const cancellationEvent = new ApiCancelEvent(
      config.getModel(),
      prompt_id,
      config.getContentGeneratorConfig()?.authType,
    );
    logApiCancel(config, cancellationEvent);

    if (pendingHistoryItemRef.current) {
      addItem(pendingHistoryItemRef.current, Date.now());
    }
    addItem(
      {
        type: MessageType.INFO,
        text: 'Request cancelled.',
      },
      Date.now(),
    );
    setPendingHistoryItem(null);
    onCancelSubmit();
    setIsResponding(false);
    setShellInputFocused(false);
  }, [
    streamingState,
    addItem,
    setPendingHistoryItem,
    onCancelSubmit,
    pendingHistoryItemRef,
<<<<<<< HEAD
    setShellInputFocused,
=======
    config,
    getPromptCount,
>>>>>>> 9d664623
  ]);

  useKeypress(
    (key) => {
      if (key.name === 'escape' && !isShellFocused) {
        cancelOngoingRequest();
      }
    },
    { isActive: streamingState === StreamingState.Responding },
  );

  const prepareQueryForGemini = useCallback(
    async (
      query: PartListUnion,
      userMessageTimestamp: number,
      abortSignal: AbortSignal,
      prompt_id: string,
    ): Promise<{
      queryToSend: PartListUnion | null;
      shouldProceed: boolean;
    }> => {
      if (turnCancelledRef.current) {
        return { queryToSend: null, shouldProceed: false };
      }
      if (typeof query === 'string' && query.trim().length === 0) {
        return { queryToSend: null, shouldProceed: false };
      }

      let localQueryToSendToGemini: PartListUnion | null = null;

      if (typeof query === 'string') {
        const trimmedQuery = query.trim();
        onDebugMessage(`User query: '${trimmedQuery}'`);
        await logger?.logMessage(MessageSenderType.USER, trimmedQuery);

        // Handle UI-only commands first
        const slashCommandResult = isSlashCommand(trimmedQuery)
          ? await handleSlashCommand(trimmedQuery)
          : false;

        if (slashCommandResult) {
          switch (slashCommandResult.type) {
            case 'schedule_tool': {
              const { toolName, toolArgs } = slashCommandResult;
              const toolCallRequest: ToolCallRequestInfo = {
                callId: `${toolName}-${Date.now()}-${Math.random().toString(16).slice(2)}`,
                name: toolName,
                args: toolArgs,
                isClientInitiated: true,
                prompt_id,
              };
              scheduleToolCalls([toolCallRequest], abortSignal);
              return { queryToSend: null, shouldProceed: false };
            }
            case 'submit_prompt': {
              localQueryToSendToGemini = slashCommandResult.content;

              return {
                queryToSend: localQueryToSendToGemini,
                shouldProceed: true,
              };
            }
            case 'handled': {
              return { queryToSend: null, shouldProceed: false };
            }
            default: {
              const unreachable: never = slashCommandResult;
              throw new Error(
                `Unhandled slash command result type: ${unreachable}`,
              );
            }
          }
        }

        if (shellModeActive && handleShellCommand(trimmedQuery, abortSignal)) {
          return { queryToSend: null, shouldProceed: false };
        }

        // Handle @-commands (which might involve tool calls)
        if (isAtCommand(trimmedQuery)) {
          const atCommandResult = await handleAtCommand({
            query: trimmedQuery,
            config,
            addItem,
            onDebugMessage,
            messageId: userMessageTimestamp,
            signal: abortSignal,
          });

          // Add user's turn after @ command processing is done.
          addItem(
            { type: MessageType.USER, text: trimmedQuery },
            userMessageTimestamp,
          );

          if (!atCommandResult.shouldProceed) {
            return { queryToSend: null, shouldProceed: false };
          }
          localQueryToSendToGemini = atCommandResult.processedQuery;
        } else {
          // Normal query for Gemini
          addItem(
            { type: MessageType.USER, text: trimmedQuery },
            userMessageTimestamp,
          );
          localQueryToSendToGemini = trimmedQuery;
        }
      } else {
        // It's a function response (PartListUnion that isn't a string)
        localQueryToSendToGemini = query;
      }

      if (localQueryToSendToGemini === null) {
        onDebugMessage(
          'Query processing resulted in null, not sending to Gemini.',
        );
        return { queryToSend: null, shouldProceed: false };
      }
      return { queryToSend: localQueryToSendToGemini, shouldProceed: true };
    },
    [
      config,
      addItem,
      onDebugMessage,
      handleShellCommand,
      handleSlashCommand,
      logger,
      shellModeActive,
      scheduleToolCalls,
    ],
  );

  // --- Stream Event Handlers ---

  const handleContentEvent = useCallback(
    (
      eventValue: ContentEvent['value'],
      currentGeminiMessageBuffer: string,
      userMessageTimestamp: number,
    ): string => {
      if (turnCancelledRef.current) {
        // Prevents additional output after a user initiated cancel.
        return '';
      }
      let newGeminiMessageBuffer = currentGeminiMessageBuffer + eventValue;
      if (
        pendingHistoryItemRef.current?.type !== 'gemini' &&
        pendingHistoryItemRef.current?.type !== 'gemini_content'
      ) {
        if (pendingHistoryItemRef.current) {
          addItem(pendingHistoryItemRef.current, userMessageTimestamp);
        }
        setPendingHistoryItem({ type: 'gemini', text: '' });
        newGeminiMessageBuffer = eventValue;
      }
      // Split large messages for better rendering performance. Ideally,
      // we should maximize the amount of output sent to <Static />.
      const splitPoint = findLastSafeSplitPoint(newGeminiMessageBuffer);
      if (splitPoint === newGeminiMessageBuffer.length) {
        // Update the existing message with accumulated content
        setPendingHistoryItem((item) => ({
          type: item?.type as 'gemini' | 'gemini_content',
          text: newGeminiMessageBuffer,
        }));
      } else {
        // This indicates that we need to split up this Gemini Message.
        // Splitting a message is primarily a performance consideration. There is a
        // <Static> component at the root of App.tsx which takes care of rendering
        // content statically or dynamically. Everything but the last message is
        // treated as static in order to prevent re-rendering an entire message history
        // multiple times per-second (as streaming occurs). Prior to this change you'd
        // see heavy flickering of the terminal. This ensures that larger messages get
        // broken up so that there are more "statically" rendered.
        const beforeText = newGeminiMessageBuffer.substring(0, splitPoint);
        const afterText = newGeminiMessageBuffer.substring(splitPoint);
        addItem(
          {
            type: pendingHistoryItemRef.current?.type as
              | 'gemini'
              | 'gemini_content',
            text: beforeText,
          },
          userMessageTimestamp,
        );
        setPendingHistoryItem({ type: 'gemini_content', text: afterText });
        newGeminiMessageBuffer = afterText;
      }
      return newGeminiMessageBuffer;
    },
    [addItem, pendingHistoryItemRef, setPendingHistoryItem],
  );

  const handleUserCancelledEvent = useCallback(
    (userMessageTimestamp: number) => {
      if (turnCancelledRef.current) {
        return;
      }

      if (pendingHistoryItemRef.current) {
        if (pendingHistoryItemRef.current.type === 'tool_group') {
          const updatedTools = pendingHistoryItemRef.current.tools.map(
            (tool) =>
              tool.status === ToolCallStatus.Pending ||
              tool.status === ToolCallStatus.Confirming ||
              tool.status === ToolCallStatus.Executing
                ? { ...tool, status: ToolCallStatus.Canceled }
                : tool,
          );
          const pendingItem: HistoryItemToolGroup = {
            ...pendingHistoryItemRef.current,
            tools: updatedTools,
          };
          addItem(pendingItem, userMessageTimestamp);
        } else {
          addItem(pendingHistoryItemRef.current, userMessageTimestamp);
        }
        setPendingHistoryItem(null);
      }
      addItem(
        { type: MessageType.INFO, text: 'User cancelled the request.' },
        userMessageTimestamp,
      );
      setIsResponding(false);
      setThought(null); // Reset thought when user cancels
    },
    [addItem, pendingHistoryItemRef, setPendingHistoryItem, setThought],
  );

  const handleErrorEvent = useCallback(
    (eventValue: GeminiErrorEventValue, userMessageTimestamp: number) => {
      if (pendingHistoryItemRef.current) {
        addItem(pendingHistoryItemRef.current, userMessageTimestamp);
        setPendingHistoryItem(null);
      }
      addItem(
        {
          type: MessageType.ERROR,
          text: parseAndFormatApiError(
            eventValue.error,
            config.getContentGeneratorConfig()?.authType,
            undefined,
            config.getModel(),
            DEFAULT_GEMINI_FLASH_MODEL,
          ),
        },
        userMessageTimestamp,
      );
      setThought(null); // Reset thought when there's an error
    },
    [addItem, pendingHistoryItemRef, setPendingHistoryItem, config, setThought],
  );

  const handleCitationEvent = useCallback(
    (text: string, userMessageTimestamp: number) => {
      if (!showCitations(settings)) {
        return;
      }

      if (pendingHistoryItemRef.current) {
        addItem(pendingHistoryItemRef.current, userMessageTimestamp);
        setPendingHistoryItem(null);
      }
      addItem({ type: MessageType.INFO, text }, userMessageTimestamp);
    },
    [addItem, pendingHistoryItemRef, setPendingHistoryItem, settings],
  );

  const handleFinishedEvent = useCallback(
    (event: ServerGeminiFinishedEvent, userMessageTimestamp: number) => {
      const finishReason = event.value.reason;
      if (!finishReason) {
        return;
      }

      const finishReasonMessages: Record<FinishReason, string | undefined> = {
        [FinishReason.FINISH_REASON_UNSPECIFIED]: undefined,
        [FinishReason.STOP]: undefined,
        [FinishReason.MAX_TOKENS]: 'Response truncated due to token limits.',
        [FinishReason.SAFETY]: 'Response stopped due to safety reasons.',
        [FinishReason.RECITATION]: 'Response stopped due to recitation policy.',
        [FinishReason.LANGUAGE]:
          'Response stopped due to unsupported language.',
        [FinishReason.BLOCKLIST]: 'Response stopped due to forbidden terms.',
        [FinishReason.PROHIBITED_CONTENT]:
          'Response stopped due to prohibited content.',
        [FinishReason.SPII]:
          'Response stopped due to sensitive personally identifiable information.',
        [FinishReason.OTHER]: 'Response stopped for other reasons.',
        [FinishReason.MALFORMED_FUNCTION_CALL]:
          'Response stopped due to malformed function call.',
        [FinishReason.IMAGE_SAFETY]:
          'Response stopped due to image safety violations.',
        [FinishReason.UNEXPECTED_TOOL_CALL]:
          'Response stopped due to unexpected tool call.',
      };

      const message = finishReasonMessages[finishReason];
      if (message) {
        addItem(
          {
            type: 'info',
            text: `⚠️  ${message}`,
          },
          userMessageTimestamp,
        );
      }
    },
    [addItem],
  );

  const handleChatCompressionEvent = useCallback(
    (
      eventValue: ServerGeminiChatCompressedEvent['value'],
      userMessageTimestamp: number,
    ) => {
      if (pendingHistoryItemRef.current) {
        addItem(pendingHistoryItemRef.current, userMessageTimestamp);
        setPendingHistoryItem(null);
      }
      return addItem(
        {
          type: 'info',
          text:
            `IMPORTANT: This conversation approached the input token limit for ${config.getModel()}. ` +
            `A compressed context will be sent for future messages (compressed from: ` +
            `${eventValue?.originalTokenCount ?? 'unknown'} to ` +
            `${eventValue?.newTokenCount ?? 'unknown'} tokens).`,
        },
        Date.now(),
      );
    },
    [addItem, config, pendingHistoryItemRef, setPendingHistoryItem],
  );

  const handleMaxSessionTurnsEvent = useCallback(
    () =>
      addItem(
        {
          type: 'info',
          text:
            `The session has reached the maximum number of turns: ${config.getMaxSessionTurns()}. ` +
            `Please update this limit in your setting.json file.`,
        },
        Date.now(),
      ),
    [addItem, config],
  );

  const handleSessionTokenLimitExceededEvent = useCallback(
    (value: { currentTokens: number; limit: number; message: string }) =>
      addItem(
        {
          type: 'error',
          text:
            `🚫 Session token limit exceeded: ${value.currentTokens.toLocaleString()} tokens > ${value.limit.toLocaleString()} limit.\n\n` +
            `💡 Solutions:\n` +
            `   • Start a new session: Use /clear command\n` +
            `   • Increase limit: Add "sessionTokenLimit": (e.g., 128000) to your settings.json\n` +
            `   • Compress history: Use /compress command to compress history`,
        },
        Date.now(),
      ),
    [addItem],
  );

  const handleLoopDetectionConfirmation = useCallback(
    (result: { userSelection: 'disable' | 'keep' }) => {
      setLoopDetectionConfirmationRequest(null);

      if (result.userSelection === 'disable') {
        config.getGeminiClient().getLoopDetectionService().disableForSession();
        addItem(
          {
            type: 'info',
            text: `Loop detection has been disabled for this session. Please try your request again.`,
          },
          Date.now(),
        );
      } else {
        addItem(
          {
            type: 'info',
            text: `A potential loop was detected. This can happen due to repetitive tool calls or other model behavior. The request has been halted.`,
          },
          Date.now(),
        );
      }
    },
    [config, addItem],
  );

  const handleLoopDetectedEvent = useCallback(() => {
    // Show the confirmation dialog to choose whether to disable loop detection
    setLoopDetectionConfirmationRequest({
      onComplete: handleLoopDetectionConfirmation,
    });
  }, [handleLoopDetectionConfirmation]);

  const processGeminiStreamEvents = useCallback(
    async (
      stream: AsyncIterable<GeminiEvent>,
      userMessageTimestamp: number,
      signal: AbortSignal,
    ): Promise<StreamProcessingStatus> => {
      let geminiMessageBuffer = '';
      const toolCallRequests: ToolCallRequestInfo[] = [];
      for await (const event of stream) {
        switch (event.type) {
          case ServerGeminiEventType.Thought:
            setThought(event.value);
            break;
          case ServerGeminiEventType.Content:
            geminiMessageBuffer = handleContentEvent(
              event.value,
              geminiMessageBuffer,
              userMessageTimestamp,
            );
            break;
          case ServerGeminiEventType.ToolCallRequest:
            toolCallRequests.push(event.value);
            break;
          case ServerGeminiEventType.UserCancelled:
            handleUserCancelledEvent(userMessageTimestamp);
            break;
          case ServerGeminiEventType.Error:
            handleErrorEvent(event.value, userMessageTimestamp);
            break;
          case ServerGeminiEventType.ChatCompressed:
            handleChatCompressionEvent(event.value, userMessageTimestamp);
            break;
          case ServerGeminiEventType.ToolCallConfirmation:
          case ServerGeminiEventType.ToolCallResponse:
            // do nothing
            break;
          case ServerGeminiEventType.MaxSessionTurns:
            handleMaxSessionTurnsEvent();
            break;
          case ServerGeminiEventType.SessionTokenLimitExceeded:
            handleSessionTokenLimitExceededEvent(event.value);
            break;
          case ServerGeminiEventType.Finished:
            handleFinishedEvent(
              event as ServerGeminiFinishedEvent,
              userMessageTimestamp,
            );
            break;
          case ServerGeminiEventType.Citation:
            handleCitationEvent(event.value, userMessageTimestamp);
            break;
          case ServerGeminiEventType.LoopDetected:
            // handle later because we want to move pending history to history
            // before we add loop detected message to history
            loopDetectedRef.current = true;
            break;
          case ServerGeminiEventType.Retry:
            // Will add the missing logic later
            break;
          default: {
            // enforces exhaustive switch-case
            const unreachable: never = event;
            return unreachable;
          }
        }
      }
      if (toolCallRequests.length > 0) {
        scheduleToolCalls(toolCallRequests, signal);
      }
      return StreamProcessingStatus.Completed;
    },
    [
      handleContentEvent,
      handleUserCancelledEvent,
      handleErrorEvent,
      scheduleToolCalls,
      handleChatCompressionEvent,
      handleFinishedEvent,
      handleMaxSessionTurnsEvent,
      handleSessionTokenLimitExceededEvent,
      handleCitationEvent,
    ],
  );

  const submitQuery = useCallback(
    async (
      query: PartListUnion,
      options?: { isContinuation: boolean },
      prompt_id?: string,
    ) => {
      // Prevent concurrent executions of submitQuery, but allow continuations
      // which are part of the same logical flow (tool responses)
      if (isSubmittingQueryRef.current && !options?.isContinuation) {
        return;
      }

      if (
        (streamingState === StreamingState.Responding ||
          streamingState === StreamingState.WaitingForConfirmation) &&
        !options?.isContinuation
      )
        return;

      // Set the flag to indicate we're now executing
      isSubmittingQueryRef.current = true;

      const userMessageTimestamp = Date.now();

      // Reset quota error flag when starting a new query (not a continuation)
      if (!options?.isContinuation) {
        setModelSwitchedFromQuotaError(false);
        config.setQuotaErrorOccurred(false);
      }

      abortControllerRef.current = new AbortController();
      const abortSignal = abortControllerRef.current.signal;
      turnCancelledRef.current = false;

      if (!prompt_id) {
        prompt_id = config.getSessionId() + '########' + getPromptCount();
      }

      return promptIdContext.run(prompt_id, async () => {
        const { queryToSend, shouldProceed } = await prepareQueryForGemini(
          query,
          userMessageTimestamp,
          abortSignal,
          prompt_id!,
        );

        if (!shouldProceed || queryToSend === null) {
          isSubmittingQueryRef.current = false;
          return;
        }

        // Handle vision switch requirement
        const visionSwitchResult = await handleVisionSwitch(
          queryToSend,
          userMessageTimestamp,
          options?.isContinuation || false,
        );

        if (!visionSwitchResult.shouldProceed) {
          isSubmittingQueryRef.current = false;
          return;
        }

        const finalQueryToSend = queryToSend;

        if (!options?.isContinuation) {
          if (typeof queryToSend === 'string') {
            // logging the text prompts only for now
            const promptText = queryToSend;
            logUserPrompt(
              config,
              new UserPromptEvent(
                promptText.length,
                prompt_id,
                config.getContentGeneratorConfig()?.authType,
                promptText,
              ),
            );
          }
          startNewPrompt();
          setThought(null); // Reset thought when starting a new prompt
        }

        setIsResponding(true);
        setInitError(null);

        try {
          const stream = geminiClient.sendMessageStream(
            finalQueryToSend,
            abortSignal,
            prompt_id!,
          );
          const processingStatus = await processGeminiStreamEvents(
            stream,
            userMessageTimestamp,
            abortSignal,
          );

          if (processingStatus === StreamProcessingStatus.UserCancelled) {
            // Restore original model if it was temporarily overridden
            restoreOriginalModel().catch((error) => {
              console.error('Failed to restore original model:', error);
            });
            isSubmittingQueryRef.current = false;
            return;
          }

          if (pendingHistoryItemRef.current) {
            addItem(pendingHistoryItemRef.current, userMessageTimestamp);
            setPendingHistoryItem(null);
          }
          if (loopDetectedRef.current) {
            loopDetectedRef.current = false;
            handleLoopDetectedEvent();
          }

          // Restore original model if it was temporarily overridden
          restoreOriginalModel().catch((error) => {
            console.error('Failed to restore original model:', error);
          });
        } catch (error: unknown) {
          // Restore original model if it was temporarily overridden
          restoreOriginalModel().catch((error) => {
            console.error('Failed to restore original model:', error);
          });

          if (error instanceof UnauthorizedError) {
            onAuthError('Session expired or is unauthorized.');
          } else if (!isNodeError(error) || error.name !== 'AbortError') {
            addItem(
              {
                type: MessageType.ERROR,
                text: parseAndFormatApiError(
                  getErrorMessage(error) || 'Unknown error',
                  config.getContentGeneratorConfig()?.authType,
                  undefined,
                  config.getModel(),
                  DEFAULT_GEMINI_FLASH_MODEL,
                ),
              },
              userMessageTimestamp,
            );
          }
        } finally {
          setIsResponding(false);
          isSubmittingQueryRef.current = false;
        }
      });
    },
    [
      streamingState,
      setModelSwitchedFromQuotaError,
      prepareQueryForGemini,
      processGeminiStreamEvents,
      pendingHistoryItemRef,
      addItem,
      setPendingHistoryItem,
      setInitError,
      geminiClient,
      onAuthError,
      config,
      startNewPrompt,
      getPromptCount,
      handleLoopDetectedEvent,
      handleVisionSwitch,
      restoreOriginalModel,
    ],
  );

  const handleApprovalModeChange = useCallback(
    async (newApprovalMode: ApprovalMode) => {
      // Auto-approve pending tool calls when switching to auto-approval modes
      if (
        newApprovalMode === ApprovalMode.YOLO ||
        newApprovalMode === ApprovalMode.AUTO_EDIT
      ) {
        let awaitingApprovalCalls = toolCalls.filter(
          (call): call is TrackedWaitingToolCall =>
            call.status === 'awaiting_approval',
        );

        // For AUTO_EDIT mode, only approve edit tools (replace, write_file)
        if (newApprovalMode === ApprovalMode.AUTO_EDIT) {
          awaitingApprovalCalls = awaitingApprovalCalls.filter((call) =>
            EDIT_TOOL_NAMES.has(call.request.name),
          );
        }

        // Process pending tool calls sequentially to reduce UI chaos
        for (const call of awaitingApprovalCalls) {
          if (call.confirmationDetails?.onConfirm) {
            try {
              await call.confirmationDetails.onConfirm(
                ToolConfirmationOutcome.ProceedOnce,
              );
            } catch (error) {
              console.error(
                `Failed to auto-approve tool call ${call.request.callId}:`,
                error,
              );
            }
          }
        }
      }
    },
    [toolCalls],
  );

  const handleCompletedTools = useCallback(
    async (completedToolCallsFromScheduler: TrackedToolCall[]) => {
      if (isResponding) {
        return;
      }

      const completedAndReadyToSubmitTools =
        completedToolCallsFromScheduler.filter(
          (
            tc: TrackedToolCall,
          ): tc is TrackedCompletedToolCall | TrackedCancelledToolCall => {
            const isTerminalState =
              tc.status === 'success' ||
              tc.status === 'error' ||
              tc.status === 'cancelled';

            if (isTerminalState) {
              const completedOrCancelledCall = tc as
                | TrackedCompletedToolCall
                | TrackedCancelledToolCall;
              return (
                completedOrCancelledCall.response?.responseParts !== undefined
              );
            }
            return false;
          },
        );

      // Finalize any client-initiated tools as soon as they are done.
      const clientTools = completedAndReadyToSubmitTools.filter(
        (t) => t.request.isClientInitiated,
      );
      if (clientTools.length > 0) {
        markToolsAsSubmitted(clientTools.map((t) => t.request.callId));
      }

      // Identify new, successful save_memory calls that we haven't processed yet.
      const newSuccessfulMemorySaves = completedAndReadyToSubmitTools.filter(
        (t) =>
          t.request.name === 'save_memory' &&
          t.status === 'success' &&
          !processedMemoryToolsRef.current.has(t.request.callId),
      );

      if (newSuccessfulMemorySaves.length > 0) {
        // Perform the refresh only if there are new ones.
        void performMemoryRefresh();
        // Mark them as processed so we don't do this again on the next render.
        newSuccessfulMemorySaves.forEach((t) =>
          processedMemoryToolsRef.current.add(t.request.callId),
        );
      }

      const geminiTools = completedAndReadyToSubmitTools.filter(
        (t) => !t.request.isClientInitiated,
      );

      if (geminiTools.length === 0) {
        return;
      }

      // If all the tools were cancelled, don't submit a response to Gemini.
      const allToolsCancelled = geminiTools.every(
        (tc) => tc.status === 'cancelled',
      );

      if (allToolsCancelled) {
        if (geminiClient) {
          // We need to manually add the function responses to the history
          // so the model knows the tools were cancelled.
          const combinedParts = geminiTools.flatMap(
            (toolCall) => toolCall.response.responseParts,
          );
          geminiClient.addHistory({
            role: 'user',
            parts: combinedParts,
          });
        }

        const callIdsToMarkAsSubmitted = geminiTools.map(
          (toolCall) => toolCall.request.callId,
        );
        markToolsAsSubmitted(callIdsToMarkAsSubmitted);
        return;
      }

      const responsesToSend: Part[] = geminiTools.flatMap(
        (toolCall) => toolCall.response.responseParts,
      );
      const callIdsToMarkAsSubmitted = geminiTools.map(
        (toolCall) => toolCall.request.callId,
      );

      const prompt_ids = geminiTools.map(
        (toolCall) => toolCall.request.prompt_id,
      );

      markToolsAsSubmitted(callIdsToMarkAsSubmitted);

      // Don't continue if model was switched due to quota error
      if (modelSwitchedFromQuotaError) {
        return;
      }

      submitQuery(
        responsesToSend,
        {
          isContinuation: true,
        },
        prompt_ids[0],
      );
    },
    [
      isResponding,
      submitQuery,
      markToolsAsSubmitted,
      geminiClient,
      performMemoryRefresh,
      modelSwitchedFromQuotaError,
    ],
  );

  const pendingHistoryItems = useMemo(
    () =>
      [pendingHistoryItem, pendingToolCallGroupDisplay].filter(
        (i) => i !== undefined && i !== null,
      ),
    [pendingHistoryItem, pendingToolCallGroupDisplay],
  );

  useEffect(() => {
    const saveRestorableToolCalls = async () => {
      if (!config.getCheckpointingEnabled()) {
        return;
      }
      const restorableToolCalls = toolCalls.filter(
        (toolCall) =>
          EDIT_TOOL_NAMES.has(toolCall.request.name) &&
          toolCall.status === 'awaiting_approval',
      );

      if (restorableToolCalls.length > 0) {
        const checkpointDir = storage.getProjectTempCheckpointsDir();

        if (!checkpointDir) {
          return;
        }

        try {
          await fs.mkdir(checkpointDir, { recursive: true });
        } catch (error) {
          if (!isNodeError(error) || error.code !== 'EEXIST') {
            onDebugMessage(
              `Failed to create checkpoint directory: ${getErrorMessage(error)}`,
            );
            return;
          }
        }

        for (const toolCall of restorableToolCalls) {
          const filePath = toolCall.request.args['file_path'] as string;
          if (!filePath) {
            onDebugMessage(
              `Skipping restorable tool call due to missing file_path: ${toolCall.request.name}`,
            );
            continue;
          }

          try {
            if (!gitService) {
              onDebugMessage(
                `Checkpointing is enabled but Git service is not available. Failed to create snapshot for ${filePath}. Ensure Git is installed and working properly.`,
              );
              continue;
            }

            let commitHash: string | undefined;
            try {
              commitHash = await gitService.createFileSnapshot(
                `Snapshot for ${toolCall.request.name}`,
              );
            } catch (error) {
              onDebugMessage(
                `Failed to create new snapshot: ${getErrorMessage(error)}. Attempting to use current commit.`,
              );
            }

            if (!commitHash) {
              commitHash = await gitService.getCurrentCommitHash();
            }

            if (!commitHash) {
              onDebugMessage(
                `Failed to create snapshot for ${filePath}. Checkpointing may not be working properly. Ensure Git is installed and the project directory is accessible.`,
              );
              continue;
            }

            const timestamp = new Date()
              .toISOString()
              .replace(/:/g, '-')
              .replace(/\./g, '_');
            const toolName = toolCall.request.name;
            const fileName = path.basename(filePath);
            const toolCallWithSnapshotFileName = `${timestamp}-${fileName}-${toolName}.json`;
            const clientHistory = await geminiClient?.getHistory();
            const toolCallWithSnapshotFilePath = path.join(
              checkpointDir,
              toolCallWithSnapshotFileName,
            );

            await fs.writeFile(
              toolCallWithSnapshotFilePath,
              JSON.stringify(
                {
                  history,
                  clientHistory,
                  toolCall: {
                    name: toolCall.request.name,
                    args: toolCall.request.args,
                  },
                  commitHash,
                  filePath,
                },
                null,
                2,
              ),
            );
          } catch (error) {
            onDebugMessage(
              `Failed to create checkpoint for ${filePath}: ${getErrorMessage(
                error,
              )}. This may indicate a problem with Git or file system permissions.`,
            );
          }
        }
      }
    };
    saveRestorableToolCalls();
  }, [
    toolCalls,
    config,
    onDebugMessage,
    gitService,
    history,
    geminiClient,
    storage,
  ]);

  return {
    streamingState,
    submitQuery,
    initError,
    pendingHistoryItems,
    thought,
    cancelOngoingRequest,
    pendingToolCalls: toolCalls,
    handleApprovalModeChange,
    activePtyId,
    loopDetectionConfirmationRequest,
  };
};<|MERGE_RESOLUTION|>--- conflicted
+++ resolved
@@ -31,13 +31,10 @@
   ConversationFinishedEvent,
   ApprovalMode,
   parseAndFormatApiError,
-<<<<<<< HEAD
   promptIdContext,
   ToolConfirmationOutcome,
-=======
   logApiCancel,
   ApiCancelEvent,
->>>>>>> 9d664623
 } from '@qwen-code/qwen-code-core';
 import { type Part, type PartListUnion, FinishReason } from '@google/genai';
 import type {
@@ -301,12 +298,9 @@
     setPendingHistoryItem,
     onCancelSubmit,
     pendingHistoryItemRef,
-<<<<<<< HEAD
     setShellInputFocused,
-=======
     config,
     getPromptCount,
->>>>>>> 9d664623
   ]);
 
   useKeypress(
