--- conflicted
+++ resolved
@@ -402,12 +402,16 @@
                     new Set(approvedCommands),
                   );
                 }
-                default: {
-                  const unhandled: never = result;
-                  throw new Error(
-                    `Unhandled slash command result: ${unhandled}`,
-                  );
-                }
+              case 'query':
+                return {
+                  type: 'submit_query',
+                  query: result.query,
+                };
+              default: {
+                const unhandled: never = result;
+                throw new Error(
+                  `Unhandled slash command result: ${unhandled}`,
+                );
               }
             }
 
@@ -443,128 +447,6 @@
       } finally {
         setIsProcessing(false);
       }
-<<<<<<< HEAD
-
-      if (commandToExecute) {
-        const args = parts.slice(pathIndex).join(' ');
-
-        if (commandToExecute.action) {
-          const result = await commandToExecute.action(commandContext, args);
-
-          if (result) {
-            switch (result.type) {
-              case 'tool':
-                return {
-                  type: 'schedule_tool',
-                  toolName: result.toolName,
-                  toolArgs: result.toolArgs,
-                };
-              case 'message':
-                addItem(
-                  {
-                    type:
-                      result.messageType === 'error'
-                        ? MessageType.ERROR
-                        : MessageType.INFO,
-                    text: result.content,
-                  },
-                  Date.now(),
-                );
-                return { type: 'handled' };
-              case 'dialog':
-                switch (result.dialog) {
-                  case 'help':
-                    setShowHelp(true);
-                    return { type: 'handled' };
-                  case 'auth':
-                    openAuthDialog();
-                    return { type: 'handled' };
-                  case 'theme':
-                    openThemeDialog();
-                    return { type: 'handled' };
-                  case 'privacy':
-                    openPrivacyNotice();
-                    return { type: 'handled' };
-                  default: {
-                    const unhandled: never = result.dialog;
-                    throw new Error(
-                      `Unhandled slash command result: ${unhandled}`,
-                    );
-                  }
-                }
-              case 'query':
-                return {
-                  type: 'submit_query',
-                  query: result.query,
-                };
-              default: {
-                const unhandled: never = result;
-                throw new Error(`Unhandled slash command result: ${unhandled}`);
-              }
-            }
-          }
-
-          return { type: 'handled' };
-        } else if (commandToExecute.subCommands) {
-          const helpText = `Command '/${commandToExecute.name}' requires a subcommand. Available:\n${commandToExecute.subCommands
-            .map((sc) => `  - ${sc.name}: ${sc.description || ''}`)
-            .join('\n')}`;
-          addMessage({
-            type: MessageType.INFO,
-            content: helpText,
-            timestamp: new Date(),
-          });
-          return { type: 'handled' };
-        }
-      }
-
-      // --- End of New Tree Traversal Logic ---
-
-      // --- Legacy Fallback Logic (for commands not yet migrated) ---
-
-      const mainCommand = parts[0];
-      const subCommand = parts[1];
-      const legacyArgs = parts.slice(2).join(' ');
-
-      for (const cmd of legacyCommands) {
-        if (mainCommand === cmd.name || mainCommand === cmd.altName) {
-          const actionResult = await cmd.action(
-            mainCommand,
-            subCommand,
-            legacyArgs,
-          );
-
-          if (actionResult?.type === 'tool') {
-            return {
-              type: 'schedule_tool',
-              toolName: actionResult.toolName,
-              toolArgs: actionResult.toolArgs,
-            };
-          }
-          if (actionResult?.type === 'message') {
-            addItem(
-              {
-                type:
-                  actionResult.messageType === 'error'
-                    ? MessageType.ERROR
-                    : MessageType.INFO,
-                text: actionResult.content,
-              },
-              Date.now(),
-            );
-          }
-          return { type: 'handled' };
-        }
-      }
-
-      addMessage({
-        type: MessageType.ERROR,
-        content: `Unknown command: ${trimmed}`,
-        timestamp: new Date(),
-      });
-      return { type: 'handled' };
-=======
->>>>>>> f1146c4b
     },
     [
       config,
