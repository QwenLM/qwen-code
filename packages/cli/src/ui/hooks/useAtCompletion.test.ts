--- conflicted
+++ resolved
@@ -9,11 +9,11 @@
 import { describe, it, expect, beforeEach, vi, afterEach } from 'vitest';
 import { renderHook, waitFor, act } from '@testing-library/react';
 import { useAtCompletion } from './useAtCompletion.js';
-<<<<<<< HEAD
-import { Config, FileSearch } from '@qwen-code/qwen-code-core';
-=======
-import { Config, FileSearch, FileSearchFactory } from '@google/gemini-cli-core';
->>>>>>> 1a278f8a
+import {
+  Config,
+  FileSearch,
+  FileSearchFactory,
+} from '@qwen-code/qwen-code-core';
 import {
   createTmpDir,
   cleanupTmpDir,
