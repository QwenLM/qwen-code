--- conflicted
+++ resolved
@@ -9,12 +9,8 @@
   Config,
   CodeAssistServer,
   UserTierId,
-<<<<<<< HEAD
+  LoggingContentGenerator,
 } from '@qwen-code/qwen-code-core';
-=======
-  LoggingContentGenerator,
-} from '@google/gemini-cli-core';
->>>>>>> 1a278f8a
 
 export interface PrivacyState {
   isLoading: boolean;
