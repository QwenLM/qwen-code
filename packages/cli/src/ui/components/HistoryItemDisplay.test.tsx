/**
 * @license
 * Copyright 2025 Google LLC
 * SPDX-License-Identifier: Apache-2.0
 */

import { describe, it, expect, vi } from 'vitest';
import { HistoryItemDisplay } from './HistoryItemDisplay.js';
import { type HistoryItem, ToolCallStatus } from '../types.js';
import { MessageType } from '../types.js';
import { SessionStatsProvider } from '../contexts/SessionContext.js';
<<<<<<< HEAD
import type { Config } from '@qwen-code/qwen-code-core';
=======
import type {
  Config,
  ToolExecuteConfirmationDetails,
} from '@google/gemini-cli-core';
import { ToolGroupMessage } from './messages/ToolGroupMessage.js';
import { renderWithProviders } from '../../test-utils/render.js';
>>>>>>> 0612839a

// Mock child components
vi.mock('./messages/ToolGroupMessage.js', () => ({
  ToolGroupMessage: vi.fn(() => <div />),
}));

describe('<HistoryItemDisplay />', () => {
  const mockConfig = {} as unknown as Config;
  const baseItem = {
    id: 1,
    timestamp: 12345,
    isPending: false,
    terminalWidth: 80,
    config: mockConfig,
  };

  it('renders UserMessage for "user" type', () => {
    const item: HistoryItem = {
      ...baseItem,
      type: MessageType.USER,
      text: 'Hello',
    };
    const { lastFrame } = renderWithProviders(
      <HistoryItemDisplay {...baseItem} item={item} />,
    );
    expect(lastFrame()).toContain('Hello');
  });

  it('renders UserMessage for "user" type with slash command', () => {
    const item: HistoryItem = {
      ...baseItem,
      type: MessageType.USER,
      text: '/theme',
    };
    const { lastFrame } = renderWithProviders(
      <HistoryItemDisplay {...baseItem} item={item} />,
    );
    expect(lastFrame()).toContain('/theme');
  });

  it('renders StatsDisplay for "stats" type', () => {
    const item: HistoryItem = {
      ...baseItem,
      type: MessageType.STATS,
      duration: '1s',
    };
    const { lastFrame } = renderWithProviders(
      <SessionStatsProvider>
        <HistoryItemDisplay {...baseItem} item={item} />
      </SessionStatsProvider>,
    );
    expect(lastFrame()).toContain('Stats');
  });

  it('renders AboutBox for "about" type', () => {
    const item: HistoryItem = {
      ...baseItem,
      type: MessageType.ABOUT,
      cliVersion: '1.0.0',
      osVersion: 'test-os',
      sandboxEnv: 'test-env',
      modelVersion: 'test-model',
      selectedAuthType: 'test-auth',
      gcpProject: 'test-project',
      ideClient: 'test-ide',
    };
    const { lastFrame } = renderWithProviders(
      <HistoryItemDisplay {...baseItem} item={item} />,
    );
    expect(lastFrame()).toContain('About Qwen Code');
  });

  it('renders ModelStatsDisplay for "model_stats" type', () => {
    const item: HistoryItem = {
      ...baseItem,
      type: 'model_stats',
    };
    const { lastFrame } = renderWithProviders(
      <SessionStatsProvider>
        <HistoryItemDisplay {...baseItem} item={item} />
      </SessionStatsProvider>,
    );
    expect(lastFrame()).toContain(
      'No API calls have been made in this session.',
    );
  });

  it('renders ToolStatsDisplay for "tool_stats" type', () => {
    const item: HistoryItem = {
      ...baseItem,
      type: 'tool_stats',
    };
    const { lastFrame } = renderWithProviders(
      <SessionStatsProvider>
        <HistoryItemDisplay {...baseItem} item={item} />
      </SessionStatsProvider>,
    );
    expect(lastFrame()).toContain(
      'No tool calls have been made in this session.',
    );
  });

  it('renders SessionSummaryDisplay for "quit" type', () => {
    const item: HistoryItem = {
      ...baseItem,
      type: 'quit',
      duration: '1s',
    };
    const { lastFrame } = renderWithProviders(
      <SessionStatsProvider>
        <HistoryItemDisplay {...baseItem} item={item} />
      </SessionStatsProvider>,
    );
    expect(lastFrame()).toContain('Agent powering down. Goodbye!');
  });

  it('should escape ANSI codes in text content', () => {
    const historyItem: HistoryItem = {
      id: 1,
      type: 'user',
      text: 'Hello, \u001b[31mred\u001b[0m world!',
    };

    const { lastFrame } = renderWithProviders(
      <HistoryItemDisplay
        item={historyItem}
        terminalWidth={80}
        isPending={false}
      />,
    );

    // The ANSI codes should be escaped for display.
    expect(lastFrame()).toContain('Hello, \\u001b[31mred\\u001b[0m world!');
    // The raw ANSI codes should not be present.
    expect(lastFrame()).not.toContain('Hello, \u001b[31mred\u001b[0m world!');
  });

  it('should escape ANSI codes in tool confirmation details', () => {
    const historyItem: HistoryItem = {
      id: 1,
      type: 'tool_group',
      tools: [
        {
          callId: '123',
          name: 'run_shell_command',
          description: 'Run a shell command',
          resultDisplay: 'blank',
          status: ToolCallStatus.Confirming,
          confirmationDetails: {
            type: 'exec',
            title: 'Run Shell Command',
            command: 'echo "\u001b[31mhello\u001b[0m"',
            rootCommand: 'echo',
            onConfirm: async () => {},
          },
        },
      ],
    };

    renderWithProviders(
      <HistoryItemDisplay
        item={historyItem}
        terminalWidth={80}
        isPending={false}
      />,
    );

    const passedProps = vi.mocked(ToolGroupMessage).mock.calls[0][0];
    const confirmationDetails = passedProps.toolCalls[0]
      .confirmationDetails as ToolExecuteConfirmationDetails;

    expect(confirmationDetails.command).toBe(
      'echo "\\u001b[31mhello\\u001b[0m"',
    );
  });

  const longCode =
    '# Example code block:\n' +
    '```python\n' +
    Array.from({ length: 50 }, (_, i) => `Line ${i + 1}`).join('\n') +
    '\n```';

  it('should render a truncated gemini item', () => {
    const item: HistoryItem = {
      id: 1,
      type: 'gemini',
      text: longCode,
    };
    const { lastFrame } = renderWithProviders(
      <HistoryItemDisplay
        item={item}
        isPending={false}
        terminalWidth={80}
        availableTerminalHeight={10}
      />,
    );

    expect(lastFrame()).toMatchSnapshot();
  });

  it('should render a full gemini item when using availableTerminalHeightGemini', () => {
    const item: HistoryItem = {
      id: 1,
      type: 'gemini',
      text: longCode,
    };
    const { lastFrame } = renderWithProviders(
      <HistoryItemDisplay
        item={item}
        isPending={false}
        terminalWidth={80}
        availableTerminalHeight={10}
        availableTerminalHeightGemini={Number.MAX_SAFE_INTEGER}
      />,
    );

    expect(lastFrame()).toMatchSnapshot();
  });

  it('should render a truncated gemini_content item', () => {
    const item: HistoryItem = {
      id: 1,
      type: 'gemini_content',
      text: longCode,
    };
    const { lastFrame } = renderWithProviders(
      <HistoryItemDisplay
        item={item}
        isPending={false}
        terminalWidth={80}
        availableTerminalHeight={10}
      />,
    );

    expect(lastFrame()).toMatchSnapshot();
  });

  it('should render a full gemini_content item when using availableTerminalHeightGemini', () => {
    const item: HistoryItem = {
      id: 1,
      type: 'gemini_content',
      text: longCode,
    };
    const { lastFrame } = renderWithProviders(
      <HistoryItemDisplay
        item={item}
        isPending={false}
        terminalWidth={80}
        availableTerminalHeight={10}
        availableTerminalHeightGemini={Number.MAX_SAFE_INTEGER}
      />,
    );

    expect(lastFrame()).toMatchSnapshot();
  });
});<|MERGE_RESOLUTION|>--- conflicted
+++ resolved
@@ -9,16 +9,12 @@
 import { type HistoryItem, ToolCallStatus } from '../types.js';
 import { MessageType } from '../types.js';
 import { SessionStatsProvider } from '../contexts/SessionContext.js';
-<<<<<<< HEAD
-import type { Config } from '@qwen-code/qwen-code-core';
-=======
 import type {
   Config,
   ToolExecuteConfirmationDetails,
-} from '@google/gemini-cli-core';
+} from '@qwen-code/qwen-code-core';
 import { ToolGroupMessage } from './messages/ToolGroupMessage.js';
 import { renderWithProviders } from '../../test-utils/render.js';
->>>>>>> 0612839a
 
 // Mock child components
 vi.mock('./messages/ToolGroupMessage.js', () => ({
