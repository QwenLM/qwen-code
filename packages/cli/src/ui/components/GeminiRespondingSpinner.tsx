--- conflicted
+++ resolved
@@ -14,10 +14,7 @@
   SCREEN_READER_LOADING,
   SCREEN_READER_RESPONDING,
 } from '../textConstants.js';
-<<<<<<< HEAD
-=======
 import { theme } from '../semantic-colors.js';
->>>>>>> 0612839a
 
 interface GeminiRespondingSpinnerProps {
   /**
@@ -34,28 +31,17 @@
   const streamingState = useStreamingContext();
   const isScreenReaderEnabled = useIsScreenReaderEnabled();
   if (streamingState === StreamingState.Responding) {
-<<<<<<< HEAD
-    return isScreenReaderEnabled ? (
-      <Text>{SCREEN_READER_RESPONDING}</Text>
-    ) : (
-      <Spinner type={spinnerType} />
-=======
     return (
       <GeminiSpinner
         spinnerType={spinnerType}
         altText={SCREEN_READER_RESPONDING}
       />
->>>>>>> 0612839a
     );
   } else if (nonRespondingDisplay) {
     return isScreenReaderEnabled ? (
       <Text>{SCREEN_READER_LOADING}</Text>
     ) : (
-<<<<<<< HEAD
-      <Text>{nonRespondingDisplay}</Text>
-=======
       <Text color={theme.text.primary}>{nonRespondingDisplay}</Text>
->>>>>>> 0612839a
     );
   }
   return null;
