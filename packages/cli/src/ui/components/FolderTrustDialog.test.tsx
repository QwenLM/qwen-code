/**
 * @license
 * Copyright 2025 Google LLC
 * SPDX-License-Identifier: Apache-2.0
 */

import { renderWithProviders } from '../../test-utils/render.js';
import { waitFor } from '@testing-library/react';
import { vi } from 'vitest';
import { FolderTrustDialog, FolderTrustChoice } from './FolderTrustDialog.js';
import * as processUtils from '../../utils/processUtils.js';

vi.mock('../../utils/processUtils.js', () => ({
  relaunchApp: vi.fn(),
}));

const mockedExit = vi.hoisted(() => vi.fn());
const mockedCwd = vi.hoisted(() => vi.fn());

vi.mock('node:process', async () => {
  const actual =
    await vi.importActual<typeof import('node:process')>('node:process');
  return {
    ...actual,
    exit: mockedExit,
    cwd: mockedCwd,
  };
});

describe('FolderTrustDialog', () => {
  beforeEach(() => {
    vi.clearAllMocks();
    mockedCwd.mockReturnValue('/home/user/project');
  });

  it('should render the dialog with title and description', () => {
    const { lastFrame } = renderWithProviders(
      <FolderTrustDialog onSelect={vi.fn()} />,
    );

    expect(lastFrame()).toContain('Do you trust this folder?');
    expect(lastFrame()).toContain(
      'Trusting a folder allows Qwen Code to execute commands it suggests.',
    );
  });

  it('should call onSelect with DO_NOT_TRUST when escape is pressed and not restarting', async () => {
    const onSelect = vi.fn();
    const { stdin } = renderWithProviders(
      <FolderTrustDialog onSelect={onSelect} isRestarting={false} />,
    );

    stdin.write('\x1b'); // escape key

    await waitFor(() => {
      expect(onSelect).toHaveBeenCalledWith(FolderTrustChoice.DO_NOT_TRUST);
    });
  });

  it('should not call onSelect when escape is pressed and is restarting', async () => {
    const onSelect = vi.fn();
    const { stdin } = renderWithProviders(
      <FolderTrustDialog onSelect={onSelect} isRestarting={true} />,
    );

    stdin.write('\x1b'); // escape key

    await waitFor(() => {
      expect(onSelect).not.toHaveBeenCalled();
    });
  });

  it('should display restart message when isRestarting is true', () => {
    const { lastFrame } = renderWithProviders(
      <FolderTrustDialog onSelect={vi.fn()} isRestarting={true} />,
    );

<<<<<<< HEAD
    expect(lastFrame()).toContain(
      'To see changes, Qwen Code must be restarted',
    );
=======
    expect(lastFrame()).toContain(' Gemini CLI is restarting');
>>>>>>> 0612839a
  });

  it('should call relaunchApp when isRestarting is true', async () => {
    vi.useFakeTimers();
    const relaunchApp = vi.spyOn(processUtils, 'relaunchApp');
    renderWithProviders(
      <FolderTrustDialog onSelect={vi.fn()} isRestarting={true} />,
    );
    await vi.advanceTimersByTimeAsync(1000);
    expect(relaunchApp).toHaveBeenCalled();
    vi.useRealTimers();
  });

  it('should not call process.exit when "r" is pressed and isRestarting is false', async () => {
    const { stdin } = renderWithProviders(
      <FolderTrustDialog onSelect={vi.fn()} isRestarting={false} />,
    );

    stdin.write('r');

    await waitFor(() => {
      expect(mockedExit).not.toHaveBeenCalled();
    });
  });

  describe('directory display', () => {
    it('should correctly display the folder name for a nested directory', () => {
      mockedCwd.mockReturnValue('/home/user/project');
      const { lastFrame } = renderWithProviders(
        <FolderTrustDialog onSelect={vi.fn()} />,
      );
      expect(lastFrame()).toContain('Trust folder (project)');
    });

    it('should correctly display the parent folder name for a nested directory', () => {
      mockedCwd.mockReturnValue('/home/user/project');
      const { lastFrame } = renderWithProviders(
        <FolderTrustDialog onSelect={vi.fn()} />,
      );
      expect(lastFrame()).toContain('Trust parent folder (user)');
    });

    it('should correctly display an empty parent folder name for a directory directly under root', () => {
      mockedCwd.mockReturnValue('/project');
      const { lastFrame } = renderWithProviders(
        <FolderTrustDialog onSelect={vi.fn()} />,
      );
      expect(lastFrame()).toContain('Trust parent folder ()');
    });
  });
});<|MERGE_RESOLUTION|>--- conflicted
+++ resolved
@@ -75,13 +75,7 @@
       <FolderTrustDialog onSelect={vi.fn()} isRestarting={true} />,
     );
 
-<<<<<<< HEAD
-    expect(lastFrame()).toContain(
-      'To see changes, Qwen Code must be restarted',
-    );
-=======
-    expect(lastFrame()).toContain(' Gemini CLI is restarting');
->>>>>>> 0612839a
+    expect(lastFrame()).toContain(' Qwen Code is restarting');
   });
 
   it('should call relaunchApp when isRestarting is true', async () => {
