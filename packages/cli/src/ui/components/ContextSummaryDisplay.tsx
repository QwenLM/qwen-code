--- conflicted
+++ resolved
@@ -6,16 +6,11 @@
 
 import type React from 'react';
 import { Box, Text } from 'ink';
-<<<<<<< HEAD
-import { Colors } from '../colors.js';
+import { theme } from '../semantic-colors.js';
 import {
   type IdeContext,
   type MCPServerConfig,
 } from '@qwen-code/qwen-code-core';
-=======
-import { theme } from '../semantic-colors.js';
-import { type IdeContext, type MCPServerConfig } from '@google/gemini-cli-core';
->>>>>>> 0612839a
 import { useTerminalSize } from '../hooks/useTerminalSize.js';
 import { isNarrowWidth } from '../utils/isNarrowWidth.js';
 
