--- conflicted
+++ resolved
@@ -8,11 +8,8 @@
 import { Box, Text } from 'ink';
 import React from 'react';
 import { Colors } from '../colors.js';
-<<<<<<< HEAD
 import { useKeypress } from '../hooks/useKeypress.js';
-=======
 import { RenderInline } from '../utils/InlineMarkdownRenderer.js';
->>>>>>> 1a278f8a
 import {
   RadioButtonSelect,
   RadioSelectItem,
