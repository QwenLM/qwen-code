--- conflicted
+++ resolved
@@ -68,19 +68,13 @@
         return item.value === defaultAuthType;
       }
 
-<<<<<<< HEAD
-    if (process.env.OPENROUTER_API_KEY) {
-      return item.value === AuthType.USE_OPENROUTER;
-    }
-
-    if (process.env.GEMINI_API_KEY) {
-      return item.value === AuthType.USE_GEMINI;
-    }
-=======
+      if (process.env.OPENROUTER_API_KEY) {
+        return item.value === AuthType.USE_OPENROUTER;
+      }
+
       if (process.env.GEMINI_API_KEY) {
         return item.value === AuthType.USE_GEMINI;
       }
->>>>>>> 77883750
 
       return item.value === AuthType.LOGIN_WITH_GOOGLE;
     }),
