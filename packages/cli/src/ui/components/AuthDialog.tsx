/**
 * @license
 * Copyright 2025 Google LLC
 * SPDX-License-Identifier: Apache-2.0
 */

import { AuthType } from '@qwen-code/qwen-code-core';
import { Box, Text } from 'ink';
import React, { useState } from 'react';
import {
  setOpenAIApiKey,
  setOpenAIBaseUrl,
  setOpenAIModel,
  validateAuthMethod,
} from '../../config/auth.js';
import { LoadedSettings, SettingScope } from '../../config/settings.js';
import { Colors } from '../colors.js';
import { useKeypress } from '../hooks/useKeypress.js';
import { OpenAIKeyPrompt } from './OpenAIKeyPrompt.js';
import { RadioButtonSelect } from './shared/RadioButtonSelect.js';

interface AuthDialogProps {
  onSelect: (authMethod: AuthType | undefined, scope: SettingScope) => void;
  settings: LoadedSettings;
  initialErrorMessage?: string | null;
}

function parseDefaultAuthType(
  defaultAuthType: string | undefined,
): AuthType | null {
  if (
    defaultAuthType &&
    Object.values(AuthType).includes(defaultAuthType as AuthType)
  ) {
    return defaultAuthType as AuthType;
  }
  return null;
}

export function AuthDialog({
  onSelect,
  settings,
  initialErrorMessage,
}: AuthDialogProps): React.JSX.Element {
<<<<<<< HEAD
  const [errorMessage, setErrorMessage] = useState<string | null>(
    initialErrorMessage || null,
  );
  const [showOpenAIKeyPrompt, setShowOpenAIKeyPrompt] = useState(false);
  const items = [
    { label: 'Qwen OAuth', value: AuthType.QWEN_OAUTH },
    { label: 'OpenAI', value: AuthType.USE_OPENAI },
=======
  const [errorMessage, setErrorMessage] = useState<string | null>(() => {
    if (initialErrorMessage) {
      return initialErrorMessage;
    }

    const defaultAuthType = parseDefaultAuthType(
      process.env['GEMINI_DEFAULT_AUTH_TYPE'],
    );

    if (process.env['GEMINI_DEFAULT_AUTH_TYPE'] && defaultAuthType === null) {
      return (
        `Invalid value for GEMINI_DEFAULT_AUTH_TYPE: "${process.env['GEMINI_DEFAULT_AUTH_TYPE']}". ` +
        `Valid values are: ${Object.values(AuthType).join(', ')}.`
      );
    }

    if (
      process.env['GEMINI_API_KEY'] &&
      (!defaultAuthType || defaultAuthType === AuthType.USE_GEMINI)
    ) {
      return 'Existing API key detected (GEMINI_API_KEY). Select "Gemini API Key" option to use it.';
    }
    return null;
  });
  const items = [
    {
      label: 'Login with Google',
      value: AuthType.LOGIN_WITH_GOOGLE,
    },
    ...(process.env['CLOUD_SHELL'] === 'true'
      ? [
          {
            label: 'Use Cloud Shell user credentials',
            value: AuthType.CLOUD_SHELL,
          },
        ]
      : []),
    {
      label: 'Use Gemini API Key',
      value: AuthType.USE_GEMINI,
    },
    { label: 'Vertex AI', value: AuthType.USE_VERTEX_AI },
>>>>>>> 1a278f8a
  ];

  const initialAuthIndex = Math.max(
    0,
    items.findIndex((item) => {
      if (settings.merged.selectedAuthType) {
        return item.value === settings.merged.selectedAuthType;
      }

<<<<<<< HEAD
      const defaultAuthType = parseDefaultAuthType(
        process.env.GEMINI_DEFAULT_AUTH_TYPE,
      );
      if (defaultAuthType) {
        return item.value === defaultAuthType;
      }

      if (process.env.GEMINI_API_KEY) {
        return item.value === AuthType.USE_GEMINI;
      }
=======
    const defaultAuthType = parseDefaultAuthType(
      process.env['GEMINI_DEFAULT_AUTH_TYPE'],
    );
    if (defaultAuthType) {
      return item.value === defaultAuthType;
    }

    if (process.env['GEMINI_API_KEY']) {
      return item.value === AuthType.USE_GEMINI;
    }
>>>>>>> 1a278f8a

      return item.value === AuthType.LOGIN_WITH_GOOGLE;
    }),
  );

  const handleAuthSelect = (authMethod: AuthType) => {
    const error = validateAuthMethod(authMethod);
    if (error) {
      if (authMethod === AuthType.USE_OPENAI && !process.env.OPENAI_API_KEY) {
        setShowOpenAIKeyPrompt(true);
        setErrorMessage(null);
      } else {
        setErrorMessage(error);
      }
    } else {
      setErrorMessage(null);
      onSelect(authMethod, SettingScope.User);
    }
  };

  const handleOpenAIKeySubmit = (
    apiKey: string,
    baseUrl: string,
    model: string,
  ) => {
    setOpenAIApiKey(apiKey);
    setOpenAIBaseUrl(baseUrl);
    setOpenAIModel(model);
    setShowOpenAIKeyPrompt(false);
    onSelect(AuthType.USE_OPENAI, SettingScope.User);
  };

  const handleOpenAIKeyCancel = () => {
    setShowOpenAIKeyPrompt(false);
    setErrorMessage('OpenAI API key is required to use OpenAI authentication.');
  };

  useKeypress(
    (key) => {
      if (showOpenAIKeyPrompt) {
        return;
      }

      if (key.name === 'escape') {
        // Prevent exit if there is an error message.
        // This means they user is not authenticated yet.
        if (errorMessage) {
          return;
        }
        if (settings.merged.selectedAuthType === undefined) {
          // Prevent exiting if no auth method is set
          setErrorMessage(
            'You must select an auth method to proceed. Press Ctrl+C twice to exit.',
          );
          return;
        }
        onSelect(undefined, SettingScope.User);
      }
    },
    { isActive: true },
  );

  if (showOpenAIKeyPrompt) {
    return (
      <OpenAIKeyPrompt
        onSubmit={handleOpenAIKeySubmit}
        onCancel={handleOpenAIKeyCancel}
      />
    );
  }

  return (
    <Box
      borderStyle="round"
      borderColor={Colors.Gray}
      flexDirection="column"
      padding={1}
      width="100%"
    >
      <Text bold>Get started</Text>
      <Box marginTop={1}>
        <Text>How would you like to authenticate for this project?</Text>
      </Box>
      <Box marginTop={1}>
        <RadioButtonSelect
          items={items}
          initialIndex={initialAuthIndex}
          onSelect={handleAuthSelect}
        />
      </Box>
      {errorMessage && (
        <Box marginTop={1}>
          <Text color={Colors.AccentRed}>{errorMessage}</Text>
        </Box>
      )}
      <Box marginTop={1}>
        <Text color={Colors.AccentPurple}>(Use Enter to Set Auth)</Text>
      </Box>
      <Box marginTop={1}>
        <Text>Terms of Services and Privacy Notice for Qwen Code</Text>
      </Box>
      <Box marginTop={1}>
        <Text color={Colors.AccentBlue}>
          {'https://github.com/QwenLM/Qwen3-Coder/blob/main/README.md'}
        </Text>
      </Box>
    </Box>
  );
}<|MERGE_RESOLUTION|>--- conflicted
+++ resolved
@@ -42,7 +42,6 @@
   settings,
   initialErrorMessage,
 }: AuthDialogProps): React.JSX.Element {
-<<<<<<< HEAD
   const [errorMessage, setErrorMessage] = useState<string | null>(
     initialErrorMessage || null,
   );
@@ -50,50 +49,6 @@
   const items = [
     { label: 'Qwen OAuth', value: AuthType.QWEN_OAUTH },
     { label: 'OpenAI', value: AuthType.USE_OPENAI },
-=======
-  const [errorMessage, setErrorMessage] = useState<string | null>(() => {
-    if (initialErrorMessage) {
-      return initialErrorMessage;
-    }
-
-    const defaultAuthType = parseDefaultAuthType(
-      process.env['GEMINI_DEFAULT_AUTH_TYPE'],
-    );
-
-    if (process.env['GEMINI_DEFAULT_AUTH_TYPE'] && defaultAuthType === null) {
-      return (
-        `Invalid value for GEMINI_DEFAULT_AUTH_TYPE: "${process.env['GEMINI_DEFAULT_AUTH_TYPE']}". ` +
-        `Valid values are: ${Object.values(AuthType).join(', ')}.`
-      );
-    }
-
-    if (
-      process.env['GEMINI_API_KEY'] &&
-      (!defaultAuthType || defaultAuthType === AuthType.USE_GEMINI)
-    ) {
-      return 'Existing API key detected (GEMINI_API_KEY). Select "Gemini API Key" option to use it.';
-    }
-    return null;
-  });
-  const items = [
-    {
-      label: 'Login with Google',
-      value: AuthType.LOGIN_WITH_GOOGLE,
-    },
-    ...(process.env['CLOUD_SHELL'] === 'true'
-      ? [
-          {
-            label: 'Use Cloud Shell user credentials',
-            value: AuthType.CLOUD_SHELL,
-          },
-        ]
-      : []),
-    {
-      label: 'Use Gemini API Key',
-      value: AuthType.USE_GEMINI,
-    },
-    { label: 'Vertex AI', value: AuthType.USE_VERTEX_AI },
->>>>>>> 1a278f8a
   ];
 
   const initialAuthIndex = Math.max(
@@ -103,29 +58,16 @@
         return item.value === settings.merged.selectedAuthType;
       }
 
-<<<<<<< HEAD
       const defaultAuthType = parseDefaultAuthType(
-        process.env.GEMINI_DEFAULT_AUTH_TYPE,
+        process.env['GEMINI_DEFAULT_AUTH_TYPE'],
       );
       if (defaultAuthType) {
         return item.value === defaultAuthType;
       }
 
-      if (process.env.GEMINI_API_KEY) {
+      if (process.env['GEMINI_API_KEY']) {
         return item.value === AuthType.USE_GEMINI;
       }
-=======
-    const defaultAuthType = parseDefaultAuthType(
-      process.env['GEMINI_DEFAULT_AUTH_TYPE'],
-    );
-    if (defaultAuthType) {
-      return item.value === defaultAuthType;
-    }
-
-    if (process.env['GEMINI_API_KEY']) {
-      return item.value === AuthType.USE_GEMINI;
-    }
->>>>>>> 1a278f8a
 
       return item.value === AuthType.LOGIN_WITH_GOOGLE;
     }),
@@ -134,7 +76,10 @@
   const handleAuthSelect = (authMethod: AuthType) => {
     const error = validateAuthMethod(authMethod);
     if (error) {
-      if (authMethod === AuthType.USE_OPENAI && !process.env.OPENAI_API_KEY) {
+      if (
+        authMethod === AuthType.USE_OPENAI &&
+        !process.env['OPENAI_API_KEY']
+      ) {
         setShowOpenAIKeyPrompt(true);
         setErrorMessage(null);
       } else {
