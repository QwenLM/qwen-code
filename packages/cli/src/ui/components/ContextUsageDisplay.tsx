/**
 * @license
 * Copyright 2025 Google LLC
 * SPDX-License-Identifier: Apache-2.0
 */

import { Text } from 'ink';
<<<<<<< HEAD
import { Colors } from '../colors.js';
import { tokenLimit } from '@qwen-code/qwen-code-core';
=======
import { theme } from '../semantic-colors.js';
import { tokenLimit } from '@google/gemini-cli-core';
>>>>>>> 0612839a

export const ContextUsageDisplay = ({
  promptTokenCount,
  model,
  terminalWidth,
}: {
  promptTokenCount: number;
  model: string;
  terminalWidth: number;
}) => {
  const percentage = promptTokenCount / tokenLimit(model);
  const percentageLeft = ((1 - percentage) * 100).toFixed(0);

  const label = terminalWidth < 100 ? '%' : '% context left';

  return (
    <Text color={theme.text.secondary}>
      ({percentageLeft}
      {label})
    </Text>
  );
};<|MERGE_RESOLUTION|>--- conflicted
+++ resolved
@@ -5,13 +5,8 @@
  */
 
 import { Text } from 'ink';
-<<<<<<< HEAD
-import { Colors } from '../colors.js';
+import { theme } from '../semantic-colors.js';
 import { tokenLimit } from '@qwen-code/qwen-code-core';
-=======
-import { theme } from '../semantic-colors.js';
-import { tokenLimit } from '@google/gemini-cli-core';
->>>>>>> 0612839a
 
 export const ContextUsageDisplay = ({
   promptTokenCount,
