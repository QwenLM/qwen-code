--- conflicted
+++ resolved
@@ -50,13 +50,8 @@
           <>
             <Text color={theme.text.primary}>
               The following extensions failed to migrate. Please try installing
-<<<<<<< HEAD
               them manually. To see other changes, Qwen Code must be restarted.
-              Press {"'q'"} to quit.
-=======
-              them manually. To see other changes, Gemini CLI must be restarted.
               Press &apos;q&apos; to quit.
->>>>>>> 0612839a
             </Text>
             <Box flexDirection="column" marginTop={1} marginLeft={2}>
               {failedExtensions.map((failed) => (
@@ -65,15 +60,9 @@
             </Box>
           </>
         ) : (
-<<<<<<< HEAD
-          <Text>
+          <Text color={theme.text.primary}>
             Migration complete. To see changes, Qwen Code must be restarted.
-            Press {"'q'"} to quit.
-=======
-          <Text color={theme.text.primary}>
-            Migration complete. To see changes, Gemini CLI must be restarted.
             Press &apos;q&apos; to quit.
->>>>>>> 0612839a
           </Text>
         )}
       </Box>
