--- conflicted
+++ resolved
@@ -6,12 +6,8 @@
 
 import { describe, it, expect, vi } from 'vitest';
 import { ToolConfirmationMessage } from './ToolConfirmationMessage.js';
-<<<<<<< HEAD
 import { ToolCallConfirmationDetails } from '@qwen-code/qwen-code-core';
-=======
-import { ToolCallConfirmationDetails } from '@google/gemini-cli-core';
 import { renderWithProviders } from '../../../test-utils/render.js';
->>>>>>> 1a278f8a
 
 describe('ToolConfirmationMessage', () => {
   it('should not display urls if prompt and url are the same', () => {
