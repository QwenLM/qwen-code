--- conflicted
+++ resolved
@@ -6,10 +6,6 @@
 
 import type React from 'react';
 import { Box, Text, useIsScreenReaderEnabled } from 'ink';
-<<<<<<< HEAD
-import { Colors } from '../../colors.js';
-=======
->>>>>>> 0612839a
 import crypto from 'node:crypto';
 import { colorizeCode, colorizeLine } from '../../utils/CodeColorizer.js';
 import { MaxSizedBox } from '../shared/MaxSizedBox.js';
