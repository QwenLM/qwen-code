--- conflicted
+++ resolved
@@ -58,11 +58,7 @@
           'Could not compress chat history due to a token counting error.',
         );
       case CompressionStatus.NOOP:
-<<<<<<< HEAD
-        return t('Chat history is already compressed.');
-=======
         return 'Nothing to compress.';
->>>>>>> 442a9aed
       default:
         return '';
     }
