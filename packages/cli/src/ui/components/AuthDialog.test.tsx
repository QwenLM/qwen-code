--- conflicted
+++ resolved
@@ -7,12 +7,8 @@
 import { describe, it, expect, vi, beforeEach, afterEach } from 'vitest';
 import { AuthDialog } from './AuthDialog.js';
 import { LoadedSettings, SettingScope } from '../../config/settings.js';
-<<<<<<< HEAD
 import { AuthType } from '@qwen-code/qwen-code-core';
-=======
-import { AuthType } from '@google/gemini-cli-core';
 import { renderWithProviders } from '../../test-utils/render.js';
->>>>>>> 1a278f8a
 
 describe('AuthDialog', () => {
   const wait = (ms = 50) => new Promise((resolve) => setTimeout(resolve, ms));
@@ -166,11 +162,7 @@
 
   describe('GEMINI_DEFAULT_AUTH_TYPE environment variable', () => {
     it('should select the auth type specified by GEMINI_DEFAULT_AUTH_TYPE', () => {
-<<<<<<< HEAD
-      process.env.GEMINI_DEFAULT_AUTH_TYPE = AuthType.USE_OPENAI;
-=======
-      process.env['GEMINI_DEFAULT_AUTH_TYPE'] = AuthType.LOGIN_WITH_GOOGLE;
->>>>>>> 1a278f8a
+      process.env['GEMINI_DEFAULT_AUTH_TYPE'] = AuthType.USE_OPENAI;
 
       const settings: LoadedSettings = new LoadedSettings(
         {
@@ -261,84 +253,6 @@
       expect(lastFrame()).toContain('● 1. Qwen OAuth');
     });
   });
-
-<<<<<<< HEAD
-  // it('should prevent exiting when no auth method is selected and show error message', async () => {
-  //   const onSelect = vi.fn();
-  //   const settings: LoadedSettings = new LoadedSettings(
-  //     {
-  //       settings: {},
-  //       path: '',
-  //     },
-  //     {
-  //       settings: {
-  //         selectedAuthType: undefined,
-  //       },
-  //       path: '',
-  //     },
-  //     {
-  //       settings: {},
-  //       path: '',
-  //     },
-  //     [],
-  //   );
-
-  //   const { lastFrame, stdin, unmount } = render(
-  //     <AuthDialog onSelect={onSelect} settings={settings} />,
-  //   );
-  //   await wait();
-
-  //   // Simulate pressing escape key
-  //   stdin.write('\u001b'); // ESC key
-  //   await wait(100); // Increased wait time for CI environment
-
-  //   // Should show error message instead of calling onSelect
-  //   expect(lastFrame()).toContain(
-  //     'You must select an auth method to proceed. Press Ctrl+C twice to exit.',
-  //   );
-  //   expect(onSelect).not.toHaveBeenCalled();
-  //   unmount();
-  // });
-=======
-  it('should prevent exiting when no auth method is selected and show error message', async () => {
-    const onSelect = vi.fn();
-    const settings: LoadedSettings = new LoadedSettings(
-      {
-        settings: { customThemes: {}, mcpServers: {} },
-        path: '',
-      },
-      {
-        settings: {
-          selectedAuthType: undefined,
-          customThemes: {},
-          mcpServers: {},
-        },
-        path: '',
-      },
-      {
-        settings: { customThemes: {}, mcpServers: {} },
-        path: '',
-      },
-      [],
-    );
-
-    const { lastFrame, stdin, unmount } = renderWithProviders(
-      <AuthDialog onSelect={onSelect} settings={settings} />,
-    );
-    await wait();
-
-    // Simulate pressing escape key
-    stdin.write('\u001b'); // ESC key
-    await wait();
-
-    // Should show error message instead of calling onSelect
-    expect(lastFrame()).toContain(
-      'You must select an auth method to proceed. Press Ctrl+C twice to exit.',
-    );
-    expect(onSelect).not.toHaveBeenCalled();
-    unmount();
-  });
->>>>>>> 1a278f8a
 
   it('should not exit if there is already an error message', async () => {
     const onSelect = vi.fn();
