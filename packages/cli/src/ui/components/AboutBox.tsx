--- conflicted
+++ resolved
@@ -37,13 +37,8 @@
     width="100%"
   >
     <Box marginBottom={1}>
-<<<<<<< HEAD
-      <Text bold color={Colors.AccentPurple}>
+      <Text bold color={theme.text.accent}>
         About Qwen Code
-=======
-      <Text bold color={theme.text.accent}>
-        About Gemini CLI
->>>>>>> 0612839a
       </Text>
     </Box>
     <Box flexDirection="row">
