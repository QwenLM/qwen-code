/**
 * @license
 * Copyright 2025 Google LLC
 * SPDX-License-Identifier: Apache-2.0
 */

import type {
  CompressionStatus,
  MCPServerConfig,
  ThoughtSummary,
  ToolCallConfirmationDetails,
  ToolConfirmationOutcome,
  ToolResultDisplay,
} from '@qwen-code/qwen-code-core';
import type { PartListUnion } from '@google/genai';
import { type ReactNode } from 'react';

export type { ThoughtSummary };

export enum AuthState {
  // Attemtping to authenticate or re-authenticate
  Unauthenticated = 'unauthenticated',
  // Auth dialog is open for user to select auth method
  Updating = 'updating',
  // Successfully authenticated
  Authenticated = 'authenticated',
}

// Only defining the state enum needed by the UI
export enum StreamingState {
  Idle = 'idle',
  Responding = 'responding',
  WaitingForConfirmation = 'waiting_for_confirmation',
}

// Copied from server/src/core/turn.ts for CLI usage
export enum GeminiEventType {
  Content = 'content',
  ToolCallRequest = 'tool_call_request',
  // Add other event types if the UI hook needs to handle them
}

export enum ToolCallStatus {
  Pending = 'Pending',
  Canceled = 'Canceled',
  Confirming = 'Confirming',
  Executing = 'Executing',
  Success = 'Success',
  Error = 'Error',
}

export interface ToolCallEvent {
  type: 'tool_call';
  status: ToolCallStatus;
  callId: string;
  name: string;
  args: Record<string, never>;
  resultDisplay: ToolResultDisplay | undefined;
  confirmationDetails: ToolCallConfirmationDetails | undefined;
}

export interface IndividualToolCallDisplay {
  callId: string;
  name: string;
  description: string;
  resultDisplay: ToolResultDisplay | string | undefined;
  status: ToolCallStatus;
  confirmationDetails: ToolCallConfirmationDetails | undefined;
  renderOutputAsMarkdown?: boolean;
  ptyId?: number;
  outputFile?: string;
}

export interface CompressionProps {
  isPending: boolean;
  originalTokenCount: number | null;
  newTokenCount: number | null;
  compressionStatus: CompressionStatus | null;
}

export interface SummaryProps {
  isPending: boolean;
  stage: 'generating' | 'saving' | 'completed';
  filePath?: string; // Path to the saved summary file
}

export interface HistoryItemBase {
  text?: string; // Text content for user/gemini/info/error messages
}

export type HistoryItemUser = HistoryItemBase & {
  type: 'user';
  text: string;
};

export type HistoryItemGemini = HistoryItemBase & {
  type: 'gemini';
  text: string;
};

export type HistoryItemGeminiContent = HistoryItemBase & {
  type: 'gemini_content';
  text: string;
};

export type HistoryItemInfo = HistoryItemBase & {
  type: 'info';
  text: string;
};

export type HistoryItemError = HistoryItemBase & {
  type: 'error';
  text: string;
};

export type HistoryItemWarning = HistoryItemBase & {
  type: 'warning';
  text: string;
};

export type HistoryItemAbout = HistoryItemBase & {
  type: 'about';
  cliVersion: string;
  osVersion: string;
  sandboxEnv: string;
  modelVersion: string;
  selectedAuthType: string;
  gcpProject: string;
  ideClient: string;
};

export type HistoryItemHelp = HistoryItemBase & {
  type: 'help';
  timestamp: Date;
};

export type HistoryItemStats = HistoryItemBase & {
  type: 'stats';
  duration: string;
};

export type HistoryItemModelStats = HistoryItemBase & {
  type: 'model_stats';
};

export type HistoryItemToolStats = HistoryItemBase & {
  type: 'tool_stats';
};

export type HistoryItemQuit = HistoryItemBase & {
  type: 'quit';
  duration: string;
};

export type HistoryItemQuitConfirmation = HistoryItemBase & {
  type: 'quit_confirmation';
  duration: string;
};

export type HistoryItemToolGroup = HistoryItemBase & {
  type: 'tool_group';
  tools: IndividualToolCallDisplay[];
};

export type HistoryItemUserShell = HistoryItemBase & {
  type: 'user_shell';
  text: string;
};

export type HistoryItemCompression = HistoryItemBase & {
  type: 'compression';
  compression: CompressionProps;
};

<<<<<<< HEAD
export type HistoryItemSummary = HistoryItemBase & {
  type: 'summary';
  summary: SummaryProps;
=======
export type HistoryItemExtensionsList = HistoryItemBase & {
  type: 'extensions_list';
};

export interface ToolDefinition {
  name: string;
  displayName: string;
  description?: string;
}

export type HistoryItemToolsList = HistoryItemBase & {
  type: 'tools_list';
  tools: ToolDefinition[];
  showDescriptions: boolean;
};

// JSON-friendly types for using as a simple data model showing info about an
// MCP Server.
export interface JsonMcpTool {
  serverName: string;
  name: string;
  description?: string;
  schema?: {
    parametersJsonSchema?: unknown;
    parameters?: unknown;
  };
}

export interface JsonMcpPrompt {
  serverName: string;
  name: string;
  description?: string;
}

export type HistoryItemMcpStatus = HistoryItemBase & {
  type: 'mcp_status';
  servers: Record<string, MCPServerConfig>;
  tools: JsonMcpTool[];
  prompts: JsonMcpPrompt[];
  authStatus: Record<
    string,
    'authenticated' | 'expired' | 'unauthenticated' | 'not-configured'
  >;
  blockedServers: Array<{ name: string; extensionName: string }>;
  discoveryInProgress: boolean;
  connectingServers: string[];
  showDescriptions: boolean;
  showSchema: boolean;
  showTips: boolean;
>>>>>>> 0612839a
};

// Using Omit<HistoryItem, 'id'> seems to have some issues with typescript's
// type inference e.g. historyItem.type === 'tool_group' isn't auto-inferring that
// 'tools' in historyItem.
// Individually exported types extending HistoryItemBase
export type HistoryItemWithoutId =
  | HistoryItemUser
  | HistoryItemUserShell
  | HistoryItemGemini
  | HistoryItemGeminiContent
  | HistoryItemInfo
  | HistoryItemError
  | HistoryItemWarning
  | HistoryItemAbout
  | HistoryItemHelp
  | HistoryItemToolGroup
  | HistoryItemStats
  | HistoryItemModelStats
  | HistoryItemToolStats
  | HistoryItemQuit
<<<<<<< HEAD
  | HistoryItemQuitConfirmation
  | HistoryItemCompression
  | HistoryItemSummary;
=======
  | HistoryItemCompression
  | HistoryItemExtensionsList
  | HistoryItemToolsList
  | HistoryItemMcpStatus;
>>>>>>> 0612839a

export type HistoryItem = HistoryItemWithoutId & { id: number };

// Message types used by internal command feedback (subset of HistoryItem types)
export enum MessageType {
  INFO = 'info',
  ERROR = 'error',
  WARNING = 'warning',
  USER = 'user',
  ABOUT = 'about',
  HELP = 'help',
  STATS = 'stats',
  MODEL_STATS = 'model_stats',
  TOOL_STATS = 'tool_stats',
  QUIT = 'quit',
  QUIT_CONFIRMATION = 'quit_confirmation',
  GEMINI = 'gemini',
  COMPRESSION = 'compression',
<<<<<<< HEAD
  SUMMARY = 'summary',
=======
  EXTENSIONS_LIST = 'extensions_list',
  TOOLS_LIST = 'tools_list',
  MCP_STATUS = 'mcp_status',
>>>>>>> 0612839a
}

// Simplified message structure for internal feedback
export type Message =
  | {
      type: MessageType.INFO | MessageType.ERROR | MessageType.USER;
      content: string; // Renamed from text for clarity in this context
      timestamp: Date;
    }
  | {
      type: MessageType.ABOUT;
      timestamp: Date;
      cliVersion: string;
      osVersion: string;
      sandboxEnv: string;
      modelVersion: string;
      selectedAuthType: string;
      gcpProject: string;
      ideClient: string;
      content?: string; // Optional content, not really used for ABOUT
    }
  | {
      type: MessageType.HELP;
      timestamp: Date;
      content?: string; // Optional content, not really used for HELP
    }
  | {
      type: MessageType.STATS;
      timestamp: Date;
      duration: string;
      content?: string;
    }
  | {
      type: MessageType.MODEL_STATS;
      timestamp: Date;
      content?: string;
    }
  | {
      type: MessageType.TOOL_STATS;
      timestamp: Date;
      content?: string;
    }
  | {
      type: MessageType.QUIT;
      timestamp: Date;
      duration: string;
      content?: string;
    }
  | {
      type: MessageType.QUIT_CONFIRMATION;
      timestamp: Date;
      duration: string;
      content?: string;
    }
  | {
      type: MessageType.COMPRESSION;
      compression: CompressionProps;
      timestamp: Date;
    }
  | {
      type: MessageType.SUMMARY;
      summary: SummaryProps;
      timestamp: Date;
    };

export interface ConsoleMessageItem {
  type: 'log' | 'warn' | 'error' | 'debug' | 'info';
  content: string;
  count: number;
}

/**
 * Result type for a slash command that should immediately result in a prompt
 * being submitted to the Gemini model.
 */
export interface SubmitPromptResult {
  type: 'submit_prompt';
  content: PartListUnion;
}

/**
 * Defines the result of the slash command processor for its consumer (useGeminiStream).
 */
export type SlashCommandProcessorResult =
  | {
      type: 'schedule_tool';
      toolName: string;
      toolArgs: Record<string, unknown>;
    }
  | {
      type: 'handled'; // Indicates the command was processed and no further action is needed.
    }
  | SubmitPromptResult;

export interface ShellConfirmationRequest {
  commands: string[];
  onConfirm: (
    outcome: ToolConfirmationOutcome,
    approvedCommands?: string[],
  ) => void;
}

export interface ConfirmationRequest {
  prompt: ReactNode;
  onConfirm: (confirm: boolean) => void;
}

export interface LoopDetectionConfirmationRequest {
  onComplete: (result: { userSelection: 'disable' | 'keep' }) => void;
}<|MERGE_RESOLUTION|>--- conflicted
+++ resolved
@@ -172,11 +172,11 @@
   compression: CompressionProps;
 };
 
-<<<<<<< HEAD
 export type HistoryItemSummary = HistoryItemBase & {
   type: 'summary';
   summary: SummaryProps;
-=======
+};
+
 export type HistoryItemExtensionsList = HistoryItemBase & {
   type: 'extensions_list';
 };
@@ -226,7 +226,6 @@
   showDescriptions: boolean;
   showSchema: boolean;
   showTips: boolean;
->>>>>>> 0612839a
 };
 
 // Using Omit<HistoryItem, 'id'> seems to have some issues with typescript's
@@ -248,16 +247,13 @@
   | HistoryItemModelStats
   | HistoryItemToolStats
   | HistoryItemQuit
-<<<<<<< HEAD
   | HistoryItemQuitConfirmation
   | HistoryItemCompression
-  | HistoryItemSummary;
-=======
+  | HistoryItemSummary
   | HistoryItemCompression
   | HistoryItemExtensionsList
   | HistoryItemToolsList
   | HistoryItemMcpStatus;
->>>>>>> 0612839a
 
 export type HistoryItem = HistoryItemWithoutId & { id: number };
 
@@ -276,13 +272,10 @@
   QUIT_CONFIRMATION = 'quit_confirmation',
   GEMINI = 'gemini',
   COMPRESSION = 'compression',
-<<<<<<< HEAD
   SUMMARY = 'summary',
-=======
   EXTENSIONS_LIST = 'extensions_list',
   TOOLS_LIST = 'tools_list',
   MCP_STATUS = 'mcp_status',
->>>>>>> 0612839a
 }
 
 // Simplified message structure for internal feedback
