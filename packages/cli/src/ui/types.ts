--- conflicted
+++ resolved
@@ -238,11 +238,8 @@
   | {
       type: 'handled'; // Indicates the command was processed and no further action is needed.
     }
-<<<<<<< HEAD
+  | SubmitPromptResult
   | {
       type: 'submit_query'; // Submit a query to the AI
       query: string;
-    };
-=======
-  | SubmitPromptResult;
->>>>>>> f1146c4b
+    };