/**
 * @license
 * Copyright 2025 Google LLC
 * SPDX-License-Identifier: Apache-2.0
 */

import type React from 'react';
import {
  createContext,
  useCallback,
  useContext,
  useState,
  useMemo,
  useEffect,
} from 'react';

<<<<<<< HEAD
import type { SessionMetrics, ModelMetrics } from '@qwen-code/qwen-code-core';
import { uiTelemetryService, sessionId } from '@qwen-code/qwen-code-core';
=======
import type {
  SessionMetrics,
  ModelMetrics,
  ToolCallStats,
} from '@google/gemini-cli-core';
import { uiTelemetryService, sessionId } from '@google/gemini-cli-core';
>>>>>>> 0612839a

export enum ToolCallDecision {
  ACCEPT = 'accept',
  REJECT = 'reject',
  MODIFY = 'modify',
  AUTO_ACCEPT = 'auto_accept',
}

function areModelMetricsEqual(a: ModelMetrics, b: ModelMetrics): boolean {
  if (
    a.api.totalRequests !== b.api.totalRequests ||
    a.api.totalErrors !== b.api.totalErrors ||
    a.api.totalLatencyMs !== b.api.totalLatencyMs
  ) {
    return false;
  }
  if (
    a.tokens.prompt !== b.tokens.prompt ||
    a.tokens.candidates !== b.tokens.candidates ||
    a.tokens.total !== b.tokens.total ||
    a.tokens.cached !== b.tokens.cached ||
    a.tokens.thoughts !== b.tokens.thoughts ||
    a.tokens.tool !== b.tokens.tool
  ) {
    return false;
  }
  return true;
}

function areToolCallStatsEqual(a: ToolCallStats, b: ToolCallStats): boolean {
  if (
    a.count !== b.count ||
    a.success !== b.success ||
    a.fail !== b.fail ||
    a.durationMs !== b.durationMs
  ) {
    return false;
  }
  if (
    a.decisions[ToolCallDecision.ACCEPT] !==
      b.decisions[ToolCallDecision.ACCEPT] ||
    a.decisions[ToolCallDecision.REJECT] !==
      b.decisions[ToolCallDecision.REJECT] ||
    a.decisions[ToolCallDecision.MODIFY] !==
      b.decisions[ToolCallDecision.MODIFY] ||
    a.decisions[ToolCallDecision.AUTO_ACCEPT] !==
      b.decisions[ToolCallDecision.AUTO_ACCEPT]
  ) {
    return false;
  }
  return true;
}

function areMetricsEqual(a: SessionMetrics, b: SessionMetrics): boolean {
  if (a === b) return true;
  if (!a || !b) return false;

  // Compare files
  if (
    a.files.totalLinesAdded !== b.files.totalLinesAdded ||
    a.files.totalLinesRemoved !== b.files.totalLinesRemoved
  ) {
    return false;
  }

  // Compare tools
  const toolsA = a.tools;
  const toolsB = b.tools;
  if (
    toolsA.totalCalls !== toolsB.totalCalls ||
    toolsA.totalSuccess !== toolsB.totalSuccess ||
    toolsA.totalFail !== toolsB.totalFail ||
    toolsA.totalDurationMs !== toolsB.totalDurationMs
  ) {
    return false;
  }

  // Compare tool decisions
  if (
    toolsA.totalDecisions[ToolCallDecision.ACCEPT] !==
      toolsB.totalDecisions[ToolCallDecision.ACCEPT] ||
    toolsA.totalDecisions[ToolCallDecision.REJECT] !==
      toolsB.totalDecisions[ToolCallDecision.REJECT] ||
    toolsA.totalDecisions[ToolCallDecision.MODIFY] !==
      toolsB.totalDecisions[ToolCallDecision.MODIFY] ||
    toolsA.totalDecisions[ToolCallDecision.AUTO_ACCEPT] !==
      toolsB.totalDecisions[ToolCallDecision.AUTO_ACCEPT]
  ) {
    return false;
  }

  // Compare tools.byName
  const toolsByNameAKeys = Object.keys(toolsA.byName);
  const toolsByNameBKeys = Object.keys(toolsB.byName);
  if (toolsByNameAKeys.length !== toolsByNameBKeys.length) return false;

  for (const key of toolsByNameAKeys) {
    const toolA = toolsA.byName[key];
    const toolB = toolsB.byName[key];
    if (!toolB || !areToolCallStatsEqual(toolA, toolB)) {
      return false;
    }
  }

  // Compare models
  const modelsAKeys = Object.keys(a.models);
  const modelsBKeys = Object.keys(b.models);
  if (modelsAKeys.length !== modelsBKeys.length) return false;

  for (const key of modelsAKeys) {
    if (!b.models[key] || !areModelMetricsEqual(a.models[key], b.models[key])) {
      return false;
    }
  }

  return true;
}

export type { SessionMetrics, ModelMetrics };

export interface SessionStatsState {
  sessionId: string;
  sessionStartTime: Date;
  metrics: SessionMetrics;
  lastPromptTokenCount: number;
  promptCount: number;
}

export interface ComputedSessionStats {
  totalApiTime: number;
  totalToolTime: number;
  agentActiveTime: number;
  apiTimePercent: number;
  toolTimePercent: number;
  cacheEfficiency: number;
  totalDecisions: number;
  successRate: number;
  agreementRate: number;
  totalCachedTokens: number;
  totalPromptTokens: number;
  totalLinesAdded: number;
  totalLinesRemoved: number;
}

// Defines the final "value" of our context, including the state
// and the functions to update it.
interface SessionStatsContextValue {
  stats: SessionStatsState;
  startNewPrompt: () => void;
  getPromptCount: () => number;
}

// --- Context Definition ---

const SessionStatsContext = createContext<SessionStatsContextValue | undefined>(
  undefined,
);

// --- Provider Component ---

export const SessionStatsProvider: React.FC<{ children: React.ReactNode }> = ({
  children,
}) => {
  const [stats, setStats] = useState<SessionStatsState>({
    sessionId,
    sessionStartTime: new Date(),
    metrics: uiTelemetryService.getMetrics(),
    lastPromptTokenCount: 0,
    promptCount: 0,
  });

  useEffect(() => {
    const handleUpdate = ({
      metrics,
      lastPromptTokenCount,
    }: {
      metrics: SessionMetrics;
      lastPromptTokenCount: number;
    }) => {
      setStats((prevState) => {
        if (
          prevState.lastPromptTokenCount === lastPromptTokenCount &&
          areMetricsEqual(prevState.metrics, metrics)
        ) {
          return prevState;
        }
        return {
          ...prevState,
          metrics,
          lastPromptTokenCount,
        };
      });
    };

    uiTelemetryService.on('update', handleUpdate);
    // Set initial state
    handleUpdate({
      metrics: uiTelemetryService.getMetrics(),
      lastPromptTokenCount: uiTelemetryService.getLastPromptTokenCount(),
    });

    return () => {
      uiTelemetryService.off('update', handleUpdate);
    };
  }, []);

  const startNewPrompt = useCallback(() => {
    setStats((prevState) => ({
      ...prevState,
      promptCount: prevState.promptCount + 1,
    }));
  }, []);

  const getPromptCount = useCallback(
    () => stats.promptCount,
    [stats.promptCount],
  );

  const value = useMemo(
    () => ({
      stats,
      startNewPrompt,
      getPromptCount,
    }),
    [stats, startNewPrompt, getPromptCount],
  );

  return (
    <SessionStatsContext.Provider value={value}>
      {children}
    </SessionStatsContext.Provider>
  );
};

// --- Consumer Hook ---

export const useSessionStats = () => {
  const context = useContext(SessionStatsContext);
  if (context === undefined) {
    throw new Error(
      'useSessionStats must be used within a SessionStatsProvider',
    );
  }
  return context;
};<|MERGE_RESOLUTION|>--- conflicted
+++ resolved
@@ -14,17 +14,12 @@
   useEffect,
 } from 'react';
 
-<<<<<<< HEAD
-import type { SessionMetrics, ModelMetrics } from '@qwen-code/qwen-code-core';
-import { uiTelemetryService, sessionId } from '@qwen-code/qwen-code-core';
-=======
 import type {
   SessionMetrics,
   ModelMetrics,
   ToolCallStats,
-} from '@google/gemini-cli-core';
-import { uiTelemetryService, sessionId } from '@google/gemini-cli-core';
->>>>>>> 0612839a
+} from '@qwen-code/qwen-code-core';
+import { uiTelemetryService, sessionId } from '@qwen-code/qwen-code-core';
 
 export enum ToolCallDecision {
   ACCEPT = 'accept',
