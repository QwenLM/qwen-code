--- conflicted
+++ resolved
@@ -7,15 +7,9 @@
 import { Box, Newline, Text } from 'ink';
 import { RadioButtonSelect } from '../components/shared/RadioButtonSelect.js';
 import { usePrivacySettings } from '../hooks/usePrivacySettings.js';
-<<<<<<< HEAD
-import { CloudPaidPrivacyNotice } from './CloudPaidPrivacyNotice.js';
+
 import type { Config } from '@qwen-code/qwen-code-core';
-import { Colors } from '../colors.js';
-=======
-
-import type { Config } from '@google/gemini-cli-core';
 import { theme } from '../semantic-colors.js';
->>>>>>> 0612839a
 import { useKeypress } from '../hooks/useKeypress.js';
 
 interface CloudFreePrivacyNoticeProps {
