--- conflicted
+++ resolved
@@ -146,15 +146,12 @@
 export type SlashCommandActionReturn =
   | ToolActionReturn
   | MessageActionReturn
-<<<<<<< HEAD
-  | OpenDialogActionReturn
-  | SubmitQueryActionReturn;
-=======
   | QuitActionReturn
   | OpenDialogActionReturn
   | LoadHistoryActionReturn
   | SubmitPromptActionReturn
-  | ConfirmShellCommandsActionReturn;
+  | ConfirmShellCommandsActionReturn
+  | SubmitQueryActionReturn;
 
 export enum CommandKind {
   BUILT_IN = 'built-in',
@@ -162,7 +159,6 @@
   MCP_PROMPT = 'mcp-prompt',
 }
 
->>>>>>> f1146c4b
 // The standardized contract for any command in the system.
 export interface SlashCommand {
   name: string;
