/**
 * @license
 * Copyright 2025 Google LLC
 * SPDX-License-Identifier: Apache-2.0
 */

import type { MockInstance } from 'vitest';
import { vi, describe, it, expect, beforeEach, afterEach } from 'vitest';
import { ideCommand } from './ideCommand.js';
import { type CommandContext } from './types.js';
<<<<<<< HEAD
import { type Config, DetectedIde } from '@qwen-code/qwen-code-core';
import * as core from '@qwen-code/qwen-code-core';

vi.mock('child_process');
vi.mock('glob');
vi.mock('@qwen-code/qwen-code-core', async (importOriginal) => {
=======
import { IDE_DEFINITIONS } from '@google/gemini-cli-core';
import * as core from '@google/gemini-cli-core';

vi.mock('@google/gemini-cli-core', async (importOriginal) => {
>>>>>>> 0612839a
  const original = await importOriginal<typeof core>();
  return {
    ...original,
    getOauthClient: vi.fn(original.getOauthClient),
    getIdeInstaller: vi.fn(original.getIdeInstaller),
    IdeClient: {
      getInstance: vi.fn(),
    },
  };
});

describe('ideCommand', () => {
  let mockContext: CommandContext;
  let mockIdeClient: core.IdeClient;
  let platformSpy: MockInstance;

  beforeEach(() => {
    vi.resetAllMocks();

    mockIdeClient = {
      reconnect: vi.fn(),
      disconnect: vi.fn(),
      connect: vi.fn(),
      getCurrentIde: vi.fn(),
      getConnectionStatus: vi.fn(),
      getDetectedIdeDisplayName: vi.fn(),
    } as unknown as core.IdeClient;

    vi.mocked(core.IdeClient.getInstance).mockResolvedValue(mockIdeClient);
    vi.mocked(mockIdeClient.getDetectedIdeDisplayName).mockReturnValue(
      'VS Code',
    );

    mockContext = {
      ui: {
        addItem: vi.fn(),
      },
      services: {
        settings: {
          setValue: vi.fn(),
        },
        config: {
          getIdeMode: vi.fn(),
          setIdeMode: vi.fn(),
          getUsageStatisticsEnabled: vi.fn().mockReturnValue(false),
        },
      },
    } as unknown as CommandContext;

    platformSpy = vi.spyOn(process, 'platform', 'get');
  });

  afterEach(() => {
    vi.restoreAllMocks();
  });

  it('should return the ide command', async () => {
    vi.mocked(mockIdeClient.getCurrentIde).mockReturnValue(
      IDE_DEFINITIONS.vscode,
    );
    vi.mocked(mockIdeClient.getConnectionStatus).mockReturnValue({
      status: core.IDEConnectionStatus.Disconnected,
    });
    const command = await ideCommand();
    expect(command).not.toBeNull();
    expect(command.name).toBe('ide');
    expect(command.subCommands).toHaveLength(3);
    expect(command.subCommands?.[0].name).toBe('enable');
    expect(command.subCommands?.[1].name).toBe('status');
    expect(command.subCommands?.[2].name).toBe('install');
  });

  it('should show disable command when connected', async () => {
    vi.mocked(mockIdeClient.getCurrentIde).mockReturnValue(
      IDE_DEFINITIONS.vscode,
    );
    vi.mocked(mockIdeClient.getConnectionStatus).mockReturnValue({
      status: core.IDEConnectionStatus.Connected,
    });
    const command = await ideCommand();
    expect(command).not.toBeNull();
    const subCommandNames = command.subCommands?.map((cmd) => cmd.name);
    expect(subCommandNames).toContain('disable');
    expect(subCommandNames).not.toContain('enable');
  });

  describe('status subcommand', () => {
    beforeEach(() => {
      vi.mocked(mockIdeClient.getCurrentIde).mockReturnValue(
        IDE_DEFINITIONS.vscode,
      );
    });

    it('should show connected status', async () => {
      vi.mocked(mockIdeClient.getConnectionStatus).mockReturnValue({
        status: core.IDEConnectionStatus.Connected,
      });
      const command = await ideCommand();
      const result = await command!.subCommands!.find(
        (c) => c.name === 'status',
      )!.action!(mockContext, '');
      expect(vi.mocked(mockIdeClient.getConnectionStatus)).toHaveBeenCalled();
      expect(result).toEqual({
        type: 'message',
        messageType: 'info',
        content: '🟢 Connected to VS Code',
      });
    });

    it('should show connecting status', async () => {
      vi.mocked(mockIdeClient.getConnectionStatus).mockReturnValue({
        status: core.IDEConnectionStatus.Connecting,
      });
      const command = await ideCommand();
      const result = await command!.subCommands!.find(
        (c) => c.name === 'status',
      )!.action!(mockContext, '');
      expect(vi.mocked(mockIdeClient.getConnectionStatus)).toHaveBeenCalled();
      expect(result).toEqual({
        type: 'message',
        messageType: 'info',
        content: `🟡 Connecting...`,
      });
    });
    it('should show disconnected status', async () => {
      vi.mocked(mockIdeClient.getConnectionStatus).mockReturnValue({
        status: core.IDEConnectionStatus.Disconnected,
      });
      const command = await ideCommand();
      const result = await command!.subCommands!.find(
        (c) => c.name === 'status',
      )!.action!(mockContext, '');
      expect(vi.mocked(mockIdeClient.getConnectionStatus)).toHaveBeenCalled();
      expect(result).toEqual({
        type: 'message',
        messageType: 'error',
        content: `🔴 Disconnected`,
      });
    });

    it('should show disconnected status with details', async () => {
      const details = 'Something went wrong';
      vi.mocked(mockIdeClient.getConnectionStatus).mockReturnValue({
        status: core.IDEConnectionStatus.Disconnected,
        details,
      });
      const command = await ideCommand();
      const result = await command!.subCommands!.find(
        (c) => c.name === 'status',
      )!.action!(mockContext, '');
      expect(vi.mocked(mockIdeClient.getConnectionStatus)).toHaveBeenCalled();
      expect(result).toEqual({
        type: 'message',
        messageType: 'error',
        content: `🔴 Disconnected: ${details}`,
      });
    });
  });

  describe('install subcommand', () => {
    const mockInstall = vi.fn();
    beforeEach(() => {
      vi.mocked(mockIdeClient.getCurrentIde).mockReturnValue(
        IDE_DEFINITIONS.vscode,
      );
      vi.mocked(mockIdeClient.getConnectionStatus).mockReturnValue({
        status: core.IDEConnectionStatus.Disconnected,
      });
      vi.mocked(core.getIdeInstaller).mockReturnValue({
        install: mockInstall,
      });
      platformSpy.mockReturnValue('linux');
    });

    it('should install the extension', async () => {
      vi.useFakeTimers();
      mockInstall.mockResolvedValue({
        success: true,
        message: 'Successfully installed.',
      });

      const command = await ideCommand();

      // For the polling loop inside the action.
      vi.mocked(mockIdeClient.getConnectionStatus).mockReturnValue({
        status: core.IDEConnectionStatus.Connected,
      });

      const actionPromise = command!.subCommands!.find(
        (c) => c.name === 'install',
      )!.action!(mockContext, '');
      await vi.runAllTimersAsync();
      await actionPromise;

      expect(core.getIdeInstaller).toHaveBeenCalledWith(IDE_DEFINITIONS.vscode);
      expect(mockInstall).toHaveBeenCalled();
      expect(mockContext.ui.addItem).toHaveBeenCalledWith(
        expect.objectContaining({
          type: 'info',
          text: `Installing IDE companion...`,
        }),
        expect.any(Number),
      );
      expect(mockContext.ui.addItem).toHaveBeenCalledWith(
        expect.objectContaining({
          type: 'info',
          text: 'Successfully installed.',
        }),
        expect.any(Number),
      );
      expect(mockContext.ui.addItem).toHaveBeenCalledWith(
        expect.objectContaining({
          type: 'info',
          text: '🟢 Connected to VS Code',
        }),
        expect.any(Number),
      );
      vi.useRealTimers();
    }, 10000);

    it('should show an error if installation fails', async () => {
      mockInstall.mockResolvedValue({
        success: false,
        message: 'Installation failed.',
      });

      const command = await ideCommand();
      await command!.subCommands!.find((c) => c.name === 'install')!.action!(
        mockContext,
        '',
      );

      expect(core.getIdeInstaller).toHaveBeenCalledWith(IDE_DEFINITIONS.vscode);
      expect(mockInstall).toHaveBeenCalled();
      expect(mockContext.ui.addItem).toHaveBeenCalledWith(
        expect.objectContaining({
          type: 'info',
          text: `Installing IDE companion...`,
        }),
        expect.any(Number),
      );
      expect(mockContext.ui.addItem).toHaveBeenCalledWith(
        expect.objectContaining({
          type: 'error',
          text: 'Installation failed.',
        }),
        expect.any(Number),
      );
    });
  });
});<|MERGE_RESOLUTION|>--- conflicted
+++ resolved
@@ -8,19 +8,10 @@
 import { vi, describe, it, expect, beforeEach, afterEach } from 'vitest';
 import { ideCommand } from './ideCommand.js';
 import { type CommandContext } from './types.js';
-<<<<<<< HEAD
-import { type Config, DetectedIde } from '@qwen-code/qwen-code-core';
+import { IDE_DEFINITIONS } from '@qwen-code/qwen-code-core';
 import * as core from '@qwen-code/qwen-code-core';
 
-vi.mock('child_process');
-vi.mock('glob');
 vi.mock('@qwen-code/qwen-code-core', async (importOriginal) => {
-=======
-import { IDE_DEFINITIONS } from '@google/gemini-cli-core';
-import * as core from '@google/gemini-cli-core';
-
-vi.mock('@google/gemini-cli-core', async (importOriginal) => {
->>>>>>> 0612839a
   const original = await importOriginal<typeof core>();
   return {
     ...original,
