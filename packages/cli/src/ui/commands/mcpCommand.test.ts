/**
 * @license
 * Copyright 2025 Google LLC
 * SPDX-License-Identifier: Apache-2.0
 */

import { vi, describe, it, expect, beforeEach } from 'vitest';
import { mcpCommand } from './mcpCommand.js';
import { createMockCommandContext } from '../../test-utils/mockCommandContext.js';
import {
  MCPServerStatus,
  MCPDiscoveryState,
  getMCPServerStatus,
  getMCPDiscoveryState,
  DiscoveredMCPTool,
} from '@qwen-code/qwen-code-core';

import type { CallableTool } from '@google/genai';
import { Type } from '@google/genai';
import { MessageType } from '../types.js';

vi.mock('@qwen-code/qwen-code-core', async (importOriginal) => {
  const actual =
<<<<<<< HEAD
    await importOriginal<typeof import('@qwen-code/qwen-code-core')>();
=======
    await importOriginal<typeof import('@google/gemini-cli-core')>();
  const mockAuthenticate = vi.fn();
>>>>>>> 0612839a
  return {
    ...actual,
    getMCPServerStatus: vi.fn(),
    getMCPDiscoveryState: vi.fn(),
    MCPOAuthProvider: vi.fn(() => ({
      authenticate: mockAuthenticate,
    })),
    MCPOAuthTokenStorage: vi.fn(() => ({
      getToken: vi.fn(),
      isTokenExpired: vi.fn(),
    })),
  };
});

// Helper function to create a mock DiscoveredMCPTool
const createMockMCPTool = (
  name: string,
  serverName: string,
  description?: string,
) =>
  new DiscoveredMCPTool(
    {
      callTool: vi.fn(),
      tool: vi.fn(),
    } as unknown as CallableTool,
    serverName,
    name,
    description || `Description for ${name}`,
    { type: Type.OBJECT, properties: {} },
  );

describe('mcpCommand', () => {
  let mockContext: ReturnType<typeof createMockCommandContext>;
  let mockConfig: {
    getToolRegistry: ReturnType<typeof vi.fn>;
    getMcpServers: ReturnType<typeof vi.fn>;
    getBlockedMcpServers: ReturnType<typeof vi.fn>;
    getPromptRegistry: ReturnType<typeof vi.fn>;
    getGeminiClient: ReturnType<typeof vi.fn>;
  };

  beforeEach(() => {
    vi.clearAllMocks();

    // Set up default mock environment
    vi.unstubAllEnvs();

    // Default mock implementations
    vi.mocked(getMCPServerStatus).mockReturnValue(MCPServerStatus.CONNECTED);
    vi.mocked(getMCPDiscoveryState).mockReturnValue(
      MCPDiscoveryState.COMPLETED,
    );

    // Create mock config with all necessary methods
    mockConfig = {
      getToolRegistry: vi.fn().mockReturnValue({
        getAllTools: vi.fn().mockReturnValue([]),
      }),
      getMcpServers: vi.fn().mockReturnValue({}),
      getBlockedMcpServers: vi.fn().mockReturnValue([]),
      getPromptRegistry: vi.fn().mockResolvedValue({
        getAllPrompts: vi.fn().mockReturnValue([]),
        getPromptsByServer: vi.fn().mockReturnValue([]),
      }),
      getGeminiClient: vi.fn(),
    };

    mockContext = createMockCommandContext({
      services: {
        config: mockConfig,
      },
    });
  });

  describe('basic functionality', () => {
    it('should show an error if config is not available', async () => {
      const contextWithoutConfig = createMockCommandContext({
        services: {
          config: null,
        },
      });

      const result = await mcpCommand.action!(contextWithoutConfig, '');

      expect(result).toEqual({
        type: 'message',
        messageType: 'error',
        content: 'Config not loaded.',
      });
    });

    it('should show an error if tool registry is not available', async () => {
      mockConfig.getToolRegistry = vi.fn().mockReturnValue(undefined);

      const result = await mcpCommand.action!(mockContext, '');

      expect(result).toEqual({
        type: 'message',
        messageType: 'error',
        content: 'Could not retrieve tool registry.',
      });
    });
  });

<<<<<<< HEAD
  describe('no MCP servers configured', () => {
    beforeEach(() => {
      mockConfig.getToolRegistry = vi.fn().mockReturnValue({
        getAllTools: vi.fn().mockReturnValue([]),
      });
      mockConfig.getMcpServers = vi.fn().mockReturnValue({});
    });

    it('should display a message with a URL when no MCP servers are configured', async () => {
      const result = await mcpCommand.action!(mockContext, '');

      expect(result).toEqual({
        type: 'message',
        messageType: 'info',
        content:
          'No MCP servers configured. Please view MCP documentation in your browser: https://qwenlm.github.io/qwen-code-docs/en/tools/mcp-server/#how-to-set-up-your-mcp-server or use the cli /docs command',
      });
    });
  });

=======
>>>>>>> 0612839a
  describe('with configured MCP servers', () => {
    beforeEach(() => {
      const mockMcpServers = {
        server1: { command: 'cmd1' },
        server2: { command: 'cmd2' },
        server3: { command: 'cmd3' },
      };

      mockConfig.getMcpServers = vi.fn().mockReturnValue(mockMcpServers);
    });

    it('should display configured MCP servers with status indicators and their tools', async () => {
      // Setup getMCPServerStatus mock implementation
      vi.mocked(getMCPServerStatus).mockImplementation((serverName) => {
        if (serverName === 'server1') return MCPServerStatus.CONNECTED;
        if (serverName === 'server2') return MCPServerStatus.CONNECTED;
        return MCPServerStatus.DISCONNECTED; // server3
      });

      // Mock tools from each server using actual DiscoveredMCPTool instances
      const mockServer1Tools = [
        createMockMCPTool('server1_tool1', 'server1'),
        createMockMCPTool('server1_tool2', 'server1'),
      ];
      const mockServer2Tools = [createMockMCPTool('server2_tool1', 'server2')];
      const mockServer3Tools = [createMockMCPTool('server3_tool1', 'server3')];

      const allTools = [
        ...mockServer1Tools,
        ...mockServer2Tools,
        ...mockServer3Tools,
      ];

      mockConfig.getToolRegistry = vi.fn().mockReturnValue({
        getAllTools: vi.fn().mockReturnValue(allTools),
      });

<<<<<<< HEAD
      const result = await mcpCommand.action!(mockContext, '');

      expect(result).toEqual({
        type: 'message',
        messageType: 'info',
        content: expect.stringContaining('Configured MCP servers:'),
      });

      expect(isMessageAction(result)).toBe(true);
      if (isMessageAction(result)) {
        const message = result.content;
        // Server 1 - Connected
        expect(message).toContain(
          '🟢 \u001b[1mserver1\u001b[0m - Ready (2 tools)',
        );
        expect(message).toContain('server1_tool1');
        expect(message).toContain('server1_tool2');

        // Server 2 - Connected
        expect(message).toContain(
          '🟢 \u001b[1mserver2\u001b[0m - Ready (1 tool)',
        );
        expect(message).toContain('server2_tool1');

        // Server 3 - Disconnected but with cached tools, so shows as Ready
        expect(message).toContain(
          '🟢 \u001b[1mserver3\u001b[0m - Ready (1 tool)',
        );
        expect(message).toContain('server3_tool1');

        // Check that helpful tips are displayed when no arguments are provided
        expect(message).toContain('💡 Tips:');
        expect(message).toContain('/mcp desc');
        expect(message).toContain('/mcp schema');
        expect(message).toContain('/mcp nodesc');
        expect(message).toContain('Ctrl+T');
      }
    });

    it('should display tool descriptions when desc argument is used', async () => {
      const mockMcpServers = {
        server1: {
          command: 'cmd1',
          description: 'This is a server description',
        },
      };

      mockConfig.getMcpServers = vi.fn().mockReturnValue(mockMcpServers);

      // Mock tools with descriptions using actual DiscoveredMCPTool instances
      const mockServerTools = [
        createMockMCPTool('tool1', 'server1', 'This is tool 1 description'),
        createMockMCPTool('tool2', 'server1', 'This is tool 2 description'),
      ];

      mockConfig.getToolRegistry = vi.fn().mockReturnValue({
        getAllTools: vi.fn().mockReturnValue(mockServerTools),
      });

      const result = await mcpCommand.action!(mockContext, 'desc');

      expect(result).toEqual({
        type: 'message',
        messageType: 'info',
        content: expect.stringContaining('Configured MCP servers:'),
      });

      expect(isMessageAction(result)).toBe(true);
      if (isMessageAction(result)) {
        const message = result.content;

        // Check that server description is included
        expect(message).toContain(
          '\u001b[1mserver1\u001b[0m - Ready (2 tools)',
        );
        expect(message).toContain(
          '\u001b[32mThis is a server description\u001b[0m',
        );

        // Check that tool descriptions are included
        expect(message).toContain('\u001b[36mtool1\u001b[0m');
        expect(message).toContain(
          '\u001b[32mThis is tool 1 description\u001b[0m',
        );
        expect(message).toContain('\u001b[36mtool2\u001b[0m');
        expect(message).toContain(
          '\u001b[32mThis is tool 2 description\u001b[0m',
        );

        // Check that tips are NOT displayed when arguments are provided
        expect(message).not.toContain('💡 Tips:');
      }
    });

    it('should not display descriptions when nodesc argument is used', async () => {
      const mockMcpServers = {
        server1: {
          command: 'cmd1',
          description: 'This is a server description',
        },
      };

      mockConfig.getMcpServers = vi.fn().mockReturnValue(mockMcpServers);

      const mockServerTools = [
        createMockMCPTool('tool1', 'server1', 'This is tool 1 description'),
      ];

      mockConfig.getToolRegistry = vi.fn().mockReturnValue({
        getAllTools: vi.fn().mockReturnValue(mockServerTools),
      });

      const result = await mcpCommand.action!(mockContext, 'nodesc');

      expect(result).toEqual({
        type: 'message',
        messageType: 'info',
        content: expect.stringContaining('Configured MCP servers:'),
      });

      expect(isMessageAction(result)).toBe(true);
      if (isMessageAction(result)) {
        const message = result.content;

        // Check that descriptions are not included
        expect(message).not.toContain('This is a server description');
        expect(message).not.toContain('This is tool 1 description');
        expect(message).toContain('\u001b[36mtool1\u001b[0m');

        // Check that tips are NOT displayed when arguments are provided
        expect(message).not.toContain('💡 Tips:');
      }
    });

    it('should indicate when a server has no tools', async () => {
      const mockMcpServers = {
        server1: { command: 'cmd1' },
        server2: { command: 'cmd2' },
      };

      mockConfig.getMcpServers = vi.fn().mockReturnValue(mockMcpServers);

      // Setup server statuses
      vi.mocked(getMCPServerStatus).mockImplementation((serverName) => {
        if (serverName === 'server1') return MCPServerStatus.CONNECTED;
        if (serverName === 'server2') return MCPServerStatus.DISCONNECTED;
        return MCPServerStatus.DISCONNECTED;
      });

      // Mock tools - only server1 has tools
      const mockServerTools = [createMockMCPTool('server1_tool1', 'server1')];

      mockConfig.getToolRegistry = vi.fn().mockReturnValue({
        getAllTools: vi.fn().mockReturnValue(mockServerTools),
      });

      const result = await mcpCommand.action!(mockContext, '');

      expect(isMessageAction(result)).toBe(true);
      if (isMessageAction(result)) {
        const message = result.content;
        expect(message).toContain(
          '🟢 \u001b[1mserver1\u001b[0m - Ready (1 tool)',
        );
        expect(message).toContain('\u001b[36mserver1_tool1\u001b[0m');
        expect(message).toContain(
          '🔴 \u001b[1mserver2\u001b[0m - Disconnected (0 tools cached)',
        );
        expect(message).toContain('No tools or prompts available');
      }
    });

    it('should show startup indicator when servers are connecting', async () => {
      const mockMcpServers = {
        server1: { command: 'cmd1' },
        server2: { command: 'cmd2' },
      };

      mockConfig.getMcpServers = vi.fn().mockReturnValue(mockMcpServers);

      // Setup server statuses with one connecting
      vi.mocked(getMCPServerStatus).mockImplementation((serverName) => {
        if (serverName === 'server1') return MCPServerStatus.CONNECTED;
        if (serverName === 'server2') return MCPServerStatus.CONNECTING;
        return MCPServerStatus.DISCONNECTED;
      });

      // Setup discovery state as in progress
      vi.mocked(getMCPDiscoveryState).mockReturnValue(
        MCPDiscoveryState.IN_PROGRESS,
      );

      // Mock tools
      const mockServerTools = [
        createMockMCPTool('server1_tool1', 'server1'),
        createMockMCPTool('server2_tool1', 'server2'),
      ];

      mockConfig.getToolRegistry = vi.fn().mockReturnValue({
        getAllTools: vi.fn().mockReturnValue(mockServerTools),
      });

      const result = await mcpCommand.action!(mockContext, '');

      expect(isMessageAction(result)).toBe(true);
      if (isMessageAction(result)) {
        const message = result.content;

        // Check that startup indicator is shown
        expect(message).toContain(
          '⏳ MCP servers are starting up (1 initializing)...',
        );
        expect(message).toContain(
          'Note: First startup may take longer. Tool availability will update automatically.',
        );

        // Check server statuses
        expect(message).toContain(
          '🟢 \u001b[1mserver1\u001b[0m - Ready (1 tool)',
        );
        expect(message).toContain(
          '🔄 \u001b[1mserver2\u001b[0m - Starting... (first startup may take longer) (tools and prompts will appear when ready)',
        );
      }
    });

    it('should display the extension name for servers from extensions', async () => {
      const mockMcpServers = {
        server1: { command: 'cmd1', extensionName: 'my-extension' },
      };
      mockConfig.getMcpServers = vi.fn().mockReturnValue(mockMcpServers);

      const result = await mcpCommand.action!(mockContext, '');

      expect(isMessageAction(result)).toBe(true);
      if (isMessageAction(result)) {
        const message = result.content;
        expect(message).toContain('server1 (from my-extension)');
      }
    });

    it('should display blocked MCP servers', async () => {
      mockConfig.getMcpServers = vi.fn().mockReturnValue({});
      const blockedServers = [
        { name: 'blocked-server', extensionName: 'my-extension' },
      ];
      mockConfig.getBlockedMcpServers = vi.fn().mockReturnValue(blockedServers);

      const result = await mcpCommand.action!(mockContext, '');

      expect(isMessageAction(result)).toBe(true);
      if (isMessageAction(result)) {
        const message = result.content;
        expect(message).toContain(
          '🔴 \u001b[1mblocked-server (from my-extension)\u001b[0m - Blocked',
        );
      }
    });

    it('should display both active and blocked servers correctly', async () => {
      const mockMcpServers = {
        server1: { command: 'cmd1', extensionName: 'my-extension' },
      };
      mockConfig.getMcpServers = vi.fn().mockReturnValue(mockMcpServers);
      const blockedServers = [
        { name: 'blocked-server', extensionName: 'another-extension' },
      ];
      mockConfig.getBlockedMcpServers = vi.fn().mockReturnValue(blockedServers);

      const result = await mcpCommand.action!(mockContext, '');

      expect(isMessageAction(result)).toBe(true);
      if (isMessageAction(result)) {
        const message = result.content;
        expect(message).toContain('server1 (from my-extension)');
        expect(message).toContain(
          '🔴 \u001b[1mblocked-server (from another-extension)\u001b[0m - Blocked',
        );
      }
    });
  });

  describe('schema functionality', () => {
    it('should display tool schemas when schema argument is used', async () => {
      const mockMcpServers = {
        server1: {
          command: 'cmd1',
          description: 'This is a server description',
        },
      };

      mockConfig.getMcpServers = vi.fn().mockReturnValue(mockMcpServers);

      // Create tools with parameter schemas
      const mockCallableTool1: CallableTool = {
        callTool: vi.fn(),
        tool: vi.fn(),
      } as unknown as CallableTool;
      const mockCallableTool2: CallableTool = {
        callTool: vi.fn(),
        tool: vi.fn(),
      } as unknown as CallableTool;

      const tool1 = new DiscoveredMCPTool(
        mockCallableTool1,
        'server1',
        'tool1',
        'This is tool 1 description',
        {
          type: Type.OBJECT,
          properties: {
            param1: { type: Type.STRING, description: 'First parameter' },
          },
          required: ['param1'],
        },
        'tool1',
      );

      const tool2 = new DiscoveredMCPTool(
        mockCallableTool2,
        'server1',
        'tool2',
        'This is tool 2 description',
        {
          type: Type.OBJECT,
          properties: {
            param2: { type: Type.NUMBER, description: 'Second parameter' },
          },
          required: ['param2'],
        },
        'tool2',
      );

      const mockServerTools = [tool1, tool2];

      mockConfig.getToolRegistry = vi.fn().mockReturnValue({
        getAllTools: vi.fn().mockReturnValue(mockServerTools),
      });

      const result = await mcpCommand.action!(mockContext, 'schema');

      expect(result).toEqual({
        type: 'message',
        messageType: 'info',
        content: expect.stringContaining('Configured MCP servers:'),
      });

      expect(isMessageAction(result)).toBe(true);
      if (isMessageAction(result)) {
        const message = result.content;

        // Check that server description is included
        expect(message).toContain('Ready (2 tools)');
        expect(message).toContain('This is a server description');

        // Check that tool descriptions and schemas are included
        expect(message).toContain('This is tool 1 description');
        expect(message).toContain('Parameters:');
        expect(message).toContain('param1');
        expect(message).toContain('STRING');
        expect(message).toContain('This is tool 2 description');
        expect(message).toContain('param2');
        expect(message).toContain('NUMBER');
      }
    });

    it('should handle tools without parameter schemas gracefully', async () => {
      const mockMcpServers = {
        server1: { command: 'cmd1' },
      };

      mockConfig.getMcpServers = vi.fn().mockReturnValue(mockMcpServers);

      // Mock tools without parameter schemas
      const mockServerTools = [
        createMockMCPTool('tool1', 'server1', 'Tool without schema'),
      ];

      mockConfig.getToolRegistry = vi.fn().mockReturnValue({
        getAllTools: vi.fn().mockReturnValue(mockServerTools),
      });

      const result = await mcpCommand.action!(mockContext, 'schema');

      expect(result).toEqual({
        type: 'message',
        messageType: 'info',
        content: expect.stringContaining('Configured MCP servers:'),
      });

      expect(isMessageAction(result)).toBe(true);
      if (isMessageAction(result)) {
        const message = result.content;
        expect(message).toContain('tool1');
        expect(message).toContain('Tool without schema');
        // Should not crash when parameterSchema is undefined
      }
    });
  });

  describe('argument parsing', () => {
    beforeEach(() => {
      const mockMcpServers = {
        server1: {
          command: 'cmd1',
          description: 'Server description',
        },
      };

      mockConfig.getMcpServers = vi.fn().mockReturnValue(mockMcpServers);

      const mockServerTools = [
        createMockMCPTool('tool1', 'server1', 'Test tool'),
      ];

      mockConfig.getToolRegistry = vi.fn().mockReturnValue({
        getAllTools: vi.fn().mockReturnValue(mockServerTools),
      });
    });

    it('should handle "descriptions" as alias for "desc"', async () => {
      const result = await mcpCommand.action!(mockContext, 'descriptions');

      expect(isMessageAction(result)).toBe(true);
      if (isMessageAction(result)) {
        const message = result.content;
        expect(message).toContain('Test tool');
        expect(message).toContain('Server description');
      }
    });

    it('should handle "nodescriptions" as alias for "nodesc"', async () => {
      const result = await mcpCommand.action!(mockContext, 'nodescriptions');

      expect(isMessageAction(result)).toBe(true);
      if (isMessageAction(result)) {
        const message = result.content;
        expect(message).not.toContain('Test tool');
        expect(message).not.toContain('Server description');
        expect(message).toContain('\u001b[36mtool1\u001b[0m');
      }
    });

    it('should handle mixed case arguments', async () => {
      const result = await mcpCommand.action!(mockContext, 'DESC');

      expect(isMessageAction(result)).toBe(true);
      if (isMessageAction(result)) {
        const message = result.content;
        expect(message).toContain('Test tool');
        expect(message).toContain('Server description');
      }
    });

    it('should handle multiple arguments - "schema desc"', async () => {
      const result = await mcpCommand.action!(mockContext, 'schema desc');

      expect(isMessageAction(result)).toBe(true);
      if (isMessageAction(result)) {
        const message = result.content;
        expect(message).toContain('Test tool');
        expect(message).toContain('Server description');
        expect(message).toContain('Parameters:');
      }
    });

    it('should handle multiple arguments - "desc schema"', async () => {
      const result = await mcpCommand.action!(mockContext, 'desc schema');

      expect(isMessageAction(result)).toBe(true);
      if (isMessageAction(result)) {
        const message = result.content;
        expect(message).toContain('Test tool');
        expect(message).toContain('Server description');
        expect(message).toContain('Parameters:');
      }
    });

    it('should handle "schema" alone showing descriptions', async () => {
      const result = await mcpCommand.action!(mockContext, 'schema');

      expect(isMessageAction(result)).toBe(true);
      if (isMessageAction(result)) {
        const message = result.content;
        expect(message).toContain('Test tool');
        expect(message).toContain('Server description');
        expect(message).toContain('Parameters:');
      }
    });

    it('should handle "nodesc" overriding "schema" - "schema nodesc"', async () => {
      const result = await mcpCommand.action!(mockContext, 'schema nodesc');

      expect(isMessageAction(result)).toBe(true);
      if (isMessageAction(result)) {
        const message = result.content;
        expect(message).not.toContain('Test tool');
        expect(message).not.toContain('Server description');
        expect(message).toContain('Parameters:'); // Schema should still show
        expect(message).toContain('\u001b[36mtool1\u001b[0m');
      }
    });

    it('should handle "nodesc" overriding "desc" - "desc nodesc"', async () => {
      const result = await mcpCommand.action!(mockContext, 'desc nodesc');

      expect(isMessageAction(result)).toBe(true);
      if (isMessageAction(result)) {
        const message = result.content;
        expect(message).not.toContain('Test tool');
        expect(message).not.toContain('Server description');
        expect(message).not.toContain('Parameters:');
        expect(message).toContain('\u001b[36mtool1\u001b[0m');
      }
    });

    it('should handle "nodesc" overriding both "desc" and "schema" - "desc schema nodesc"', async () => {
      const result = await mcpCommand.action!(
        mockContext,
        'desc schema nodesc',
      );

      expect(isMessageAction(result)).toBe(true);
      if (isMessageAction(result)) {
        const message = result.content;
        expect(message).not.toContain('Test tool');
        expect(message).not.toContain('Server description');
        expect(message).toContain('Parameters:'); // Schema should still show
        expect(message).toContain('\u001b[36mtool1\u001b[0m');
      }
    });

    it('should handle extra whitespace in arguments', async () => {
      const result = await mcpCommand.action!(mockContext, '  desc   schema  ');

      expect(isMessageAction(result)).toBe(true);
      if (isMessageAction(result)) {
        const message = result.content;
        expect(message).toContain('Test tool');
        expect(message).toContain('Server description');
        expect(message).toContain('Parameters:');
      }
    });

    it('should handle empty arguments gracefully', async () => {
      const result = await mcpCommand.action!(mockContext, '');

      expect(isMessageAction(result)).toBe(true);
      if (isMessageAction(result)) {
        const message = result.content;
        expect(message).not.toContain('Test tool');
        expect(message).not.toContain('Server description');
        expect(message).not.toContain('Parameters:');
        expect(message).toContain('\u001b[36mtool1\u001b[0m');
      }
    });

    it('should handle unknown arguments gracefully', async () => {
      const result = await mcpCommand.action!(mockContext, 'unknown arg');

      expect(isMessageAction(result)).toBe(true);
      if (isMessageAction(result)) {
        const message = result.content;
        expect(message).not.toContain('Test tool');
        expect(message).not.toContain('Server description');
        expect(message).not.toContain('Parameters:');
        expect(message).toContain('\u001b[36mtool1\u001b[0m');
      }
    });
  });

  describe('edge cases', () => {
    it('should handle empty server names gracefully', async () => {
      const mockMcpServers = {
        '': { command: 'cmd1' }, // Empty server name
      };

      mockConfig.getMcpServers = vi.fn().mockReturnValue(mockMcpServers);
      mockConfig.getToolRegistry = vi.fn().mockReturnValue({
        getAllTools: vi.fn().mockReturnValue([]),
      });

      const result = await mcpCommand.action!(mockContext, '');

      expect(result).toEqual({
        type: 'message',
        messageType: 'info',
        content: expect.stringContaining('Configured MCP servers:'),
      });
    });

    it('should handle servers with special characters in names', async () => {
      const mockMcpServers = {
        'server-with-dashes': { command: 'cmd1' },
        server_with_underscores: { command: 'cmd2' },
        'server.with.dots': { command: 'cmd3' },
      };

      mockConfig.getMcpServers = vi.fn().mockReturnValue(mockMcpServers);
      mockConfig.getToolRegistry = vi.fn().mockReturnValue({
        getAllTools: vi.fn().mockReturnValue([]),
      });

      const result = await mcpCommand.action!(mockContext, '');

      expect(isMessageAction(result)).toBe(true);
      if (isMessageAction(result)) {
        const message = result.content;
        expect(message).toContain('server-with-dashes');
        expect(message).toContain('server_with_underscores');
        expect(message).toContain('server.with.dots');
      }
    });
  });

  describe('auth subcommand', () => {
    beforeEach(() => {
      vi.clearAllMocks();
    });

    it('should list OAuth-enabled servers when no server name is provided', async () => {
      const context = createMockCommandContext({
        services: {
          config: {
            getMcpServers: vi.fn().mockReturnValue({
              'oauth-server': { oauth: { enabled: true } },
              'regular-server': {},
              'another-oauth': { oauth: { enabled: true } },
            }),
          },
        },
      });

      const authCommand = mcpCommand.subCommands?.find(
        (cmd) => cmd.name === 'auth',
      );
      expect(authCommand).toBeDefined();

      const result = await authCommand!.action!(context, '');
      expect(isMessageAction(result)).toBe(true);
      if (isMessageAction(result)) {
        expect(result.messageType).toBe('info');
        expect(result.content).toContain('oauth-server');
        expect(result.content).toContain('another-oauth');
        expect(result.content).not.toContain('regular-server');
        expect(result.content).toContain('/mcp auth <server-name>');
      }
    });

    it('should show message when no OAuth servers are configured', async () => {
      const context = createMockCommandContext({
        services: {
          config: {
            getMcpServers: vi.fn().mockReturnValue({
              'regular-server': {},
            }),
          },
        },
      });

      const authCommand = mcpCommand.subCommands?.find(
        (cmd) => cmd.name === 'auth',
      );
      const result = await authCommand!.action!(context, '');

      expect(isMessageAction(result)).toBe(true);
      if (isMessageAction(result)) {
        expect(result.messageType).toBe('info');
        expect(result.content).toBe(
          'No MCP servers configured with OAuth authentication.',
        );
      }
    });

    it('should authenticate with a specific server', async () => {
      const mockToolRegistry = {
        discoverToolsForServer: vi.fn(),
      };
      const mockGeminiClient = {
        setTools: vi.fn(),
      };

      const context = createMockCommandContext({
        services: {
          config: {
            getMcpServers: vi.fn().mockReturnValue({
              'test-server': {
                url: 'http://localhost:3000',
                oauth: { enabled: true },
              },
            }),
            getToolRegistry: vi.fn().mockReturnValue(mockToolRegistry),
            getGeminiClient: vi.fn().mockReturnValue(mockGeminiClient),
            getPromptRegistry: vi.fn().mockResolvedValue({
              removePromptsByServer: vi.fn(),
            }),
          },
        },
      });
      // Mock the reloadCommands function
      context.ui.reloadCommands = vi.fn();

      const { MCPOAuthProvider } = await import('@qwen-code/qwen-code-core');

      const authCommand = mcpCommand.subCommands?.find(
        (cmd) => cmd.name === 'auth',
      );
      const result = await authCommand!.action!(context, 'test-server');

      expect(MCPOAuthProvider.authenticate).toHaveBeenCalledWith(
        'test-server',
        { enabled: true },
        'http://localhost:3000',
      );
      expect(mockToolRegistry.discoverToolsForServer).toHaveBeenCalledWith(
        'test-server',
      );
      expect(mockGeminiClient.setTools).toHaveBeenCalled();
      expect(context.ui.reloadCommands).toHaveBeenCalledTimes(1);

      expect(isMessageAction(result)).toBe(true);
      if (isMessageAction(result)) {
        expect(result.messageType).toBe('info');
        expect(result.content).toContain('Successfully authenticated');
      }
    });

    it('should handle authentication errors', async () => {
      const context = createMockCommandContext({
        services: {
          config: {
            getMcpServers: vi.fn().mockReturnValue({
              'test-server': { oauth: { enabled: true } },
            }),
          },
        },
      });

      const { MCPOAuthProvider } = await import('@qwen-code/qwen-code-core');
      (
        MCPOAuthProvider.authenticate as ReturnType<typeof vi.fn>
      ).mockRejectedValue(new Error('Auth failed'));

      const authCommand = mcpCommand.subCommands?.find(
        (cmd) => cmd.name === 'auth',
      );
      const result = await authCommand!.action!(context, 'test-server');

      expect(isMessageAction(result)).toBe(true);
      if (isMessageAction(result)) {
        expect(result.messageType).toBe('error');
        expect(result.content).toContain('Failed to authenticate');
        expect(result.content).toContain('Auth failed');
      }
    });

    it('should handle non-existent server', async () => {
      const context = createMockCommandContext({
        services: {
          config: {
            getMcpServers: vi.fn().mockReturnValue({
              'existing-server': {},
            }),
          },
        },
      });

      const authCommand = mcpCommand.subCommands?.find(
        (cmd) => cmd.name === 'auth',
      );
      const result = await authCommand!.action!(context, 'non-existent');

      expect(isMessageAction(result)).toBe(true);
      if (isMessageAction(result)) {
        expect(result.messageType).toBe('error');
        expect(result.content).toContain("MCP server 'non-existent' not found");
      }
    });
  });

  describe('refresh subcommand', () => {
    it('should refresh the list of tools and display the status', async () => {
      const mockToolRegistry = {
        discoverMcpTools: vi.fn(),
        restartMcpServers: vi.fn(),
        getAllTools: vi.fn().mockReturnValue([]),
      };
      const mockGeminiClient = {
        setTools: vi.fn(),
      };

      const context = createMockCommandContext({
        services: {
          config: {
            getMcpServers: vi.fn().mockReturnValue({ server1: {} }),
            getBlockedMcpServers: vi.fn().mockReturnValue([]),
            getToolRegistry: vi.fn().mockReturnValue(mockToolRegistry),
            getGeminiClient: vi.fn().mockReturnValue(mockGeminiClient),
            getPromptRegistry: vi.fn().mockResolvedValue({
              getPromptsByServer: vi.fn().mockReturnValue([]),
            }),
          },
        },
      });
      // Mock the reloadCommands function, which is new logic.
      context.ui.reloadCommands = vi.fn();

      const refreshCommand = mcpCommand.subCommands?.find(
        (cmd) => cmd.name === 'refresh',
      );
      expect(refreshCommand).toBeDefined();

      const result = await refreshCommand!.action!(context, '');
=======
      await mcpCommand.action!(mockContext, '');
>>>>>>> 0612839a

      expect(mockContext.ui.addItem).toHaveBeenCalledWith(
        expect.objectContaining({
          type: MessageType.MCP_STATUS,
          tools: allTools.map((tool) => ({
            serverName: tool.serverName,
            name: tool.name,
            description: tool.description,
            schema: tool.schema,
          })),
          showTips: true,
        }),
        expect.any(Number),
      );
    });

    it('should display tool descriptions when desc argument is used', async () => {
      await mcpCommand.action!(mockContext, 'desc');

      expect(mockContext.ui.addItem).toHaveBeenCalledWith(
        expect.objectContaining({
          type: MessageType.MCP_STATUS,
          showDescriptions: true,
          showTips: false,
        }),
        expect.any(Number),
      );
    });

    it('should not display descriptions when nodesc argument is used', async () => {
      await mcpCommand.action!(mockContext, 'nodesc');

      expect(mockContext.ui.addItem).toHaveBeenCalledWith(
        expect.objectContaining({
          type: MessageType.MCP_STATUS,
          showDescriptions: false,
          showTips: false,
        }),
        expect.any(Number),
      );
    });
  });
});<|MERGE_RESOLUTION|>--- conflicted
+++ resolved
@@ -21,12 +21,8 @@
 
 vi.mock('@qwen-code/qwen-code-core', async (importOriginal) => {
   const actual =
-<<<<<<< HEAD
     await importOriginal<typeof import('@qwen-code/qwen-code-core')>();
-=======
-    await importOriginal<typeof import('@google/gemini-cli-core')>();
   const mockAuthenticate = vi.fn();
->>>>>>> 0612839a
   return {
     ...actual,
     getMCPServerStatus: vi.fn(),
@@ -131,29 +127,6 @@
     });
   });
 
-<<<<<<< HEAD
-  describe('no MCP servers configured', () => {
-    beforeEach(() => {
-      mockConfig.getToolRegistry = vi.fn().mockReturnValue({
-        getAllTools: vi.fn().mockReturnValue([]),
-      });
-      mockConfig.getMcpServers = vi.fn().mockReturnValue({});
-    });
-
-    it('should display a message with a URL when no MCP servers are configured', async () => {
-      const result = await mcpCommand.action!(mockContext, '');
-
-      expect(result).toEqual({
-        type: 'message',
-        messageType: 'info',
-        content:
-          'No MCP servers configured. Please view MCP documentation in your browser: https://qwenlm.github.io/qwen-code-docs/en/tools/mcp-server/#how-to-set-up-your-mcp-server or use the cli /docs command',
-      });
-    });
-  });
-
-=======
->>>>>>> 0612839a
   describe('with configured MCP servers', () => {
     beforeEach(() => {
       const mockMcpServers = {
@@ -191,823 +164,7 @@
         getAllTools: vi.fn().mockReturnValue(allTools),
       });
 
-<<<<<<< HEAD
-      const result = await mcpCommand.action!(mockContext, '');
-
-      expect(result).toEqual({
-        type: 'message',
-        messageType: 'info',
-        content: expect.stringContaining('Configured MCP servers:'),
-      });
-
-      expect(isMessageAction(result)).toBe(true);
-      if (isMessageAction(result)) {
-        const message = result.content;
-        // Server 1 - Connected
-        expect(message).toContain(
-          '🟢 \u001b[1mserver1\u001b[0m - Ready (2 tools)',
-        );
-        expect(message).toContain('server1_tool1');
-        expect(message).toContain('server1_tool2');
-
-        // Server 2 - Connected
-        expect(message).toContain(
-          '🟢 \u001b[1mserver2\u001b[0m - Ready (1 tool)',
-        );
-        expect(message).toContain('server2_tool1');
-
-        // Server 3 - Disconnected but with cached tools, so shows as Ready
-        expect(message).toContain(
-          '🟢 \u001b[1mserver3\u001b[0m - Ready (1 tool)',
-        );
-        expect(message).toContain('server3_tool1');
-
-        // Check that helpful tips are displayed when no arguments are provided
-        expect(message).toContain('💡 Tips:');
-        expect(message).toContain('/mcp desc');
-        expect(message).toContain('/mcp schema');
-        expect(message).toContain('/mcp nodesc');
-        expect(message).toContain('Ctrl+T');
-      }
-    });
-
-    it('should display tool descriptions when desc argument is used', async () => {
-      const mockMcpServers = {
-        server1: {
-          command: 'cmd1',
-          description: 'This is a server description',
-        },
-      };
-
-      mockConfig.getMcpServers = vi.fn().mockReturnValue(mockMcpServers);
-
-      // Mock tools with descriptions using actual DiscoveredMCPTool instances
-      const mockServerTools = [
-        createMockMCPTool('tool1', 'server1', 'This is tool 1 description'),
-        createMockMCPTool('tool2', 'server1', 'This is tool 2 description'),
-      ];
-
-      mockConfig.getToolRegistry = vi.fn().mockReturnValue({
-        getAllTools: vi.fn().mockReturnValue(mockServerTools),
-      });
-
-      const result = await mcpCommand.action!(mockContext, 'desc');
-
-      expect(result).toEqual({
-        type: 'message',
-        messageType: 'info',
-        content: expect.stringContaining('Configured MCP servers:'),
-      });
-
-      expect(isMessageAction(result)).toBe(true);
-      if (isMessageAction(result)) {
-        const message = result.content;
-
-        // Check that server description is included
-        expect(message).toContain(
-          '\u001b[1mserver1\u001b[0m - Ready (2 tools)',
-        );
-        expect(message).toContain(
-          '\u001b[32mThis is a server description\u001b[0m',
-        );
-
-        // Check that tool descriptions are included
-        expect(message).toContain('\u001b[36mtool1\u001b[0m');
-        expect(message).toContain(
-          '\u001b[32mThis is tool 1 description\u001b[0m',
-        );
-        expect(message).toContain('\u001b[36mtool2\u001b[0m');
-        expect(message).toContain(
-          '\u001b[32mThis is tool 2 description\u001b[0m',
-        );
-
-        // Check that tips are NOT displayed when arguments are provided
-        expect(message).not.toContain('💡 Tips:');
-      }
-    });
-
-    it('should not display descriptions when nodesc argument is used', async () => {
-      const mockMcpServers = {
-        server1: {
-          command: 'cmd1',
-          description: 'This is a server description',
-        },
-      };
-
-      mockConfig.getMcpServers = vi.fn().mockReturnValue(mockMcpServers);
-
-      const mockServerTools = [
-        createMockMCPTool('tool1', 'server1', 'This is tool 1 description'),
-      ];
-
-      mockConfig.getToolRegistry = vi.fn().mockReturnValue({
-        getAllTools: vi.fn().mockReturnValue(mockServerTools),
-      });
-
-      const result = await mcpCommand.action!(mockContext, 'nodesc');
-
-      expect(result).toEqual({
-        type: 'message',
-        messageType: 'info',
-        content: expect.stringContaining('Configured MCP servers:'),
-      });
-
-      expect(isMessageAction(result)).toBe(true);
-      if (isMessageAction(result)) {
-        const message = result.content;
-
-        // Check that descriptions are not included
-        expect(message).not.toContain('This is a server description');
-        expect(message).not.toContain('This is tool 1 description');
-        expect(message).toContain('\u001b[36mtool1\u001b[0m');
-
-        // Check that tips are NOT displayed when arguments are provided
-        expect(message).not.toContain('💡 Tips:');
-      }
-    });
-
-    it('should indicate when a server has no tools', async () => {
-      const mockMcpServers = {
-        server1: { command: 'cmd1' },
-        server2: { command: 'cmd2' },
-      };
-
-      mockConfig.getMcpServers = vi.fn().mockReturnValue(mockMcpServers);
-
-      // Setup server statuses
-      vi.mocked(getMCPServerStatus).mockImplementation((serverName) => {
-        if (serverName === 'server1') return MCPServerStatus.CONNECTED;
-        if (serverName === 'server2') return MCPServerStatus.DISCONNECTED;
-        return MCPServerStatus.DISCONNECTED;
-      });
-
-      // Mock tools - only server1 has tools
-      const mockServerTools = [createMockMCPTool('server1_tool1', 'server1')];
-
-      mockConfig.getToolRegistry = vi.fn().mockReturnValue({
-        getAllTools: vi.fn().mockReturnValue(mockServerTools),
-      });
-
-      const result = await mcpCommand.action!(mockContext, '');
-
-      expect(isMessageAction(result)).toBe(true);
-      if (isMessageAction(result)) {
-        const message = result.content;
-        expect(message).toContain(
-          '🟢 \u001b[1mserver1\u001b[0m - Ready (1 tool)',
-        );
-        expect(message).toContain('\u001b[36mserver1_tool1\u001b[0m');
-        expect(message).toContain(
-          '🔴 \u001b[1mserver2\u001b[0m - Disconnected (0 tools cached)',
-        );
-        expect(message).toContain('No tools or prompts available');
-      }
-    });
-
-    it('should show startup indicator when servers are connecting', async () => {
-      const mockMcpServers = {
-        server1: { command: 'cmd1' },
-        server2: { command: 'cmd2' },
-      };
-
-      mockConfig.getMcpServers = vi.fn().mockReturnValue(mockMcpServers);
-
-      // Setup server statuses with one connecting
-      vi.mocked(getMCPServerStatus).mockImplementation((serverName) => {
-        if (serverName === 'server1') return MCPServerStatus.CONNECTED;
-        if (serverName === 'server2') return MCPServerStatus.CONNECTING;
-        return MCPServerStatus.DISCONNECTED;
-      });
-
-      // Setup discovery state as in progress
-      vi.mocked(getMCPDiscoveryState).mockReturnValue(
-        MCPDiscoveryState.IN_PROGRESS,
-      );
-
-      // Mock tools
-      const mockServerTools = [
-        createMockMCPTool('server1_tool1', 'server1'),
-        createMockMCPTool('server2_tool1', 'server2'),
-      ];
-
-      mockConfig.getToolRegistry = vi.fn().mockReturnValue({
-        getAllTools: vi.fn().mockReturnValue(mockServerTools),
-      });
-
-      const result = await mcpCommand.action!(mockContext, '');
-
-      expect(isMessageAction(result)).toBe(true);
-      if (isMessageAction(result)) {
-        const message = result.content;
-
-        // Check that startup indicator is shown
-        expect(message).toContain(
-          '⏳ MCP servers are starting up (1 initializing)...',
-        );
-        expect(message).toContain(
-          'Note: First startup may take longer. Tool availability will update automatically.',
-        );
-
-        // Check server statuses
-        expect(message).toContain(
-          '🟢 \u001b[1mserver1\u001b[0m - Ready (1 tool)',
-        );
-        expect(message).toContain(
-          '🔄 \u001b[1mserver2\u001b[0m - Starting... (first startup may take longer) (tools and prompts will appear when ready)',
-        );
-      }
-    });
-
-    it('should display the extension name for servers from extensions', async () => {
-      const mockMcpServers = {
-        server1: { command: 'cmd1', extensionName: 'my-extension' },
-      };
-      mockConfig.getMcpServers = vi.fn().mockReturnValue(mockMcpServers);
-
-      const result = await mcpCommand.action!(mockContext, '');
-
-      expect(isMessageAction(result)).toBe(true);
-      if (isMessageAction(result)) {
-        const message = result.content;
-        expect(message).toContain('server1 (from my-extension)');
-      }
-    });
-
-    it('should display blocked MCP servers', async () => {
-      mockConfig.getMcpServers = vi.fn().mockReturnValue({});
-      const blockedServers = [
-        { name: 'blocked-server', extensionName: 'my-extension' },
-      ];
-      mockConfig.getBlockedMcpServers = vi.fn().mockReturnValue(blockedServers);
-
-      const result = await mcpCommand.action!(mockContext, '');
-
-      expect(isMessageAction(result)).toBe(true);
-      if (isMessageAction(result)) {
-        const message = result.content;
-        expect(message).toContain(
-          '🔴 \u001b[1mblocked-server (from my-extension)\u001b[0m - Blocked',
-        );
-      }
-    });
-
-    it('should display both active and blocked servers correctly', async () => {
-      const mockMcpServers = {
-        server1: { command: 'cmd1', extensionName: 'my-extension' },
-      };
-      mockConfig.getMcpServers = vi.fn().mockReturnValue(mockMcpServers);
-      const blockedServers = [
-        { name: 'blocked-server', extensionName: 'another-extension' },
-      ];
-      mockConfig.getBlockedMcpServers = vi.fn().mockReturnValue(blockedServers);
-
-      const result = await mcpCommand.action!(mockContext, '');
-
-      expect(isMessageAction(result)).toBe(true);
-      if (isMessageAction(result)) {
-        const message = result.content;
-        expect(message).toContain('server1 (from my-extension)');
-        expect(message).toContain(
-          '🔴 \u001b[1mblocked-server (from another-extension)\u001b[0m - Blocked',
-        );
-      }
-    });
-  });
-
-  describe('schema functionality', () => {
-    it('should display tool schemas when schema argument is used', async () => {
-      const mockMcpServers = {
-        server1: {
-          command: 'cmd1',
-          description: 'This is a server description',
-        },
-      };
-
-      mockConfig.getMcpServers = vi.fn().mockReturnValue(mockMcpServers);
-
-      // Create tools with parameter schemas
-      const mockCallableTool1: CallableTool = {
-        callTool: vi.fn(),
-        tool: vi.fn(),
-      } as unknown as CallableTool;
-      const mockCallableTool2: CallableTool = {
-        callTool: vi.fn(),
-        tool: vi.fn(),
-      } as unknown as CallableTool;
-
-      const tool1 = new DiscoveredMCPTool(
-        mockCallableTool1,
-        'server1',
-        'tool1',
-        'This is tool 1 description',
-        {
-          type: Type.OBJECT,
-          properties: {
-            param1: { type: Type.STRING, description: 'First parameter' },
-          },
-          required: ['param1'],
-        },
-        'tool1',
-      );
-
-      const tool2 = new DiscoveredMCPTool(
-        mockCallableTool2,
-        'server1',
-        'tool2',
-        'This is tool 2 description',
-        {
-          type: Type.OBJECT,
-          properties: {
-            param2: { type: Type.NUMBER, description: 'Second parameter' },
-          },
-          required: ['param2'],
-        },
-        'tool2',
-      );
-
-      const mockServerTools = [tool1, tool2];
-
-      mockConfig.getToolRegistry = vi.fn().mockReturnValue({
-        getAllTools: vi.fn().mockReturnValue(mockServerTools),
-      });
-
-      const result = await mcpCommand.action!(mockContext, 'schema');
-
-      expect(result).toEqual({
-        type: 'message',
-        messageType: 'info',
-        content: expect.stringContaining('Configured MCP servers:'),
-      });
-
-      expect(isMessageAction(result)).toBe(true);
-      if (isMessageAction(result)) {
-        const message = result.content;
-
-        // Check that server description is included
-        expect(message).toContain('Ready (2 tools)');
-        expect(message).toContain('This is a server description');
-
-        // Check that tool descriptions and schemas are included
-        expect(message).toContain('This is tool 1 description');
-        expect(message).toContain('Parameters:');
-        expect(message).toContain('param1');
-        expect(message).toContain('STRING');
-        expect(message).toContain('This is tool 2 description');
-        expect(message).toContain('param2');
-        expect(message).toContain('NUMBER');
-      }
-    });
-
-    it('should handle tools without parameter schemas gracefully', async () => {
-      const mockMcpServers = {
-        server1: { command: 'cmd1' },
-      };
-
-      mockConfig.getMcpServers = vi.fn().mockReturnValue(mockMcpServers);
-
-      // Mock tools without parameter schemas
-      const mockServerTools = [
-        createMockMCPTool('tool1', 'server1', 'Tool without schema'),
-      ];
-
-      mockConfig.getToolRegistry = vi.fn().mockReturnValue({
-        getAllTools: vi.fn().mockReturnValue(mockServerTools),
-      });
-
-      const result = await mcpCommand.action!(mockContext, 'schema');
-
-      expect(result).toEqual({
-        type: 'message',
-        messageType: 'info',
-        content: expect.stringContaining('Configured MCP servers:'),
-      });
-
-      expect(isMessageAction(result)).toBe(true);
-      if (isMessageAction(result)) {
-        const message = result.content;
-        expect(message).toContain('tool1');
-        expect(message).toContain('Tool without schema');
-        // Should not crash when parameterSchema is undefined
-      }
-    });
-  });
-
-  describe('argument parsing', () => {
-    beforeEach(() => {
-      const mockMcpServers = {
-        server1: {
-          command: 'cmd1',
-          description: 'Server description',
-        },
-      };
-
-      mockConfig.getMcpServers = vi.fn().mockReturnValue(mockMcpServers);
-
-      const mockServerTools = [
-        createMockMCPTool('tool1', 'server1', 'Test tool'),
-      ];
-
-      mockConfig.getToolRegistry = vi.fn().mockReturnValue({
-        getAllTools: vi.fn().mockReturnValue(mockServerTools),
-      });
-    });
-
-    it('should handle "descriptions" as alias for "desc"', async () => {
-      const result = await mcpCommand.action!(mockContext, 'descriptions');
-
-      expect(isMessageAction(result)).toBe(true);
-      if (isMessageAction(result)) {
-        const message = result.content;
-        expect(message).toContain('Test tool');
-        expect(message).toContain('Server description');
-      }
-    });
-
-    it('should handle "nodescriptions" as alias for "nodesc"', async () => {
-      const result = await mcpCommand.action!(mockContext, 'nodescriptions');
-
-      expect(isMessageAction(result)).toBe(true);
-      if (isMessageAction(result)) {
-        const message = result.content;
-        expect(message).not.toContain('Test tool');
-        expect(message).not.toContain('Server description');
-        expect(message).toContain('\u001b[36mtool1\u001b[0m');
-      }
-    });
-
-    it('should handle mixed case arguments', async () => {
-      const result = await mcpCommand.action!(mockContext, 'DESC');
-
-      expect(isMessageAction(result)).toBe(true);
-      if (isMessageAction(result)) {
-        const message = result.content;
-        expect(message).toContain('Test tool');
-        expect(message).toContain('Server description');
-      }
-    });
-
-    it('should handle multiple arguments - "schema desc"', async () => {
-      const result = await mcpCommand.action!(mockContext, 'schema desc');
-
-      expect(isMessageAction(result)).toBe(true);
-      if (isMessageAction(result)) {
-        const message = result.content;
-        expect(message).toContain('Test tool');
-        expect(message).toContain('Server description');
-        expect(message).toContain('Parameters:');
-      }
-    });
-
-    it('should handle multiple arguments - "desc schema"', async () => {
-      const result = await mcpCommand.action!(mockContext, 'desc schema');
-
-      expect(isMessageAction(result)).toBe(true);
-      if (isMessageAction(result)) {
-        const message = result.content;
-        expect(message).toContain('Test tool');
-        expect(message).toContain('Server description');
-        expect(message).toContain('Parameters:');
-      }
-    });
-
-    it('should handle "schema" alone showing descriptions', async () => {
-      const result = await mcpCommand.action!(mockContext, 'schema');
-
-      expect(isMessageAction(result)).toBe(true);
-      if (isMessageAction(result)) {
-        const message = result.content;
-        expect(message).toContain('Test tool');
-        expect(message).toContain('Server description');
-        expect(message).toContain('Parameters:');
-      }
-    });
-
-    it('should handle "nodesc" overriding "schema" - "schema nodesc"', async () => {
-      const result = await mcpCommand.action!(mockContext, 'schema nodesc');
-
-      expect(isMessageAction(result)).toBe(true);
-      if (isMessageAction(result)) {
-        const message = result.content;
-        expect(message).not.toContain('Test tool');
-        expect(message).not.toContain('Server description');
-        expect(message).toContain('Parameters:'); // Schema should still show
-        expect(message).toContain('\u001b[36mtool1\u001b[0m');
-      }
-    });
-
-    it('should handle "nodesc" overriding "desc" - "desc nodesc"', async () => {
-      const result = await mcpCommand.action!(mockContext, 'desc nodesc');
-
-      expect(isMessageAction(result)).toBe(true);
-      if (isMessageAction(result)) {
-        const message = result.content;
-        expect(message).not.toContain('Test tool');
-        expect(message).not.toContain('Server description');
-        expect(message).not.toContain('Parameters:');
-        expect(message).toContain('\u001b[36mtool1\u001b[0m');
-      }
-    });
-
-    it('should handle "nodesc" overriding both "desc" and "schema" - "desc schema nodesc"', async () => {
-      const result = await mcpCommand.action!(
-        mockContext,
-        'desc schema nodesc',
-      );
-
-      expect(isMessageAction(result)).toBe(true);
-      if (isMessageAction(result)) {
-        const message = result.content;
-        expect(message).not.toContain('Test tool');
-        expect(message).not.toContain('Server description');
-        expect(message).toContain('Parameters:'); // Schema should still show
-        expect(message).toContain('\u001b[36mtool1\u001b[0m');
-      }
-    });
-
-    it('should handle extra whitespace in arguments', async () => {
-      const result = await mcpCommand.action!(mockContext, '  desc   schema  ');
-
-      expect(isMessageAction(result)).toBe(true);
-      if (isMessageAction(result)) {
-        const message = result.content;
-        expect(message).toContain('Test tool');
-        expect(message).toContain('Server description');
-        expect(message).toContain('Parameters:');
-      }
-    });
-
-    it('should handle empty arguments gracefully', async () => {
-      const result = await mcpCommand.action!(mockContext, '');
-
-      expect(isMessageAction(result)).toBe(true);
-      if (isMessageAction(result)) {
-        const message = result.content;
-        expect(message).not.toContain('Test tool');
-        expect(message).not.toContain('Server description');
-        expect(message).not.toContain('Parameters:');
-        expect(message).toContain('\u001b[36mtool1\u001b[0m');
-      }
-    });
-
-    it('should handle unknown arguments gracefully', async () => {
-      const result = await mcpCommand.action!(mockContext, 'unknown arg');
-
-      expect(isMessageAction(result)).toBe(true);
-      if (isMessageAction(result)) {
-        const message = result.content;
-        expect(message).not.toContain('Test tool');
-        expect(message).not.toContain('Server description');
-        expect(message).not.toContain('Parameters:');
-        expect(message).toContain('\u001b[36mtool1\u001b[0m');
-      }
-    });
-  });
-
-  describe('edge cases', () => {
-    it('should handle empty server names gracefully', async () => {
-      const mockMcpServers = {
-        '': { command: 'cmd1' }, // Empty server name
-      };
-
-      mockConfig.getMcpServers = vi.fn().mockReturnValue(mockMcpServers);
-      mockConfig.getToolRegistry = vi.fn().mockReturnValue({
-        getAllTools: vi.fn().mockReturnValue([]),
-      });
-
-      const result = await mcpCommand.action!(mockContext, '');
-
-      expect(result).toEqual({
-        type: 'message',
-        messageType: 'info',
-        content: expect.stringContaining('Configured MCP servers:'),
-      });
-    });
-
-    it('should handle servers with special characters in names', async () => {
-      const mockMcpServers = {
-        'server-with-dashes': { command: 'cmd1' },
-        server_with_underscores: { command: 'cmd2' },
-        'server.with.dots': { command: 'cmd3' },
-      };
-
-      mockConfig.getMcpServers = vi.fn().mockReturnValue(mockMcpServers);
-      mockConfig.getToolRegistry = vi.fn().mockReturnValue({
-        getAllTools: vi.fn().mockReturnValue([]),
-      });
-
-      const result = await mcpCommand.action!(mockContext, '');
-
-      expect(isMessageAction(result)).toBe(true);
-      if (isMessageAction(result)) {
-        const message = result.content;
-        expect(message).toContain('server-with-dashes');
-        expect(message).toContain('server_with_underscores');
-        expect(message).toContain('server.with.dots');
-      }
-    });
-  });
-
-  describe('auth subcommand', () => {
-    beforeEach(() => {
-      vi.clearAllMocks();
-    });
-
-    it('should list OAuth-enabled servers when no server name is provided', async () => {
-      const context = createMockCommandContext({
-        services: {
-          config: {
-            getMcpServers: vi.fn().mockReturnValue({
-              'oauth-server': { oauth: { enabled: true } },
-              'regular-server': {},
-              'another-oauth': { oauth: { enabled: true } },
-            }),
-          },
-        },
-      });
-
-      const authCommand = mcpCommand.subCommands?.find(
-        (cmd) => cmd.name === 'auth',
-      );
-      expect(authCommand).toBeDefined();
-
-      const result = await authCommand!.action!(context, '');
-      expect(isMessageAction(result)).toBe(true);
-      if (isMessageAction(result)) {
-        expect(result.messageType).toBe('info');
-        expect(result.content).toContain('oauth-server');
-        expect(result.content).toContain('another-oauth');
-        expect(result.content).not.toContain('regular-server');
-        expect(result.content).toContain('/mcp auth <server-name>');
-      }
-    });
-
-    it('should show message when no OAuth servers are configured', async () => {
-      const context = createMockCommandContext({
-        services: {
-          config: {
-            getMcpServers: vi.fn().mockReturnValue({
-              'regular-server': {},
-            }),
-          },
-        },
-      });
-
-      const authCommand = mcpCommand.subCommands?.find(
-        (cmd) => cmd.name === 'auth',
-      );
-      const result = await authCommand!.action!(context, '');
-
-      expect(isMessageAction(result)).toBe(true);
-      if (isMessageAction(result)) {
-        expect(result.messageType).toBe('info');
-        expect(result.content).toBe(
-          'No MCP servers configured with OAuth authentication.',
-        );
-      }
-    });
-
-    it('should authenticate with a specific server', async () => {
-      const mockToolRegistry = {
-        discoverToolsForServer: vi.fn(),
-      };
-      const mockGeminiClient = {
-        setTools: vi.fn(),
-      };
-
-      const context = createMockCommandContext({
-        services: {
-          config: {
-            getMcpServers: vi.fn().mockReturnValue({
-              'test-server': {
-                url: 'http://localhost:3000',
-                oauth: { enabled: true },
-              },
-            }),
-            getToolRegistry: vi.fn().mockReturnValue(mockToolRegistry),
-            getGeminiClient: vi.fn().mockReturnValue(mockGeminiClient),
-            getPromptRegistry: vi.fn().mockResolvedValue({
-              removePromptsByServer: vi.fn(),
-            }),
-          },
-        },
-      });
-      // Mock the reloadCommands function
-      context.ui.reloadCommands = vi.fn();
-
-      const { MCPOAuthProvider } = await import('@qwen-code/qwen-code-core');
-
-      const authCommand = mcpCommand.subCommands?.find(
-        (cmd) => cmd.name === 'auth',
-      );
-      const result = await authCommand!.action!(context, 'test-server');
-
-      expect(MCPOAuthProvider.authenticate).toHaveBeenCalledWith(
-        'test-server',
-        { enabled: true },
-        'http://localhost:3000',
-      );
-      expect(mockToolRegistry.discoverToolsForServer).toHaveBeenCalledWith(
-        'test-server',
-      );
-      expect(mockGeminiClient.setTools).toHaveBeenCalled();
-      expect(context.ui.reloadCommands).toHaveBeenCalledTimes(1);
-
-      expect(isMessageAction(result)).toBe(true);
-      if (isMessageAction(result)) {
-        expect(result.messageType).toBe('info');
-        expect(result.content).toContain('Successfully authenticated');
-      }
-    });
-
-    it('should handle authentication errors', async () => {
-      const context = createMockCommandContext({
-        services: {
-          config: {
-            getMcpServers: vi.fn().mockReturnValue({
-              'test-server': { oauth: { enabled: true } },
-            }),
-          },
-        },
-      });
-
-      const { MCPOAuthProvider } = await import('@qwen-code/qwen-code-core');
-      (
-        MCPOAuthProvider.authenticate as ReturnType<typeof vi.fn>
-      ).mockRejectedValue(new Error('Auth failed'));
-
-      const authCommand = mcpCommand.subCommands?.find(
-        (cmd) => cmd.name === 'auth',
-      );
-      const result = await authCommand!.action!(context, 'test-server');
-
-      expect(isMessageAction(result)).toBe(true);
-      if (isMessageAction(result)) {
-        expect(result.messageType).toBe('error');
-        expect(result.content).toContain('Failed to authenticate');
-        expect(result.content).toContain('Auth failed');
-      }
-    });
-
-    it('should handle non-existent server', async () => {
-      const context = createMockCommandContext({
-        services: {
-          config: {
-            getMcpServers: vi.fn().mockReturnValue({
-              'existing-server': {},
-            }),
-          },
-        },
-      });
-
-      const authCommand = mcpCommand.subCommands?.find(
-        (cmd) => cmd.name === 'auth',
-      );
-      const result = await authCommand!.action!(context, 'non-existent');
-
-      expect(isMessageAction(result)).toBe(true);
-      if (isMessageAction(result)) {
-        expect(result.messageType).toBe('error');
-        expect(result.content).toContain("MCP server 'non-existent' not found");
-      }
-    });
-  });
-
-  describe('refresh subcommand', () => {
-    it('should refresh the list of tools and display the status', async () => {
-      const mockToolRegistry = {
-        discoverMcpTools: vi.fn(),
-        restartMcpServers: vi.fn(),
-        getAllTools: vi.fn().mockReturnValue([]),
-      };
-      const mockGeminiClient = {
-        setTools: vi.fn(),
-      };
-
-      const context = createMockCommandContext({
-        services: {
-          config: {
-            getMcpServers: vi.fn().mockReturnValue({ server1: {} }),
-            getBlockedMcpServers: vi.fn().mockReturnValue([]),
-            getToolRegistry: vi.fn().mockReturnValue(mockToolRegistry),
-            getGeminiClient: vi.fn().mockReturnValue(mockGeminiClient),
-            getPromptRegistry: vi.fn().mockResolvedValue({
-              getPromptsByServer: vi.fn().mockReturnValue([]),
-            }),
-          },
-        },
-      });
-      // Mock the reloadCommands function, which is new logic.
-      context.ui.reloadCommands = vi.fn();
-
-      const refreshCommand = mcpCommand.subCommands?.find(
-        (cmd) => cmd.name === 'refresh',
-      );
-      expect(refreshCommand).toBeDefined();
-
-      const result = await refreshCommand!.action!(context, '');
-=======
       await mcpCommand.action!(mockContext, '');
->>>>>>> 0612839a
 
       expect(mockContext.ui.addItem).toHaveBeenCalledWith(
         expect.objectContaining({
