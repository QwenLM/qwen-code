--- conflicted
+++ resolved
@@ -364,23 +364,7 @@
     setModelSwitchedFromQuotaError,
   });
 
-<<<<<<< HEAD
-  // Handle Qwen OAuth timeout
-  const handleQwenAuthTimeout = useCallback(() => {
-    onAuthError(t('Qwen OAuth authentication timed out. Please try again.'));
-    cancelQwenAuth();
-    setAuthState(AuthState.Updating);
-  }, [onAuthError, cancelQwenAuth, setAuthState]);
-
-  // Handle Qwen OAuth cancel
-  const handleQwenAuthCancel = useCallback(() => {
-    onAuthError(t('Qwen OAuth authentication cancelled.'));
-    cancelQwenAuth();
-    setAuthState(AuthState.Updating);
-  }, [onAuthError, cancelQwenAuth, setAuthState]);
-=======
   useInitializationAuthError(initializationResult.authError, onAuthError);
->>>>>>> 442a9aed
 
   // Sync user tier from config when authentication changes
   // TODO: Implement getUserTier() method on Config if needed
