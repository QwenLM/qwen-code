/**
 * @license
 * Copyright 2025 Google LLC
 * SPDX-License-Identifier: Apache-2.0
 */

import { describe, it, expect, vi, beforeEach, afterEach, Mock } from 'vitest';
import { renderWithProviders } from '../test-utils/render.js';
import { AppWrapper as App } from './App.js';
import {
  Config as ServerConfig,
  MCPServerConfig,
  ApprovalMode,
  ToolRegistry,
  AccessibilitySettings,
  SandboxConfig,
  GeminiClient,
  ideContext,
  type AuthType,
} from '@qwen-code/qwen-code-core';
import { LoadedSettings, SettingsFile, Settings } from '../config/settings.js';
import process from 'node:process';
import { useGeminiStream } from './hooks/useGeminiStream.js';
import { useConsoleMessages } from './hooks/useConsoleMessages.js';
import { StreamingState, ConsoleMessageItem } from './types.js';
import { Tips } from './components/Tips.js';
import { checkForUpdates, UpdateObject } from './utils/updateCheck.js';
import { EventEmitter } from 'events';
import { updateEventEmitter } from '../utils/updateEventEmitter.js';
import * as auth from '../config/auth.js';
import * as useTerminalSize from './hooks/useTerminalSize.js';

// Define a more complete mock server config based on actual Config
interface MockServerConfig {
  apiKey: string;
  model: string;
  sandbox?: SandboxConfig;
  targetDir: string;
  debugMode: boolean;
  question?: string;
  fullContext: boolean;
  coreTools?: string[];
  toolDiscoveryCommand?: string;
  toolCallCommand?: string;
  mcpServerCommand?: string;
  mcpServers?: Record<string, MCPServerConfig>; // Use imported MCPServerConfig
  userAgent: string;
  userMemory: string;
  geminiMdFileCount: number;
  approvalMode: ApprovalMode;
  vertexai?: boolean;
  showMemoryUsage?: boolean;
  accessibility?: AccessibilitySettings;
  embeddingModel: string;

  getApiKey: Mock<() => string>;
  getModel: Mock<() => string>;
  getSandbox: Mock<() => SandboxConfig | undefined>;
  getTargetDir: Mock<() => string>;
  getToolRegistry: Mock<() => ToolRegistry>; // Use imported ToolRegistry type
  getDebugMode: Mock<() => boolean>;
  getQuestion: Mock<() => string | undefined>;
  getFullContext: Mock<() => boolean>;
  getCoreTools: Mock<() => string[] | undefined>;
  getToolDiscoveryCommand: Mock<() => string | undefined>;
  getToolCallCommand: Mock<() => string | undefined>;
  getMcpServerCommand: Mock<() => string | undefined>;
  getMcpServers: Mock<() => Record<string, MCPServerConfig> | undefined>;
  getExtensions: Mock<
    () => Array<{ name: string; version: string; isActive: boolean }>
  >;
  getBlockedMcpServers: Mock<
    () => Array<{ name: string; extensionName: string }>
  >;
  getUserAgent: Mock<() => string>;
  getUserMemory: Mock<() => string>;
  setUserMemory: Mock<(newUserMemory: string) => void>;
  getGeminiMdFileCount: Mock<() => number>;
  setGeminiMdFileCount: Mock<(count: number) => void>;
  getApprovalMode: Mock<() => ApprovalMode>;
  setApprovalMode: Mock<(skip: ApprovalMode) => void>;
  getVertexAI: Mock<() => boolean | undefined>;
  getShowMemoryUsage: Mock<() => boolean>;
  getAccessibility: Mock<() => AccessibilitySettings>;
  getProjectRoot: Mock<() => string | undefined>;
  getAllGeminiMdFilenames: Mock<() => string[]>;
  getGeminiClient: Mock<() => GeminiClient | undefined>;
  getUserTier: Mock<() => Promise<string | undefined>>;
  getIdeClient: Mock<() => { getCurrentIde: Mock<() => string | undefined> }>;
}

// Mock @qwen-code/qwen-code-core and its Config class
vi.mock('@qwen-code/qwen-code-core', async (importOriginal) => {
  const actualCore =
    await importOriginal<typeof import('@qwen-code/qwen-code-core')>();
  const ConfigClassMock = vi
    .fn()
    .mockImplementation((optionsPassedToConstructor) => {
      const opts = { ...optionsPassedToConstructor }; // Clone
      // Basic mock structure, will be extended by the instance in tests
      return {
        apiKey: opts.apiKey || 'test-key',
        model: opts.model || 'test-model-in-mock-factory',
        sandbox: opts.sandbox,
        targetDir: opts.targetDir || '/test/dir',
        debugMode: opts.debugMode || false,
        question: opts.question,
        fullContext: opts.fullContext ?? false,
        coreTools: opts.coreTools,
        toolDiscoveryCommand: opts.toolDiscoveryCommand,
        toolCallCommand: opts.toolCallCommand,
        mcpServerCommand: opts.mcpServerCommand,
        mcpServers: opts.mcpServers,
        userAgent: opts.userAgent || 'test-agent',
        userMemory: opts.userMemory || '',
        geminiMdFileCount: opts.geminiMdFileCount || 0,
        approvalMode: opts.approvalMode ?? ApprovalMode.DEFAULT,
        vertexai: opts.vertexai,
        showMemoryUsage: opts.showMemoryUsage ?? false,
        accessibility: opts.accessibility ?? {},
        embeddingModel: opts.embeddingModel || 'test-embedding-model',

        getApiKey: vi.fn(() => opts.apiKey || 'test-key'),
        getModel: vi.fn(() => opts.model || 'test-model-in-mock-factory'),
        getSandbox: vi.fn(() => opts.sandbox),
        getTargetDir: vi.fn(() => opts.targetDir || '/test/dir'),
        getToolRegistry: vi.fn(() => ({}) as ToolRegistry), // Simple mock
        getDebugMode: vi.fn(() => opts.debugMode || false),
        getQuestion: vi.fn(() => opts.question),
        getFullContext: vi.fn(() => opts.fullContext ?? false),
        getCoreTools: vi.fn(() => opts.coreTools),
        getToolDiscoveryCommand: vi.fn(() => opts.toolDiscoveryCommand),
        getToolCallCommand: vi.fn(() => opts.toolCallCommand),
        getMcpServerCommand: vi.fn(() => opts.mcpServerCommand),
        getMcpServers: vi.fn(() => opts.mcpServers),
        getPromptRegistry: vi.fn(),
        getExtensions: vi.fn(() => []),
        getBlockedMcpServers: vi.fn(() => []),
        getUserAgent: vi.fn(() => opts.userAgent || 'test-agent'),
        getUserMemory: vi.fn(() => opts.userMemory || ''),
        setUserMemory: vi.fn(),
        getGeminiMdFileCount: vi.fn(() => opts.geminiMdFileCount || 0),
        setGeminiMdFileCount: vi.fn(),
        getApprovalMode: vi.fn(() => opts.approvalMode ?? ApprovalMode.DEFAULT),
        setApprovalMode: vi.fn(),
        getVertexAI: vi.fn(() => opts.vertexai),
        getShowMemoryUsage: vi.fn(() => opts.showMemoryUsage ?? false),
        getAccessibility: vi.fn(() => opts.accessibility ?? {}),
        getProjectRoot: vi.fn(() => opts.targetDir),
        getGeminiClient: vi.fn(() => ({
          getUserTier: vi.fn(),
        })),
        getCheckpointingEnabled: vi.fn(() => opts.checkpointing ?? true),
        getAllGeminiMdFilenames: vi.fn(() => ['QWEN.md']),
        setFlashFallbackHandler: vi.fn(),
        getSessionId: vi.fn(() => 'test-session-id'),
        getUserTier: vi.fn().mockResolvedValue(undefined),
        getIdeMode: vi.fn(() => true),
        getWorkspaceContext: vi.fn(() => ({
          getDirectories: vi.fn(() => []),
        })),
        getIdeClient: vi.fn(() => ({
          getCurrentIde: vi.fn(() => 'vscode'),
          getDetectedIdeDisplayName: vi.fn(() => 'VSCode'),
          addStatusChangeListener: vi.fn(),
          removeStatusChangeListener: vi.fn(),
          getConnectionStatus: vi.fn(() => 'connected'),
        })),
        isTrustedFolder: vi.fn(() => true),
      };
    });

  const ideContextMock = {
    getIdeContext: vi.fn(),
    subscribeToIdeContext: vi.fn(() => vi.fn()), // subscribe returns an unsubscribe function
  };

  return {
    ...actualCore,
    Config: ConfigClassMock,
    MCPServerConfig: actualCore.MCPServerConfig,
    getAllGeminiMdFilenames: vi.fn(() => ['QWEN.md']),
    ideContext: ideContextMock,
    isGitRepository: vi.fn(),
  };
});

// Mock heavy dependencies or those with side effects
vi.mock('./hooks/useGeminiStream', () => ({
  useGeminiStream: vi.fn(() => ({
    streamingState: 'Idle',
    submitQuery: vi.fn(),
    initError: null,
    pendingHistoryItems: [],
    thought: null,
  })),
}));

vi.mock('./hooks/useAuthCommand', () => ({
  useAuthCommand: vi.fn(() => ({
    isAuthDialogOpen: false,
    openAuthDialog: vi.fn(),
    handleAuthSelect: vi.fn(),
    handleAuthHighlight: vi.fn(),
    isAuthenticating: false,
    cancelAuthentication: vi.fn(),
  })),
}));

vi.mock('./hooks/useFolderTrust', () => ({
  useFolderTrust: vi.fn(() => ({
    isFolderTrustDialogOpen: false,
    handleFolderTrustSelect: vi.fn(),
  })),
}));

vi.mock('./hooks/useLogger', () => ({
  useLogger: vi.fn(() => ({
    getPreviousUserMessages: vi.fn().mockResolvedValue([]),
  })),
}));

vi.mock('./hooks/useConsoleMessages.js', () => ({
  useConsoleMessages: vi.fn(() => ({
    consoleMessages: [],
    handleNewMessage: vi.fn(),
    clearConsoleMessages: vi.fn(),
  })),
}));

vi.mock('../config/config.js', async (importOriginal) => {
  const actual = await importOriginal();
  return {
    // @ts-expect-error - this is fine
    ...actual,
    loadHierarchicalGeminiMemory: vi
      .fn()
      .mockResolvedValue({ memoryContent: '', fileCount: 0 }),
  };
});

vi.mock('./components/Tips.js', () => ({
  Tips: vi.fn(() => null),
}));

vi.mock('./components/Header.js', () => ({
  Header: vi.fn(() => null),
}));

vi.mock('./utils/updateCheck.js', () => ({
  checkForUpdates: vi.fn(),
}));

vi.mock('../config/auth.js', () => ({
  validateAuthMethod: vi.fn(),
}));

vi.mock('../hooks/useTerminalSize.js', () => ({
  useTerminalSize: vi.fn(),
}));

const mockedCheckForUpdates = vi.mocked(checkForUpdates);
const { isGitRepository: mockedIsGitRepository } = vi.mocked(
  await import('@qwen-code/qwen-code-core'),
);

vi.mock('node:child_process');

describe('App UI', () => {
  let mockConfig: MockServerConfig;
  let mockSettings: LoadedSettings;
  let mockVersion: string;
  let currentUnmount: (() => void) | undefined;

  const createMockSettings = (
    settings: {
      system?: Partial<Settings>;
      user?: Partial<Settings>;
      workspace?: Partial<Settings>;
    } = {},
  ): LoadedSettings => {
    const systemSettingsFile: SettingsFile = {
      path: '/system/settings.json',
      settings: settings.system || {},
    };
    const userSettingsFile: SettingsFile = {
      path: '/user/settings.json',
      settings: settings.user || {},
    };
    const workspaceSettingsFile: SettingsFile = {
      path: '/workspace/.gemini/settings.json',
      settings: settings.workspace || {},
    };
    return new LoadedSettings(
      systemSettingsFile,
      userSettingsFile,
      workspaceSettingsFile,
      [],
    );
  };

  beforeEach(() => {
    vi.spyOn(useTerminalSize, 'useTerminalSize').mockReturnValue({
      columns: 120,
      rows: 24,
    });

    const ServerConfigMocked = vi.mocked(ServerConfig, true);
    mockConfig = new ServerConfigMocked({
      embeddingModel: 'test-embedding-model',
      sandbox: undefined,
      targetDir: '/test/dir',
      debugMode: false,
      userMemory: '',
      geminiMdFileCount: 0,
      showMemoryUsage: false,
      sessionId: 'test-session-id',
      cwd: '/tmp',
      model: 'model',
    }) as unknown as MockServerConfig;
    mockVersion = '0.0.0-test';

    // Ensure the getShowMemoryUsage mock function is specifically set up if not covered by constructor mock
    if (!mockConfig.getShowMemoryUsage) {
      mockConfig.getShowMemoryUsage = vi.fn(() => false);
    }
    mockConfig.getShowMemoryUsage.mockReturnValue(false); // Default for most tests

    // Ensure a theme is set so the theme dialog does not appear.
    mockSettings = createMockSettings({ workspace: { theme: 'Default' } });

    // Ensure getWorkspaceContext is available if not added by the constructor
    if (!mockConfig.getWorkspaceContext) {
      mockConfig.getWorkspaceContext = vi.fn(() => ({
        getDirectories: vi.fn(() => ['/test/dir']),
      }));
    }
    vi.mocked(ideContext.getIdeContext).mockReturnValue(undefined);
  });

  afterEach(() => {
    if (currentUnmount) {
      currentUnmount();
      currentUnmount = undefined;
    }
    vi.clearAllMocks(); // Clear mocks after each test
  });

  describe('handleAutoUpdate', () => {
    let spawnEmitter: EventEmitter;

    beforeEach(async () => {
      const { spawn } = await import('node:child_process');
      spawnEmitter = new EventEmitter();
      spawnEmitter.stdout = new EventEmitter();
      spawnEmitter.stderr = new EventEmitter();
      (spawn as vi.Mock).mockReturnValue(spawnEmitter);
    });

    afterEach(() => {
      delete process.env.GEMINI_CLI_DISABLE_AUTOUPDATER;
    });

    it('should not start the update process when running from git', async () => {
      mockedIsGitRepository.mockResolvedValue(true);
      const info: UpdateObject = {
        update: {
          name: '@qwen-code/qwen-code',
          latest: '1.1.0',
          current: '1.0.0',
        },
        message: 'Qwen Code update available!',
      };
      mockedCheckForUpdates.mockResolvedValue(info);
      const { spawn } = await import('node:child_process');

      const { unmount } = renderWithProviders(
        <App
          config={mockConfig as unknown as ServerConfig}
          settings={mockSettings}
          version={mockVersion}
        />,
      );
      currentUnmount = unmount;

      await new Promise((resolve) => setTimeout(resolve, 10));

      expect(spawn).not.toHaveBeenCalled();
    });

    it('should show a success message when update succeeds', async () => {
      mockedIsGitRepository.mockResolvedValue(false);
      const info: UpdateObject = {
        update: {
          name: '@qwen-code/qwen-code',
          latest: '1.1.0',
          current: '1.0.0',
        },
        message: 'Update available',
      };
      mockedCheckForUpdates.mockResolvedValue(info);

      const { lastFrame, unmount } = renderWithProviders(
        <App
          config={mockConfig as unknown as ServerConfig}
          settings={mockSettings}
          version={mockVersion}
        />,
      );
      currentUnmount = unmount;

      updateEventEmitter.emit('update-success', info);

      await new Promise((resolve) => setTimeout(resolve, 10));

      expect(lastFrame()).toContain(
        'Update successful! The new version will be used on your next run.',
      );
    });

    it('should show an error message when update fails', async () => {
      mockedIsGitRepository.mockResolvedValue(false);
      const info: UpdateObject = {
        update: {
          name: '@qwen-code/qwen-code',
          latest: '1.1.0',
          current: '1.0.0',
        },
        message: 'Update available',
      };
      mockedCheckForUpdates.mockResolvedValue(info);

      const { lastFrame, unmount } = renderWithProviders(
        <App
          config={mockConfig as unknown as ServerConfig}
          settings={mockSettings}
          version={mockVersion}
        />,
      );
      currentUnmount = unmount;

      updateEventEmitter.emit('update-failed', info);

      await new Promise((resolve) => setTimeout(resolve, 10));

      expect(lastFrame()).toContain(
        'Automatic update failed. Please try updating manually',
      );
    });

    it('should show an error message when spawn fails', async () => {
      mockedIsGitRepository.mockResolvedValue(false);
      const info: UpdateObject = {
        update: {
          name: '@qwen-code/qwen-code',
          latest: '1.1.0',
          current: '1.0.0',
        },
        message: 'Update available',
      };
      mockedCheckForUpdates.mockResolvedValue(info);

      const { lastFrame, unmount } = renderWithProviders(
        <App
          config={mockConfig as unknown as ServerConfig}
          settings={mockSettings}
          version={mockVersion}
        />,
      );
      currentUnmount = unmount;

      // We are testing the App's reaction to an `update-failed` event,
      // which is what should be emitted when a spawn error occurs elsewhere.
      updateEventEmitter.emit('update-failed', info);

      await new Promise((resolve) => setTimeout(resolve, 10));

      expect(lastFrame()).toContain(
        'Automatic update failed. Please try updating manually',
      );
    });

    it('should not auto-update if GEMINI_CLI_DISABLE_AUTOUPDATER is true', async () => {
      mockedIsGitRepository.mockResolvedValue(false);
      process.env.GEMINI_CLI_DISABLE_AUTOUPDATER = 'true';
      const info: UpdateObject = {
        update: {
          name: '@qwen-code/qwen-code',
          latest: '1.1.0',
          current: '1.0.0',
        },
        message: 'Update available',
      };
      mockedCheckForUpdates.mockResolvedValue(info);
      const { spawn } = await import('node:child_process');

      const { unmount } = renderWithProviders(
        <App
          config={mockConfig as unknown as ServerConfig}
          settings={mockSettings}
          version={mockVersion}
        />,
      );
      currentUnmount = unmount;

      await new Promise((resolve) => setTimeout(resolve, 10));

      expect(spawn).not.toHaveBeenCalled();
    });
  });

  it('should display active file when available', async () => {
    vi.mocked(ideContext.getIdeContext).mockReturnValue({
      workspaceState: {
        openFiles: [
          {
            path: '/path/to/my-file.ts',
            isActive: true,
            selectedText: 'hello',
            timestamp: 0,
          },
        ],
      },
    });

    const { lastFrame, unmount } = renderWithProviders(
      <App
        config={mockConfig as unknown as ServerConfig}
        settings={mockSettings}
        version={mockVersion}
      />,
    );
    currentUnmount = unmount;
    await Promise.resolve();
    expect(lastFrame()).toContain('1 open file (ctrl+g to view)');
  });

  it('should not display any files when not available', async () => {
    vi.mocked(ideContext.getIdeContext).mockReturnValue({
      workspaceState: {
        openFiles: [],
      },
    });

    const { lastFrame, unmount } = renderWithProviders(
      <App
        config={mockConfig as unknown as ServerConfig}
        settings={mockSettings}
        version={mockVersion}
      />,
    );
    currentUnmount = unmount;
    await Promise.resolve();
    expect(lastFrame()).not.toContain('Open File');
  });

  it('should display active file and other open files', async () => {
    vi.mocked(ideContext.getIdeContext).mockReturnValue({
      workspaceState: {
        openFiles: [
          {
            path: '/path/to/my-file.ts',
            isActive: true,
            selectedText: 'hello',
            timestamp: 0,
          },
          {
            path: '/path/to/another-file.ts',
            isActive: false,
            timestamp: 1,
          },
          {
            path: '/path/to/third-file.ts',
            isActive: false,
            timestamp: 2,
          },
        ],
      },
    });

    const { lastFrame, unmount } = renderWithProviders(
      <App
        config={mockConfig as unknown as ServerConfig}
        settings={mockSettings}
        version={mockVersion}
      />,
    );
    currentUnmount = unmount;
    await Promise.resolve();
    expect(lastFrame()).toContain('3 open files (ctrl+g to view)');
  });

  it('should display active file and other context', async () => {
    vi.mocked(ideContext.getIdeContext).mockReturnValue({
      workspaceState: {
        openFiles: [
          {
            path: '/path/to/my-file.ts',
            isActive: true,
            selectedText: 'hello',
            timestamp: 0,
          },
        ],
      },
    });
    mockConfig.getGeminiMdFileCount.mockReturnValue(1);
    mockConfig.getAllGeminiMdFilenames.mockReturnValue(['QWEN.md']);

    const { lastFrame, unmount } = renderWithProviders(
      <App
        config={mockConfig as unknown as ServerConfig}
        settings={mockSettings}
        version={mockVersion}
      />,
    );
    currentUnmount = unmount;
    await Promise.resolve();
    expect(lastFrame()).toContain(
<<<<<<< HEAD
      'Using: 1 open file (ctrl+e to view) | 1 QWEN.md file',
=======
      'Using: 1 open file (ctrl+g to view) | 1 GEMINI.md file',
>>>>>>> 1a278f8a
    );
  });

  it('should display default "QWEN.md" in footer when contextFileName is not set and count is 1', async () => {
    mockConfig.getGeminiMdFileCount.mockReturnValue(1);
    mockConfig.getAllGeminiMdFilenames.mockReturnValue(['QWEN.md']);
    // For this test, ensure showMemoryUsage is false or debugMode is false if it relies on that
    mockConfig.getDebugMode.mockReturnValue(false);
    mockConfig.getShowMemoryUsage.mockReturnValue(false);

    const { lastFrame, unmount } = renderWithProviders(
      <App
        config={mockConfig as unknown as ServerConfig}
        settings={mockSettings}
        version={mockVersion}
      />,
    );
    currentUnmount = unmount;
    await Promise.resolve(); // Wait for any async updates
    expect(lastFrame()).toContain('Using: 1 QWEN.md file');
  });

  it('should display default "QWEN.md" with plural when contextFileName is not set and count is > 1', async () => {
    mockConfig.getGeminiMdFileCount.mockReturnValue(2);
    mockConfig.getAllGeminiMdFilenames.mockReturnValue(['QWEN.md', 'QWEN.md']);
    mockConfig.getDebugMode.mockReturnValue(false);
    mockConfig.getShowMemoryUsage.mockReturnValue(false);

    const { lastFrame, unmount } = renderWithProviders(
      <App
        config={mockConfig as unknown as ServerConfig}
        settings={mockSettings}
        version={mockVersion}
      />,
    );
    currentUnmount = unmount;
    await Promise.resolve();
    expect(lastFrame()).toContain('Using: 2 QWEN.md files');
  });

  it('should display custom contextFileName in footer when set and count is 1', async () => {
    mockSettings = createMockSettings({
      workspace: { contextFileName: 'AGENTS.md', theme: 'Default' },
    });
    mockConfig.getGeminiMdFileCount.mockReturnValue(1);
    mockConfig.getAllGeminiMdFilenames.mockReturnValue(['AGENTS.md']);
    mockConfig.getDebugMode.mockReturnValue(false);
    mockConfig.getShowMemoryUsage.mockReturnValue(false);

    const { lastFrame, unmount } = renderWithProviders(
      <App
        config={mockConfig as unknown as ServerConfig}
        settings={mockSettings}
        version={mockVersion}
      />,
    );
    currentUnmount = unmount;
    await Promise.resolve();
    expect(lastFrame()).toContain('Using: 1 AGENTS.md file');
  });

  it('should display a generic message when multiple context files with different names are provided', async () => {
    mockSettings = createMockSettings({
      workspace: {
        contextFileName: ['AGENTS.md', 'CONTEXT.md'],
        theme: 'Default',
      },
    });
    mockConfig.getGeminiMdFileCount.mockReturnValue(2);
    mockConfig.getAllGeminiMdFilenames.mockReturnValue([
      'AGENTS.md',
      'CONTEXT.md',
    ]);
    mockConfig.getDebugMode.mockReturnValue(false);
    mockConfig.getShowMemoryUsage.mockReturnValue(false);

    const { lastFrame, unmount } = renderWithProviders(
      <App
        config={mockConfig as unknown as ServerConfig}
        settings={mockSettings}
        version={mockVersion}
      />,
    );
    currentUnmount = unmount;
    await Promise.resolve();
    expect(lastFrame()).toContain('Using: 2 context files');
  });

  it('should display custom contextFileName with plural when set and count is > 1', async () => {
    mockSettings = createMockSettings({
      workspace: { contextFileName: 'MY_NOTES.TXT', theme: 'Default' },
    });
    mockConfig.getGeminiMdFileCount.mockReturnValue(3);
    mockConfig.getAllGeminiMdFilenames.mockReturnValue([
      'MY_NOTES.TXT',
      'MY_NOTES.TXT',
      'MY_NOTES.TXT',
    ]);
    mockConfig.getDebugMode.mockReturnValue(false);
    mockConfig.getShowMemoryUsage.mockReturnValue(false);

    const { lastFrame, unmount } = renderWithProviders(
      <App
        config={mockConfig as unknown as ServerConfig}
        settings={mockSettings}
        version={mockVersion}
      />,
    );
    currentUnmount = unmount;
    await Promise.resolve();
    expect(lastFrame()).toContain('Using: 3 MY_NOTES.TXT files');
  });

  it('should not display context file message if count is 0, even if contextFileName is set', async () => {
    mockSettings = createMockSettings({
      workspace: { contextFileName: 'ANY_FILE.MD', theme: 'Default' },
    });
    mockConfig.getGeminiMdFileCount.mockReturnValue(0);
    mockConfig.getAllGeminiMdFilenames.mockReturnValue([]);
    mockConfig.getDebugMode.mockReturnValue(false);
    mockConfig.getShowMemoryUsage.mockReturnValue(false);

    const { lastFrame, unmount } = renderWithProviders(
      <App
        config={mockConfig as unknown as ServerConfig}
        settings={mockSettings}
        version={mockVersion}
      />,
    );
    currentUnmount = unmount;
    await Promise.resolve();
    expect(lastFrame()).not.toContain('ANY_FILE.MD');
  });

  it('should display QWEN.md and MCP server count when both are present', async () => {
    mockConfig.getGeminiMdFileCount.mockReturnValue(2);
    mockConfig.getAllGeminiMdFilenames.mockReturnValue(['QWEN.md', 'QWEN.md']);
    mockConfig.getMcpServers.mockReturnValue({
      server1: {} as MCPServerConfig,
    });
    mockConfig.getDebugMode.mockReturnValue(false);
    mockConfig.getShowMemoryUsage.mockReturnValue(false);

    const { lastFrame, unmount } = renderWithProviders(
      <App
        config={mockConfig as unknown as ServerConfig}
        settings={mockSettings}
        version={mockVersion}
      />,
    );
    currentUnmount = unmount;
    await Promise.resolve();
    expect(lastFrame()).toContain('1 MCP server');
  });

  it('should display only MCP server count when QWEN.md count is 0', async () => {
    mockConfig.getGeminiMdFileCount.mockReturnValue(0);
    mockConfig.getAllGeminiMdFilenames.mockReturnValue([]);
    mockConfig.getMcpServers.mockReturnValue({
      server1: {} as MCPServerConfig,
      server2: {} as MCPServerConfig,
    });
    mockConfig.getDebugMode.mockReturnValue(false);
    mockConfig.getShowMemoryUsage.mockReturnValue(false);

    const { lastFrame, unmount } = renderWithProviders(
      <App
        config={mockConfig as unknown as ServerConfig}
        settings={mockSettings}
        version={mockVersion}
      />,
    );
    currentUnmount = unmount;
    await Promise.resolve();
    expect(lastFrame()).toContain('Using: 2 MCP servers (ctrl+t to view)');
  });

  it('should display Tips component by default', async () => {
    const { unmount } = renderWithProviders(
      <App
        config={mockConfig as unknown as ServerConfig}
        settings={mockSettings}
        version={mockVersion}
      />,
    );
    currentUnmount = unmount;
    await Promise.resolve();
    expect(vi.mocked(Tips)).toHaveBeenCalled();
  });

  it('should not display Tips component when hideTips is true', async () => {
    mockSettings = createMockSettings({
      workspace: {
        hideTips: true,
      },
    });

    const { unmount } = renderWithProviders(
      <App
        config={mockConfig as unknown as ServerConfig}
        settings={mockSettings}
        version={mockVersion}
      />,
    );
    currentUnmount = unmount;
    await Promise.resolve();
    expect(vi.mocked(Tips)).not.toHaveBeenCalled();
  });

  it('should display Header component by default', async () => {
    const { Header } = await import('./components/Header.js');
    const { unmount } = renderWithProviders(
      <App
        config={mockConfig as unknown as ServerConfig}
        settings={mockSettings}
        version={mockVersion}
      />,
    );
    currentUnmount = unmount;
    await Promise.resolve();
    expect(vi.mocked(Header)).toHaveBeenCalled();
  });

  it('should not display Header component when hideBanner is true', async () => {
    const { Header } = await import('./components/Header.js');
    mockSettings = createMockSettings({
      user: { hideBanner: true },
    });

    const { unmount } = renderWithProviders(
      <App
        config={mockConfig as unknown as ServerConfig}
        settings={mockSettings}
        version={mockVersion}
      />,
    );
    currentUnmount = unmount;
    await Promise.resolve();
    expect(vi.mocked(Header)).not.toHaveBeenCalled();
  });

  it('should display Footer component by default', async () => {
    const { lastFrame, unmount } = renderWithProviders(
      <App
        config={mockConfig as unknown as ServerConfig}
        settings={mockSettings}
        version={mockVersion}
      />,
    );
    currentUnmount = unmount;
    await Promise.resolve();
    // Footer should render - look for target directory which is always shown
    expect(lastFrame()).toContain('/test/dir');
  });

  it('should not display Footer component when hideFooter is true', async () => {
    mockSettings = createMockSettings({
      user: { hideFooter: true },
    });

    const { lastFrame, unmount } = renderWithProviders(
      <App
        config={mockConfig as unknown as ServerConfig}
        settings={mockSettings}
        version={mockVersion}
      />,
    );
    currentUnmount = unmount;
    await Promise.resolve();
    // Footer should not render - target directory should not appear
    expect(lastFrame()).not.toContain('/test/dir');
  });

  it('should show footer if system says show, but workspace and user settings say hide', async () => {
    mockSettings = createMockSettings({
      system: { hideFooter: false },
      user: { hideFooter: true },
      workspace: { hideFooter: true },
    });

    const { lastFrame, unmount } = renderWithProviders(
      <App
        config={mockConfig as unknown as ServerConfig}
        settings={mockSettings}
        version={mockVersion}
      />,
    );
    currentUnmount = unmount;
    await Promise.resolve();
    // Footer should render because system overrides - look for target directory
    expect(lastFrame()).toContain('/test/dir');
  });

  it('should show tips if system says show, but workspace and user settings say hide', async () => {
    mockSettings = createMockSettings({
      system: { hideTips: false },
      user: { hideTips: true },
      workspace: { hideTips: true },
    });

    const { unmount } = renderWithProviders(
      <App
        config={mockConfig as unknown as ServerConfig}
        settings={mockSettings}
        version={mockVersion}
      />,
    );
    currentUnmount = unmount;
    await Promise.resolve();
    expect(vi.mocked(Tips)).toHaveBeenCalled();
  });

  describe('when no theme is set', () => {
    let originalNoColor: string | undefined;

    beforeEach(() => {
      originalNoColor = process.env.NO_COLOR;
      // Ensure no theme is set for these tests
      mockSettings = createMockSettings({});
      mockConfig.getDebugMode.mockReturnValue(false);
      mockConfig.getShowMemoryUsage.mockReturnValue(false);
    });

    afterEach(() => {
      process.env.NO_COLOR = originalNoColor;
    });

    it('should display theme dialog if NO_COLOR is not set', async () => {
      delete process.env.NO_COLOR;

      const { lastFrame, unmount } = renderWithProviders(
        <App
          config={mockConfig as unknown as ServerConfig}
          settings={mockSettings}
          version={mockVersion}
        />,
      );
      currentUnmount = unmount;

      expect(lastFrame()).toContain("I'm Feeling Lucky (esc to cancel");
    });

    it('should display a message if NO_COLOR is set', async () => {
      process.env.NO_COLOR = 'true';

      const { lastFrame, unmount } = renderWithProviders(
        <App
          config={mockConfig as unknown as ServerConfig}
          settings={mockSettings}
          version={mockVersion}
        />,
      );
      currentUnmount = unmount;

      expect(lastFrame()).toContain("I'm Feeling Lucky (esc to cancel");
      expect(lastFrame()).not.toContain('Select Theme');
    });
  });

  it('should render the initial UI correctly', () => {
    const { lastFrame, unmount } = renderWithProviders(
      <App
        config={mockConfig as unknown as ServerConfig}
        settings={mockSettings}
        version={mockVersion}
      />,
    );
    currentUnmount = unmount;
    expect(lastFrame()).toMatchSnapshot();
  });

  it('should render correctly with the prompt input box', () => {
    vi.mocked(useGeminiStream).mockReturnValue({
      streamingState: StreamingState.Idle,
      submitQuery: vi.fn(),
      initError: null,
      pendingHistoryItems: [],
      thought: null,
    });

    const { lastFrame, unmount } = renderWithProviders(
      <App
        config={mockConfig as unknown as ServerConfig}
        settings={mockSettings}
        version={mockVersion}
      />,
    );
    currentUnmount = unmount;
    expect(lastFrame()).toMatchSnapshot();
  });

  describe('with initial prompt from --prompt-interactive', () => {
    it('should submit the initial prompt automatically', async () => {
      const mockSubmitQuery = vi.fn();

      mockConfig.getQuestion = vi.fn(() => 'hello from prompt-interactive');

      vi.mocked(useGeminiStream).mockReturnValue({
        streamingState: StreamingState.Idle,
        submitQuery: mockSubmitQuery,
        initError: null,
        pendingHistoryItems: [],
        thought: null,
      });

      mockConfig.getGeminiClient.mockReturnValue({
        isInitialized: vi.fn(() => true),
        getUserTier: vi.fn(),
      } as unknown as GeminiClient);

      const { unmount, rerender } = renderWithProviders(
        <App
          config={mockConfig as unknown as ServerConfig}
          settings={mockSettings}
          version={mockVersion}
        />,
      );
      currentUnmount = unmount;

      // Force a re-render to trigger useEffect
      rerender(
        <App
          config={mockConfig as unknown as ServerConfig}
          settings={mockSettings}
          version={mockVersion}
        />,
      );

      await new Promise((resolve) => setTimeout(resolve, 0));

      expect(mockSubmitQuery).toHaveBeenCalledWith(
        'hello from prompt-interactive',
      );
    });
  });

  describe('errorCount', () => {
    it('should correctly sum the counts of error messages', async () => {
      const mockConsoleMessages: ConsoleMessageItem[] = [
        { type: 'error', content: 'First error', count: 1 },
        { type: 'log', content: 'some log', count: 1 },
        { type: 'error', content: 'Second error', count: 3 },
        { type: 'warn', content: 'a warning', count: 1 },
        { type: 'error', content: 'Third error', count: 1 },
      ];

      vi.mocked(useConsoleMessages).mockReturnValue({
        consoleMessages: mockConsoleMessages,
        handleNewMessage: vi.fn(),
        clearConsoleMessages: vi.fn(),
      });

      const { lastFrame, unmount } = renderWithProviders(
        <App
          config={mockConfig as unknown as ServerConfig}
          settings={mockSettings}
          version={mockVersion}
        />,
      );
      currentUnmount = unmount;
      await Promise.resolve();

      // Total error count should be 1 + 3 + 1 = 5
      expect(lastFrame()).toContain('5 errors');
    });
  });

  describe('auth validation', () => {
    it('should call validateAuthMethod when useExternalAuth is false', async () => {
      const validateAuthMethodSpy = vi.spyOn(auth, 'validateAuthMethod');
      mockSettings = createMockSettings({
        workspace: {
          selectedAuthType: 'USE_GEMINI' as AuthType,
          useExternalAuth: false,
          theme: 'Default',
        },
      });

      const { unmount } = renderWithProviders(
        <App
          config={mockConfig as unknown as ServerConfig}
          settings={mockSettings}
          version={mockVersion}
        />,
      );
      currentUnmount = unmount;

      expect(validateAuthMethodSpy).toHaveBeenCalledWith('USE_GEMINI');
    });

    it('should NOT call validateAuthMethod when useExternalAuth is true', async () => {
      const validateAuthMethodSpy = vi.spyOn(auth, 'validateAuthMethod');
      mockSettings = createMockSettings({
        workspace: {
          selectedAuthType: 'USE_GEMINI' as AuthType,
          useExternalAuth: true,
          theme: 'Default',
        },
      });

      const { unmount } = renderWithProviders(
        <App
          config={mockConfig as unknown as ServerConfig}
          settings={mockSettings}
          version={mockVersion}
        />,
      );
      currentUnmount = unmount;

      expect(validateAuthMethodSpy).not.toHaveBeenCalled();
    });
  });

  describe('when in a narrow terminal', () => {
    it('should render with a column layout', () => {
      vi.spyOn(useTerminalSize, 'useTerminalSize').mockReturnValue({
        columns: 60,
        rows: 24,
      });

      const { lastFrame, unmount } = renderWithProviders(
        <App
          config={mockConfig as unknown as ServerConfig}
          settings={mockSettings}
          version={mockVersion}
        />,
      );
      currentUnmount = unmount;
      expect(lastFrame()).toMatchSnapshot();
    });
  });

  describe('NO_COLOR smoke test', () => {
    let originalNoColor: string | undefined;

    beforeEach(() => {
      originalNoColor = process.env.NO_COLOR;
    });

    afterEach(() => {
      process.env.NO_COLOR = originalNoColor;
    });

    it('should render without errors when NO_COLOR is set', async () => {
      process.env.NO_COLOR = 'true';

      const { lastFrame, unmount } = renderWithProviders(
        <App
          config={mockConfig as unknown as ServerConfig}
          settings={mockSettings}
          version={mockVersion}
        />,
      );
      currentUnmount = unmount;

      expect(lastFrame()).toBeTruthy();
      expect(lastFrame()).toContain('Type your message or @path/to/file');
    });
  });

  describe('FolderTrustDialog', () => {
    it('should display the folder trust dialog when isFolderTrustDialogOpen is true', async () => {
      const { useFolderTrust } = await import('./hooks/useFolderTrust.js');
      vi.mocked(useFolderTrust).mockReturnValue({
        isFolderTrustDialogOpen: true,
        handleFolderTrustSelect: vi.fn(),
      });

      const { lastFrame, unmount } = renderWithProviders(
        <App
          config={mockConfig as unknown as ServerConfig}
          settings={mockSettings}
          version={mockVersion}
        />,
      );
      currentUnmount = unmount;
      await Promise.resolve();
      expect(lastFrame()).toContain('Do you trust this folder?');
    });

    it('should display the folder trust dialog when the feature is enabled but the folder is not trusted', async () => {
      const { useFolderTrust } = await import('./hooks/useFolderTrust.js');
      vi.mocked(useFolderTrust).mockReturnValue({
        isFolderTrustDialogOpen: true,
        handleFolderTrustSelect: vi.fn(),
      });
      mockConfig.isTrustedFolder.mockReturnValue(false);

      const { lastFrame, unmount } = renderWithProviders(
        <App
          config={mockConfig as unknown as ServerConfig}
          settings={mockSettings}
          version={mockVersion}
        />,
      );
      currentUnmount = unmount;
      await Promise.resolve();
      expect(lastFrame()).toContain('Do you trust this folder?');
    });

    it('should not display the folder trust dialog when the feature is disabled', async () => {
      const { useFolderTrust } = await import('./hooks/useFolderTrust.js');
      vi.mocked(useFolderTrust).mockReturnValue({
        isFolderTrustDialogOpen: false,
        handleFolderTrustSelect: vi.fn(),
      });
      mockConfig.isTrustedFolder.mockReturnValue(false);

      const { lastFrame, unmount } = renderWithProviders(
        <App
          config={mockConfig as unknown as ServerConfig}
          settings={mockSettings}
          version={mockVersion}
        />,
      );
      currentUnmount = unmount;
      await Promise.resolve();
      expect(lastFrame()).not.toContain('Do you trust this folder?');
    });
  });

  describe('Message Queuing', () => {
    let mockSubmitQuery: typeof vi.fn;

    beforeEach(() => {
      mockSubmitQuery = vi.fn();
      vi.useFakeTimers();
    });

    afterEach(() => {
      vi.useRealTimers();
    });

    it('should queue messages when handleFinalSubmit is called during streaming', () => {
      vi.mocked(useGeminiStream).mockReturnValue({
        streamingState: StreamingState.Responding,
        submitQuery: mockSubmitQuery,
        initError: null,
        pendingHistoryItems: [],
        thought: null,
      });

      const { unmount } = renderWithProviders(
        <App
          config={mockConfig as unknown as ServerConfig}
          settings={mockSettings}
          version={mockVersion}
        />,
      );
      currentUnmount = unmount;

      // The message should not be sent immediately during streaming
      expect(mockSubmitQuery).not.toHaveBeenCalled();
    });

    it('should auto-send queued messages when transitioning from Responding to Idle', async () => {
      const mockSubmitQueryFn = vi.fn();

      // Start with Responding state
      vi.mocked(useGeminiStream).mockReturnValue({
        streamingState: StreamingState.Responding,
        submitQuery: mockSubmitQueryFn,
        initError: null,
        pendingHistoryItems: [],
        thought: null,
      });

      const { unmount, rerender } = renderWithProviders(
        <App
          config={mockConfig as unknown as ServerConfig}
          settings={mockSettings}
          version={mockVersion}
        />,
      );
      currentUnmount = unmount;

      // Simulate the hook returning Idle state (streaming completed)
      vi.mocked(useGeminiStream).mockReturnValue({
        streamingState: StreamingState.Idle,
        submitQuery: mockSubmitQueryFn,
        initError: null,
        pendingHistoryItems: [],
        thought: null,
      });

      // Rerender to trigger the useEffect with new state
      rerender(
        <App
          config={mockConfig as unknown as ServerConfig}
          settings={mockSettings}
          version={mockVersion}
        />,
      );

      // The effect uses setTimeout(100ms) before sending
      await vi.advanceTimersByTimeAsync(100);

      // Note: In the actual implementation, messages would be queued first
      // This test verifies the auto-send mechanism works when state transitions
    });

    it('should display queued messages with dimmed color', () => {
      // This test would require being able to simulate handleFinalSubmit
      // and then checking the rendered output for the queued messages
      // with the ▸ prefix and dimColor styling

      vi.mocked(useGeminiStream).mockReturnValue({
        streamingState: StreamingState.Responding,
        submitQuery: mockSubmitQuery,
        initError: null,
        pendingHistoryItems: [],
        thought: 'Processing...',
      });

      const { unmount, lastFrame } = renderWithProviders(
        <App
          config={mockConfig as unknown as ServerConfig}
          settings={mockSettings}
          version={mockVersion}
        />,
      );
      currentUnmount = unmount;

      // The actual queued messages display is tested visually
      // since we need to trigger handleFinalSubmit which is internal
      const output = lastFrame();
      expect(output).toBeDefined();
    });

    it('should clear message queue after sending', async () => {
      const mockSubmitQueryFn = vi.fn();

      // Start with idle to allow message queue to process
      vi.mocked(useGeminiStream).mockReturnValue({
        streamingState: StreamingState.Idle,
        submitQuery: mockSubmitQueryFn,
        initError: null,
        pendingHistoryItems: [],
        thought: null,
      });

      const { unmount, lastFrame } = renderWithProviders(
        <App
          config={mockConfig as unknown as ServerConfig}
          settings={mockSettings}
          version={mockVersion}
        />,
      );
      currentUnmount = unmount;

      // After sending, the queue should be cleared
      // This is handled internally by setMessageQueue([]) in the useEffect
      await vi.advanceTimersByTimeAsync(100);

      // Verify the component renders without errors
      expect(lastFrame()).toBeDefined();
    });

    it('should handle empty messages by filtering them out', () => {
      // The handleFinalSubmit function trims and checks if length > 0
      // before adding to queue, so empty messages are filtered

      vi.mocked(useGeminiStream).mockReturnValue({
        streamingState: StreamingState.Idle,
        submitQuery: mockSubmitQuery,
        initError: null,
        pendingHistoryItems: [],
        thought: null,
      });

      const { unmount } = renderWithProviders(
        <App
          config={mockConfig as unknown as ServerConfig}
          settings={mockSettings}
          version={mockVersion}
        />,
      );
      currentUnmount = unmount;

      // Empty or whitespace-only messages won't be added to queue
      // This is enforced by the trimmedValue.length > 0 check
      expect(mockSubmitQuery).not.toHaveBeenCalled();
    });

    it('should combine multiple queued messages with double newlines', async () => {
      // This test verifies that when multiple messages are queued,
      // they are combined with '\n\n' as the separator

      const mockSubmitQueryFn = vi.fn();

      vi.mocked(useGeminiStream).mockReturnValue({
        streamingState: StreamingState.Idle,
        submitQuery: mockSubmitQueryFn,
        initError: null,
        pendingHistoryItems: [],
        thought: null,
      });

      const { unmount, lastFrame } = renderWithProviders(
        <App
          config={mockConfig as unknown as ServerConfig}
          settings={mockSettings}
          version={mockVersion}
        />,
      );
      currentUnmount = unmount;

      // The combining logic uses messageQueue.join('\n\n')
      // This is tested by the implementation in the useEffect
      await vi.advanceTimersByTimeAsync(100);

      expect(lastFrame()).toBeDefined();
    });

    it('should limit displayed messages to MAX_DISPLAYED_QUEUED_MESSAGES', () => {
      // This test verifies the display logic handles multiple messages correctly
      // by checking that the MAX_DISPLAYED_QUEUED_MESSAGES constant is respected

      vi.mocked(useGeminiStream).mockReturnValue({
        streamingState: StreamingState.Responding,
        submitQuery: mockSubmitQuery,
        initError: null,
        pendingHistoryItems: [],
        thought: 'Processing...',
      });

      const { lastFrame, unmount } = renderWithProviders(
        <App
          config={mockConfig as unknown as ServerConfig}
          settings={mockSettings}
          version={mockVersion}
        />,
      );
      currentUnmount = unmount;

      const output = lastFrame();

      // Verify the display logic exists and can handle multiple messages
      // The actual queue behavior is tested in the useMessageQueue hook tests
      expect(output).toBeDefined();

      // Check that the component renders without errors when there are messages to display
      expect(output).not.toContain('Error');
    });

    it('should render message queue display without errors', () => {
      // Test that the message queue display logic renders correctly
      // This verifies the UI changes for performance improvements work

      vi.mocked(useGeminiStream).mockReturnValue({
        streamingState: StreamingState.Responding,
        submitQuery: mockSubmitQuery,
        initError: null,
        pendingHistoryItems: [],
        thought: 'Processing...',
      });

      const { lastFrame, unmount } = renderWithProviders(
        <App
          config={mockConfig as unknown as ServerConfig}
          settings={mockSettings}
          version={mockVersion}
        />,
      );
      currentUnmount = unmount;

      const output = lastFrame();

      // Verify component renders without errors
      expect(output).toBeDefined();
      expect(output).not.toContain('Error');

      // Verify the component structure is intact (loading indicator should be present)
      expect(output).toContain('esc to cancel');
    });
  });
});<|MERGE_RESOLUTION|>--- conflicted
+++ resolved
@@ -358,7 +358,7 @@
     });
 
     afterEach(() => {
-      delete process.env.GEMINI_CLI_DISABLE_AUTOUPDATER;
+      delete process.env['GEMINI_CLI_DISABLE_AUTOUPDATER'];
     });
 
     it('should not start the update process when running from git', async () => {
@@ -482,7 +482,7 @@
 
     it('should not auto-update if GEMINI_CLI_DISABLE_AUTOUPDATER is true', async () => {
       mockedIsGitRepository.mockResolvedValue(false);
-      process.env.GEMINI_CLI_DISABLE_AUTOUPDATER = 'true';
+      process.env['GEMINI_CLI_DISABLE_AUTOUPDATER'] = 'true';
       const info: UpdateObject = {
         update: {
           name: '@qwen-code/qwen-code',
@@ -616,11 +616,7 @@
     currentUnmount = unmount;
     await Promise.resolve();
     expect(lastFrame()).toContain(
-<<<<<<< HEAD
-      'Using: 1 open file (ctrl+e to view) | 1 QWEN.md file',
-=======
-      'Using: 1 open file (ctrl+g to view) | 1 GEMINI.md file',
->>>>>>> 1a278f8a
+      'Using: 1 open file (ctrl+g to view) | 1 QWEN.md file',
     );
   });
 
@@ -937,7 +933,7 @@
     let originalNoColor: string | undefined;
 
     beforeEach(() => {
-      originalNoColor = process.env.NO_COLOR;
+      originalNoColor = process.env['NO_COLOR'];
       // Ensure no theme is set for these tests
       mockSettings = createMockSettings({});
       mockConfig.getDebugMode.mockReturnValue(false);
@@ -945,11 +941,11 @@
     });
 
     afterEach(() => {
-      process.env.NO_COLOR = originalNoColor;
+      process.env['NO_COLOR'] = originalNoColor;
     });
 
     it('should display theme dialog if NO_COLOR is not set', async () => {
-      delete process.env.NO_COLOR;
+      delete process.env['NO_COLOR'];
 
       const { lastFrame, unmount } = renderWithProviders(
         <App
@@ -964,7 +960,7 @@
     });
 
     it('should display a message if NO_COLOR is set', async () => {
-      process.env.NO_COLOR = 'true';
+      process.env['NO_COLOR'] = 'true';
 
       const { lastFrame, unmount } = renderWithProviders(
         <App
@@ -1157,15 +1153,15 @@
     let originalNoColor: string | undefined;
 
     beforeEach(() => {
-      originalNoColor = process.env.NO_COLOR;
+      originalNoColor = process.env['NO_COLOR'];
     });
 
     afterEach(() => {
-      process.env.NO_COLOR = originalNoColor;
+      process.env['NO_COLOR'] = originalNoColor;
     });
 
     it('should render without errors when NO_COLOR is set', async () => {
-      process.env.NO_COLOR = 'true';
+      process.env['NO_COLOR'] = 'true';
 
       const { lastFrame, unmount } = renderWithProviders(
         <App
