/**
 * @license
 * Copyright 2025 Google LLC
 * SPDX-License-Identifier: Apache-2.0
 */

<<<<<<< HEAD
import type {
  AccessibilitySettings,
  AuthType,
  GeminiClient,
  MCPServerConfig,
  SandboxConfig,
  ToolRegistry,
} from '@qwen-code/qwen-code-core';
import {
  ApprovalMode,
  Config as ServerConfig,
  ideContext,
} from '@qwen-code/qwen-code-core';
import { waitFor } from '@testing-library/react';
import { EventEmitter } from 'node:events';
import process from 'node:process';
import type { Mock } from 'vitest';
import { afterEach, beforeEach, describe, expect, it, vi } from 'vitest';
import * as auth from '../config/auth.js';
import {
  LoadedSettings,
  type Settings,
  type SettingsFile,
} from '../config/settings.js';
import { renderWithProviders } from '../test-utils/render.js';
import { updateEventEmitter } from '../utils/updateEventEmitter.js';
import { AppWrapper as App } from './App.js';
import { Tips } from './components/Tips.js';
import { useConsoleMessages } from './hooks/useConsoleMessages.js';
import { useGeminiStream } from './hooks/useGeminiStream.js';
import * as useTerminalSize from './hooks/useTerminalSize.js';
import type { ConsoleMessageItem } from './types.js';
import { StreamingState, ToolCallStatus } from './types.js';
import type { UpdateObject } from './utils/updateCheck.js';
import { checkForUpdates } from './utils/updateCheck.js';

// Define a more complete mock server config based on actual Config
interface MockServerConfig {
  apiKey: string;
  model: string;
  sandbox?: SandboxConfig;
  targetDir: string;
  debugMode: boolean;
  question?: string;
  fullContext: boolean;
  coreTools?: string[];
  toolDiscoveryCommand?: string;
  toolCallCommand?: string;
  mcpServerCommand?: string;
  mcpServers?: Record<string, MCPServerConfig>; // Use imported MCPServerConfig
  userAgent: string;
  userMemory: string;
  geminiMdFileCount: number;
  approvalMode: ApprovalMode;
  vertexai?: boolean;
  showMemoryUsage?: boolean;
  accessibility?: AccessibilitySettings;
  embeddingModel: string;
  checkpointing?: boolean;

  getApiKey: Mock<() => string>;
  getModel: Mock<() => string>;
  getSandbox: Mock<() => SandboxConfig | undefined>;
  getTargetDir: Mock<() => string>;
  getToolRegistry: Mock<() => ToolRegistry>; // Use imported ToolRegistry type
  getDebugMode: Mock<() => boolean>;
  getQuestion: Mock<() => string | undefined>;
  getFullContext: Mock<() => boolean>;
  getCoreTools: Mock<() => string[] | undefined>;
  getToolDiscoveryCommand: Mock<() => string | undefined>;
  getToolCallCommand: Mock<() => string | undefined>;
  getMcpServerCommand: Mock<() => string | undefined>;
  getMcpServers: Mock<() => Record<string, MCPServerConfig> | undefined>;
  getPromptRegistry: Mock<() => Record<string, unknown>>;
  getExtensions: Mock<
    () => Array<{ name: string; version: string; isActive: boolean }>
  >;
  getBlockedMcpServers: Mock<
    () => Array<{ name: string; extensionName: string }>
  >;
  getUserAgent: Mock<() => string>;
  getUserMemory: Mock<() => string>;
  setUserMemory: Mock<(newUserMemory: string) => void>;
  getGeminiMdFileCount: Mock<() => number>;
  setGeminiMdFileCount: Mock<(count: number) => void>;
  getApprovalMode: Mock<() => ApprovalMode>;
  setApprovalMode: Mock<(skip: ApprovalMode) => void>;
  getVertexAI: Mock<() => boolean | undefined>;
  getShowMemoryUsage: Mock<() => boolean>;
  getAccessibility: Mock<() => AccessibilitySettings>;
  getProjectRoot: Mock<() => string | undefined>;
  getEnablePromptCompletion: Mock<() => boolean>;
  getGeminiClient: Mock<() => GeminiClient | undefined>;
  getCheckpointingEnabled: Mock<() => boolean>;
  getAllGeminiMdFilenames: Mock<() => string[]>;
  setFlashFallbackHandler: Mock<(handler: (fallback: boolean) => void) => void>;
  getSessionId: Mock<() => string>;
  getUserTier: Mock<() => Promise<string | undefined>>;
  getIdeMode: Mock<() => boolean>;
  getWorkspaceContext: Mock<
    () => {
      getDirectories: Mock<() => string[]>;
    }
  >;
  getIdeClient: Mock<
    () => {
      getCurrentIde: Mock<() => string | undefined>;
      getDetectedIdeDisplayName: Mock<() => string>;
      addStatusChangeListener: Mock<
        (listener: (status: string) => void) => void
      >;
      removeStatusChangeListener: Mock<
        (listener: (status: string) => void) => void
      >;
      getConnectionStatus: Mock<() => string>;
    }
  >;
  isTrustedFolder: Mock<() => boolean>;
  getScreenReader: Mock<() => boolean>;
}

// Mock @qwen-code/qwen-code-core and its Config class
vi.mock('@qwen-code/qwen-code-core', async (importOriginal) => {
  const actualCore =
    await importOriginal<typeof import('@qwen-code/qwen-code-core')>();
  const ConfigClassMock = vi
    .fn()
    .mockImplementation((optionsPassedToConstructor) => {
      const opts = { ...optionsPassedToConstructor }; // Clone
      // Basic mock structure, will be extended by the instance in tests
      return {
        apiKey: opts.apiKey || 'test-key',
        model: opts.model || 'test-model-in-mock-factory',
        sandbox: opts.sandbox,
        targetDir: opts.targetDir || '/test/dir',
        debugMode: opts.debugMode || false,
        question: opts.question,
        fullContext: opts.fullContext ?? false,
        coreTools: opts.coreTools,
        toolDiscoveryCommand: opts.toolDiscoveryCommand,
        toolCallCommand: opts.toolCallCommand,
        mcpServerCommand: opts.mcpServerCommand,
        mcpServers: opts.mcpServers,
        userAgent: opts.userAgent || 'test-agent',
        userMemory: opts.userMemory || '',
        geminiMdFileCount: opts.geminiMdFileCount || 0,
        approvalMode: opts.approvalMode ?? ApprovalMode.DEFAULT,
        vertexai: opts.vertexai,
        showMemoryUsage: opts.showMemoryUsage ?? false,
        accessibility: opts.accessibility ?? {},
        embeddingModel: opts.embeddingModel || 'test-embedding-model',

        getApiKey: vi.fn(() => opts.apiKey || 'test-key'),
        getModel: vi.fn(() => opts.model || 'test-model-in-mock-factory'),
        getSandbox: vi.fn(() => opts.sandbox),
        getTargetDir: vi.fn(() => opts.targetDir || '/test/dir'),
        getToolRegistry: vi.fn(() => ({}) as ToolRegistry), // Simple mock
        getDebugMode: vi.fn(() => opts.debugMode || false),
        getQuestion: vi.fn(() => opts.question),
        getFullContext: vi.fn(() => opts.fullContext ?? false),
        getCoreTools: vi.fn(() => opts.coreTools),
        getToolDiscoveryCommand: vi.fn(() => opts.toolDiscoveryCommand),
        getToolCallCommand: vi.fn(() => opts.toolCallCommand),
        getMcpServerCommand: vi.fn(() => opts.mcpServerCommand),
        getMcpServers: vi.fn(() => opts.mcpServers),
        getPromptRegistry: vi.fn(),
        getExtensions: vi.fn(() => []),
        getBlockedMcpServers: vi.fn(() => []),
        getUserAgent: vi.fn(() => opts.userAgent || 'test-agent'),
        getUserMemory: vi.fn(() => opts.userMemory || ''),
        setUserMemory: vi.fn(),
        getGeminiMdFileCount: vi.fn(() => opts.geminiMdFileCount || 0),
        setGeminiMdFileCount: vi.fn(),
        getApprovalMode: vi.fn(() => opts.approvalMode ?? ApprovalMode.DEFAULT),
        setApprovalMode: vi.fn(),
        getVertexAI: vi.fn(() => opts.vertexai),
        getShowMemoryUsage: vi.fn(() => opts.showMemoryUsage ?? false),
        getAccessibility: vi.fn(() => opts.accessibility ?? {}),
        getProjectRoot: vi.fn(() => opts.targetDir),
        getEnablePromptCompletion: vi.fn(() => false),
        getGeminiClient: vi.fn(() => ({
          getUserTier: vi.fn(),
        })),
        getCheckpointingEnabled: vi.fn(() => opts.checkpointing ?? true),
        getAllGeminiMdFilenames: vi.fn(() => ['QWEN.md']),
        setFlashFallbackHandler: vi.fn(),
        getSessionId: vi.fn(() => 'test-session-id'),
        getUserTier: vi.fn().mockResolvedValue(undefined),
        getIdeMode: vi.fn(() => true),
        getWorkspaceContext: vi.fn(() => ({
          getDirectories: vi.fn(() => []),
        })),
        getIdeClient: vi.fn(() => ({
          getCurrentIde: vi.fn(() => 'vscode'),
          getDetectedIdeDisplayName: vi.fn(() => 'VSCode'),
          addStatusChangeListener: vi.fn(),
          removeStatusChangeListener: vi.fn(),
          getConnectionStatus: vi.fn(() => 'connected'),
        })),
        isTrustedFolder: vi.fn(() => true),
        getScreenReader: vi.fn(() => false),
      };
    });

  const ideContextMock = {
    getIdeContext: vi.fn(),
    subscribeToIdeContext: vi.fn(() => vi.fn()), // subscribe returns an unsubscribe function
  };
=======
import { describe, it, expect, vi } from 'vitest';
import { render } from 'ink-testing-library';
import { Text, useIsScreenReaderEnabled } from 'ink';
import { App } from './App.js';
import { UIStateContext, type UIState } from './contexts/UIStateContext.js';
import { StreamingState } from './types.js';
>>>>>>> 0612839a

vi.mock('ink', async (importOriginal) => {
  const original = await importOriginal<typeof import('ink')>();
  return {
<<<<<<< HEAD
    ...actualCore,
    Config: ConfigClassMock,
    MCPServerConfig: actualCore.MCPServerConfig,
    getAllGeminiMdFilenames: vi.fn(() => ['QWEN.md']),
    ideContext: ideContextMock,
    isGitRepository: vi.fn(),
  };
});

// Mock heavy dependencies or those with side effects
vi.mock('./hooks/useGeminiStream', () => ({
  useGeminiStream: vi.fn(() => ({
    streamingState: 'Idle',
    submitQuery: vi.fn(),
    initError: null,
    pendingHistoryItems: [],
    thought: null,
    cancelOngoingRequest: vi.fn(),
  })),
}));

vi.mock('./hooks/useAuthCommand', () => ({
  useAuthCommand: vi.fn(() => ({
    isAuthDialogOpen: false,
    openAuthDialog: vi.fn(),
    handleAuthSelect: vi.fn(),
    handleAuthHighlight: vi.fn(),
    isAuthenticating: false,
    cancelAuthentication: vi.fn(),
  })),
}));

vi.mock('./hooks/useFolderTrust', () => ({
  useFolderTrust: vi.fn(() => ({
    isTrusted: undefined,
    isFolderTrustDialogOpen: false,
    handleFolderTrustSelect: vi.fn(),
    isRestarting: false,
  })),
}));

vi.mock('./hooks/useLogger', () => ({
  useLogger: vi.fn(() => ({
    getPreviousUserMessages: vi.fn().mockResolvedValue([]),
  })),
}));

vi.mock('./hooks/useConsoleMessages.js', () => ({
  useConsoleMessages: vi.fn(() => ({
    consoleMessages: [],
    handleNewMessage: vi.fn(),
    clearConsoleMessages: vi.fn(),
  })),
=======
    ...original,
    useIsScreenReaderEnabled: vi.fn(),
  };
});

vi.mock('./components/MainContent.js', () => ({
  MainContent: () => <Text>MainContent</Text>,
>>>>>>> 0612839a
}));

vi.mock('./components/DialogManager.js', () => ({
  DialogManager: () => <Text>DialogManager</Text>,
}));

vi.mock('./components/Composer.js', () => ({
  Composer: () => <Text>Composer</Text>,
}));

vi.mock('./components/Notifications.js', () => ({
  Notifications: () => <Text>Notifications</Text>,
}));

vi.mock('./components/QuittingDisplay.js', () => ({
  QuittingDisplay: () => <Text>Quitting...</Text>,
}));

vi.mock('./components/Footer.js', () => ({
  Footer: () => <Text>Footer</Text>,
}));

<<<<<<< HEAD
const mockedCheckForUpdates = vi.mocked(checkForUpdates);
const { isGitRepository: mockedIsGitRepository } = vi.mocked(
  await import('@qwen-code/qwen-code-core'),
);

vi.mock('node:child_process');

describe('App UI', () => {
  let mockConfig: MockServerConfig;
  let mockSettings: LoadedSettings;
  let mockVersion: string;
  let currentUnmount: (() => void) | undefined;

  const createMockSettings = (
    settings: {
      system?: Partial<Settings>;
      user?: Partial<Settings>;
      workspace?: Partial<Settings>;
    } = {},
  ): LoadedSettings => {
    const systemSettingsFile: SettingsFile = {
      path: '/system/settings.json',
      settings: settings.system || {},
    };
    const systemDefaultsFile: SettingsFile = {
      path: '/system/system-defaults.json',
      settings: {},
    };
    const userSettingsFile: SettingsFile = {
      path: '/user/settings.json',
      settings: settings.user || {},
    };
    const workspaceSettingsFile: SettingsFile = {
      path: '/workspace/.gemini/settings.json',
      settings: settings.workspace || {},
    };
    return new LoadedSettings(
      systemSettingsFile,
      systemDefaultsFile,
      userSettingsFile,
      workspaceSettingsFile,
      [],
      true,
      new Set(),
    );
  };

  beforeEach(() => {
    vi.spyOn(useTerminalSize, 'useTerminalSize').mockReturnValue({
      columns: 120,
      rows: 24,
    });

    const ServerConfigMocked = vi.mocked(ServerConfig, true);
    mockConfig = new ServerConfigMocked({
      embeddingModel: 'test-embedding-model',
      sandbox: undefined,
      targetDir: '/test/dir',
      debugMode: false,
      userMemory: '',
      geminiMdFileCount: 0,
      showMemoryUsage: false,
      sessionId: 'test-session-id',
      cwd: '/tmp',
      model: 'model',
    }) as unknown as MockServerConfig;
    mockVersion = '0.0.0-test';

    // Ensure the getShowMemoryUsage mock function is specifically set up if not covered by constructor mock
    if (!mockConfig.getShowMemoryUsage) {
      mockConfig.getShowMemoryUsage = vi.fn(() => false);
    }
    mockConfig.getShowMemoryUsage.mockReturnValue(false); // Default for most tests

    // Ensure a theme is set so the theme dialog does not appear.
    mockSettings = createMockSettings({
      workspace: { ui: { theme: 'Default' } },
    });

    // Ensure getWorkspaceContext is available if not added by the constructor
    if (!mockConfig.getWorkspaceContext) {
      mockConfig.getWorkspaceContext = vi.fn(() => ({
        getDirectories: vi.fn(() => ['/test/dir']),
      }));
    }
    vi.mocked(ideContext.getIdeContext).mockReturnValue(undefined);
  });

  afterEach(() => {
    if (currentUnmount) {
      currentUnmount();
      currentUnmount = undefined;
    }
    vi.clearAllMocks(); // Clear mocks after each test
  });

  describe('handleAutoUpdate', () => {
    let spawnEmitter: EventEmitter;

    beforeEach(async () => {
      const { spawn } = await import('node:child_process');
      spawnEmitter = new EventEmitter();
      (
        spawnEmitter as EventEmitter & {
          stdout: EventEmitter;
          stderr: EventEmitter;
        }
      ).stdout = new EventEmitter();
      (
        spawnEmitter as EventEmitter & {
          stdout: EventEmitter;
          stderr: EventEmitter;
        }
      ).stderr = new EventEmitter();
      (spawn as Mock).mockReturnValue(spawnEmitter);
    });

    afterEach(() => {
      delete process.env['GEMINI_CLI_DISABLE_AUTOUPDATER'];
    });

    it('should not start the update process when running from git', async () => {
      mockedIsGitRepository.mockResolvedValue(true);
      const info: UpdateObject = {
        update: {
          name: '@qwen-code/qwen-code',
          latest: '1.1.0',
          current: '1.0.0',
          type: 'major' as const,
        },
        message: 'Qwen Code update available!',
      };
      mockedCheckForUpdates.mockResolvedValue(info);
      const { spawn } = await import('node:child_process');

      const { unmount } = renderWithProviders(
        <App
          config={mockConfig as unknown as ServerConfig}
          settings={mockSettings}
          version={mockVersion}
        />,
      );
      currentUnmount = unmount;

      // Wait for any potential async operations to complete
      await waitFor(() => {
        expect(spawn).not.toHaveBeenCalled();
      });
    });

    it('should show a success message when update succeeds', async () => {
      mockedIsGitRepository.mockResolvedValue(false);
      const info: UpdateObject = {
        update: {
          name: '@qwen-code/qwen-code',
          latest: '1.1.0',
          current: '1.0.0',
          type: 'major' as const,
        },
        message: 'Update available',
      };
      mockedCheckForUpdates.mockResolvedValue(info);

      const { lastFrame, unmount } = renderWithProviders(
        <App
          config={mockConfig as unknown as ServerConfig}
          settings={mockSettings}
          version={mockVersion}
        />,
      );
      currentUnmount = unmount;

      updateEventEmitter.emit('update-success', info);

      // Wait for the success message to appear
      await waitFor(() => {
        expect(lastFrame()).toContain(
          'Update successful! The new version will be used on your next run.',
        );
      });
    });

    it('should show an error message when update fails', async () => {
      mockedIsGitRepository.mockResolvedValue(false);
      const info: UpdateObject = {
        update: {
          name: '@qwen-code/qwen-code',
          latest: '1.1.0',
          current: '1.0.0',
          type: 'major' as const,
        },
        message: 'Update available',
      };
      mockedCheckForUpdates.mockResolvedValue(info);

      const { lastFrame, unmount } = renderWithProviders(
        <App
          config={mockConfig as unknown as ServerConfig}
          settings={mockSettings}
          version={mockVersion}
        />,
      );
      currentUnmount = unmount;

      updateEventEmitter.emit('update-failed', info);

      // Wait for the error message to appear
      await waitFor(() => {
        expect(lastFrame()).toContain(
          'Automatic update failed. Please try updating manually',
        );
      });
    });

    it('should show an error message when spawn fails', async () => {
      mockedIsGitRepository.mockResolvedValue(false);
      const info: UpdateObject = {
        update: {
          name: '@qwen-code/qwen-code',
          latest: '1.1.0',
          current: '1.0.0',
          type: 'major' as const,
        },
        message: 'Update available',
      };
      mockedCheckForUpdates.mockResolvedValue(info);

      const { lastFrame, unmount } = renderWithProviders(
        <App
          config={mockConfig as unknown as ServerConfig}
          settings={mockSettings}
          version={mockVersion}
        />,
      );
      currentUnmount = unmount;

      // We are testing the App's reaction to an `update-failed` event,
      // which is what should be emitted when a spawn error occurs elsewhere.
      updateEventEmitter.emit('update-failed', info);

      // Wait for the error message to appear
      await waitFor(() => {
        expect(lastFrame()).toContain(
          'Automatic update failed. Please try updating manually',
        );
      });
    });

    it('should not auto-update if GEMINI_CLI_DISABLE_AUTOUPDATER is true', async () => {
      mockedIsGitRepository.mockResolvedValue(false);
      process.env['GEMINI_CLI_DISABLE_AUTOUPDATER'] = 'true';
      const info: UpdateObject = {
        update: {
          name: '@qwen-code/qwen-code',
          latest: '1.1.0',
          current: '1.0.0',
          type: 'major' as const,
        },
        message: 'Update available',
      };
      mockedCheckForUpdates.mockResolvedValue(info);
      const { spawn } = await import('node:child_process');

      const { unmount } = renderWithProviders(
        <App
          config={mockConfig as unknown as ServerConfig}
          settings={mockSettings}
          version={mockVersion}
        />,
      );
      currentUnmount = unmount;

      // Wait for any potential async operations to complete
      await waitFor(() => {
        expect(spawn).not.toHaveBeenCalled();
      });
    });
  });

  it('should display active file when available', async () => {
    vi.mocked(ideContext.getIdeContext).mockReturnValue({
      workspaceState: {
        openFiles: [
          {
            path: '/path/to/my-file.ts',
            isActive: true,
            selectedText: 'hello',
            timestamp: 0,
          },
        ],
      },
    });

    const { lastFrame, unmount } = renderWithProviders(
      <App
        config={mockConfig as unknown as ServerConfig}
        settings={mockSettings}
        version={mockVersion}
      />,
=======
describe('App', () => {
  const mockUIState: Partial<UIState> = {
    streamingState: StreamingState.Idle,
    quittingMessages: null,
    dialogsVisible: false,
    mainControlsRef: { current: null },
    historyManager: {
      addItem: vi.fn(),
      history: [],
      updateItem: vi.fn(),
      clearItems: vi.fn(),
      loadHistory: vi.fn(),
    },
  };

  it('should render main content and composer when not quitting', () => {
    const { lastFrame } = render(
      <UIStateContext.Provider value={mockUIState as UIState}>
        <App />
      </UIStateContext.Provider>,
>>>>>>> 0612839a
    );

<<<<<<< HEAD
    const { lastFrame, unmount } = renderWithProviders(
      <App
        config={mockConfig as unknown as ServerConfig}
        settings={mockSettings}
        version={mockVersion}
      />,
    );
    currentUnmount = unmount;
    await Promise.resolve();
    expect(lastFrame()).not.toContain('Open File');
  });

  it('should display active file and other open files', async () => {
    vi.mocked(ideContext.getIdeContext).mockReturnValue({
      workspaceState: {
        openFiles: [
          {
            path: '/path/to/my-file.ts',
            isActive: true,
            selectedText: 'hello',
            timestamp: 0,
          },
          {
            path: '/path/to/another-file.ts',
            isActive: false,
            timestamp: 1,
          },
          {
            path: '/path/to/third-file.ts',
            isActive: false,
            timestamp: 2,
          },
        ],
      },
    });

    const { lastFrame, unmount } = renderWithProviders(
      <App
        config={mockConfig as unknown as ServerConfig}
        settings={mockSettings}
        version={mockVersion}
      />,
    );
    currentUnmount = unmount;
    await Promise.resolve();
    expect(lastFrame()).toContain('3 open files (ctrl+g to view)');
  });

  it('should display active file and other context', async () => {
    vi.mocked(ideContext.getIdeContext).mockReturnValue({
      workspaceState: {
        openFiles: [
          {
            path: '/path/to/my-file.ts',
            isActive: true,
            selectedText: 'hello',
            timestamp: 0,
          },
        ],
      },
    });
    mockConfig.getGeminiMdFileCount.mockReturnValue(1);
    mockConfig.getAllGeminiMdFilenames.mockReturnValue(['QWEN.md']);

    const { lastFrame, unmount } = renderWithProviders(
      <App
        config={mockConfig as unknown as ServerConfig}
        settings={mockSettings}
        version={mockVersion}
      />,
    );
    currentUnmount = unmount;
    await Promise.resolve();
    expect(lastFrame()).toContain(
      'Using: 1 open file (ctrl+g to view) | 1 QWEN.md file',
    );
  });

  it('should display default "QWEN.md" in footer when contextFileName is not set and count is 1', async () => {
    mockConfig.getGeminiMdFileCount.mockReturnValue(1);
    mockConfig.getAllGeminiMdFilenames.mockReturnValue(['QWEN.md']);
    // For this test, ensure showMemoryUsage is false or debugMode is false if it relies on that
    mockConfig.getDebugMode.mockReturnValue(false);
    mockConfig.getShowMemoryUsage.mockReturnValue(false);

    const { lastFrame, unmount } = renderWithProviders(
      <App
        config={mockConfig as unknown as ServerConfig}
        settings={mockSettings}
        version={mockVersion}
      />,
    );
    currentUnmount = unmount;
    await Promise.resolve(); // Wait for any async updates
    expect(lastFrame()).toContain('Using: 1 QWEN.md file');
  });

  it('should display default "QWEN.md" with plural when contextFileName is not set and count is > 1', async () => {
    mockConfig.getGeminiMdFileCount.mockReturnValue(2);
    mockConfig.getAllGeminiMdFilenames.mockReturnValue(['QWEN.md', 'QWEN.md']);
    mockConfig.getDebugMode.mockReturnValue(false);
    mockConfig.getShowMemoryUsage.mockReturnValue(false);

    const { lastFrame, unmount } = renderWithProviders(
      <App
        config={mockConfig as unknown as ServerConfig}
        settings={mockSettings}
        version={mockVersion}
      />,
    );
    currentUnmount = unmount;
    await Promise.resolve();
    expect(lastFrame()).toContain('Using: 2 QWEN.md files');
  });

  it('should display custom contextFileName in footer when set and count is 1', async () => {
    mockSettings = createMockSettings({
      workspace: {
        context: { fileName: 'AGENTS.md' },
        ui: { theme: 'Default' },
      },
    });
    mockConfig.getGeminiMdFileCount.mockReturnValue(1);
    mockConfig.getAllGeminiMdFilenames.mockReturnValue(['AGENTS.md']);
    mockConfig.getDebugMode.mockReturnValue(false);
    mockConfig.getShowMemoryUsage.mockReturnValue(false);

    const { lastFrame, unmount } = renderWithProviders(
      <App
        config={mockConfig as unknown as ServerConfig}
        settings={mockSettings}
        version={mockVersion}
      />,
    );
    currentUnmount = unmount;
    await Promise.resolve();
    expect(lastFrame()).toContain('Using: 1 AGENTS.md file');
  });

  it('should display a generic message when multiple context files with different names are provided', async () => {
    mockSettings = createMockSettings({
      workspace: {
        context: { fileName: ['AGENTS.md', 'CONTEXT.md'] },
        ui: { theme: 'Default' },
      },
    });
    mockConfig.getGeminiMdFileCount.mockReturnValue(2);
    mockConfig.getAllGeminiMdFilenames.mockReturnValue([
      'AGENTS.md',
      'CONTEXT.md',
    ]);
    mockConfig.getDebugMode.mockReturnValue(false);
    mockConfig.getShowMemoryUsage.mockReturnValue(false);

    const { lastFrame, unmount } = renderWithProviders(
      <App
        config={mockConfig as unknown as ServerConfig}
        settings={mockSettings}
        version={mockVersion}
      />,
    );
    currentUnmount = unmount;
    await Promise.resolve();
    expect(lastFrame()).toContain('Using: 2 context files');
=======
    expect(lastFrame()).toContain('MainContent');
    expect(lastFrame()).toContain('Notifications');
    expect(lastFrame()).toContain('Composer');
>>>>>>> 0612839a
  });

  it('should render quitting display when quittingMessages is set', () => {
    const quittingUIState = {
      ...mockUIState,
      quittingMessages: [{ id: 1, type: 'user', text: 'test' }],
    } as UIState;

    const { lastFrame } = render(
      <UIStateContext.Provider value={quittingUIState}>
        <App />
      </UIStateContext.Provider>,
    );

<<<<<<< HEAD
    const { lastFrame, unmount } = renderWithProviders(
      <App
        config={mockConfig as unknown as ServerConfig}
        settings={mockSettings}
        version={mockVersion}
      />,
    );
    currentUnmount = unmount;
    await Promise.resolve();
    expect(lastFrame()).not.toContain('ANY_FILE.MD');
  });

  it('should display QWEN.md and MCP server count when both are present', async () => {
    mockConfig.getGeminiMdFileCount.mockReturnValue(2);
    mockConfig.getAllGeminiMdFilenames.mockReturnValue(['QWEN.md', 'QWEN.md']);
    mockConfig.getMcpServers.mockReturnValue({
      server1: {} as MCPServerConfig,
    });
    mockConfig.getDebugMode.mockReturnValue(false);
    mockConfig.getShowMemoryUsage.mockReturnValue(false);

    const { lastFrame, unmount } = renderWithProviders(
      <App
        config={mockConfig as unknown as ServerConfig}
        settings={mockSettings}
        version={mockVersion}
      />,
    );
    currentUnmount = unmount;
    await Promise.resolve();
    expect(lastFrame()).toContain('1 MCP server');
  });

  it('should display only MCP server count when QWEN.md count is 0', async () => {
    mockConfig.getGeminiMdFileCount.mockReturnValue(0);
    mockConfig.getAllGeminiMdFilenames.mockReturnValue([]);
    mockConfig.getMcpServers.mockReturnValue({
      server1: {} as MCPServerConfig,
      server2: {} as MCPServerConfig,
    });
    mockConfig.getDebugMode.mockReturnValue(false);
    mockConfig.getShowMemoryUsage.mockReturnValue(false);
=======
    expect(lastFrame()).toContain('Quitting...');
  });

  it('should render dialog manager when dialogs are visible', () => {
    const dialogUIState = {
      ...mockUIState,
      dialogsVisible: true,
    } as UIState;
>>>>>>> 0612839a

    const { lastFrame } = render(
      <UIStateContext.Provider value={dialogUIState}>
        <App />
      </UIStateContext.Provider>,
    );

    expect(lastFrame()).toContain('MainContent');
    expect(lastFrame()).toContain('Notifications');
    expect(lastFrame()).toContain('DialogManager');
  });

  it('should show Ctrl+C exit prompt when dialogs are visible and ctrlCPressedOnce is true', () => {
    const ctrlCUIState = {
      ...mockUIState,
      dialogsVisible: true,
      ctrlCPressedOnce: true,
    } as UIState;

    const { lastFrame } = render(
      <UIStateContext.Provider value={ctrlCUIState}>
        <App />
      </UIStateContext.Provider>,
    );

    expect(lastFrame()).toContain('Press Ctrl+C again to exit.');
  });

  it('should show Ctrl+D exit prompt when dialogs are visible and ctrlDPressedOnce is true', () => {
    const ctrlDUIState = {
      ...mockUIState,
      dialogsVisible: true,
      ctrlDPressedOnce: true,
    } as UIState;

    const { lastFrame } = render(
      <UIStateContext.Provider value={ctrlDUIState}>
        <App />
      </UIStateContext.Provider>,
    );

    expect(lastFrame()).toContain('Press Ctrl+D again to exit.');
  });

  it('should render ScreenReaderAppLayout when screen reader is enabled', () => {
    (useIsScreenReaderEnabled as vi.Mock).mockReturnValue(true);

    const { lastFrame } = render(
      <UIStateContext.Provider value={mockUIState as UIState}>
        <App />
      </UIStateContext.Provider>,
    );
<<<<<<< HEAD
    currentUnmount = unmount;
    await Promise.resolve();
    // Footer should not render - target directory should not appear
    expect(lastFrame()).not.toContain('/test/dir');
  });

  it('should show footer if system says show, but workspace and user settings say hide', async () => {
    mockSettings = createMockSettings({
      system: { ui: { hideFooter: false } },
      user: { ui: { hideFooter: true } },
      workspace: { ui: { hideFooter: true } },
    });

    const { lastFrame, unmount } = renderWithProviders(
      <App
        config={mockConfig as unknown as ServerConfig}
        settings={mockSettings}
        version={mockVersion}
      />,
    );
    currentUnmount = unmount;
    await Promise.resolve();
    // Footer should render because system overrides - look for target directory
    expect(lastFrame()).toContain('/test/dir');
  });

  it('should show tips if system says show, but workspace and user settings say hide', async () => {
    mockSettings = createMockSettings({
      system: { ui: { hideTips: false } },
      user: { ui: { hideTips: true } },
      workspace: { ui: { hideTips: true } },
    });

    const { unmount } = renderWithProviders(
      <App
        config={mockConfig as unknown as ServerConfig}
        settings={mockSettings}
        version={mockVersion}
      />,
    );
    currentUnmount = unmount;
    await Promise.resolve();
    expect(vi.mocked(Tips)).toHaveBeenCalled();
  });

  describe('when no theme is set', () => {
    let originalNoColor: string | undefined;

    beforeEach(() => {
      originalNoColor = process.env['NO_COLOR'];
      // Ensure no theme is set for these tests
      mockSettings = createMockSettings({});
      mockConfig.getDebugMode.mockReturnValue(false);
      mockConfig.getShowMemoryUsage.mockReturnValue(false);
    });

    afterEach(() => {
      process.env['NO_COLOR'] = originalNoColor;
    });

    it('should display theme dialog if NO_COLOR is not set', async () => {
      delete process.env['NO_COLOR'];

      const { lastFrame, unmount } = renderWithProviders(
        <App
          config={mockConfig as unknown as ServerConfig}
          settings={mockSettings}
          version={mockVersion}
        />,
      );
      currentUnmount = unmount;

      expect(lastFrame()).toContain("I'm Feeling Lucky (esc to cancel");
    });

    it('should display a message if NO_COLOR is set', async () => {
      process.env['NO_COLOR'] = 'true';

      const { lastFrame, unmount } = renderWithProviders(
        <App
          config={mockConfig as unknown as ServerConfig}
          settings={mockSettings}
          version={mockVersion}
        />,
      );
      currentUnmount = unmount;

      expect(lastFrame()).toContain("I'm Feeling Lucky (esc to cancel");
      expect(lastFrame()).not.toContain('Select Theme');
    });
  });

  it('should render the initial UI correctly', () => {
    const { lastFrame, unmount } = renderWithProviders(
      <App
        config={mockConfig as unknown as ServerConfig}
        settings={mockSettings}
        version={mockVersion}
      />,
=======

    expect(lastFrame()).toContain(
      'Notifications\nFooter\nMainContent\nComposer',
>>>>>>> 0612839a
    );
  });

<<<<<<< HEAD
  it('should render correctly with the prompt input box', () => {
    vi.mocked(useGeminiStream).mockReturnValue({
      streamingState: StreamingState.Idle,
      submitQuery: vi.fn(),
      initError: null,
      pendingHistoryItems: [],
      thought: null,
      cancelOngoingRequest: vi.fn(),
    });
=======
  it('should render DefaultAppLayout when screen reader is not enabled', () => {
    (useIsScreenReaderEnabled as vi.Mock).mockReturnValue(false);
>>>>>>> 0612839a

    const { lastFrame } = render(
      <UIStateContext.Provider value={mockUIState as UIState}>
        <App />
      </UIStateContext.Provider>,
    );
<<<<<<< HEAD
    currentUnmount = unmount;
    expect(lastFrame()).toMatchSnapshot();
  });

  describe('with initial prompt from --prompt-interactive', () => {
    it('should submit the initial prompt automatically', async () => {
      const mockSubmitQuery = vi.fn();

      mockConfig.getQuestion = vi.fn(() => 'hello from prompt-interactive');

      vi.mocked(useGeminiStream).mockReturnValue({
        streamingState: StreamingState.Idle,
        submitQuery: mockSubmitQuery,
        initError: null,
        pendingHistoryItems: [],
        thought: null,
        cancelOngoingRequest: vi.fn(),
      });

      mockConfig.getGeminiClient.mockReturnValue({
        isInitialized: vi.fn(() => true),
        getUserTier: vi.fn(),
      } as unknown as GeminiClient);

      const { unmount, rerender } = renderWithProviders(
        <App
          config={mockConfig as unknown as ServerConfig}
          settings={mockSettings}
          version={mockVersion}
        />,
      );
      currentUnmount = unmount;

      // Force a re-render to trigger useEffect
      rerender(
        <App
          config={mockConfig as unknown as ServerConfig}
          settings={mockSettings}
          version={mockVersion}
        />,
      );

      await new Promise((resolve) => setTimeout(resolve, 0));

      expect(mockSubmitQuery).toHaveBeenCalledWith(
        'hello from prompt-interactive',
      );
    });
  });

  describe('errorCount', () => {
    it('should correctly sum the counts of error messages', async () => {
      const mockConsoleMessages: ConsoleMessageItem[] = [
        { type: 'error', content: 'First error', count: 1 },
        { type: 'log', content: 'some log', count: 1 },
        { type: 'error', content: 'Second error', count: 3 },
        { type: 'warn', content: 'a warning', count: 1 },
        { type: 'error', content: 'Third error', count: 1 },
      ];

      vi.mocked(useConsoleMessages).mockReturnValue({
        consoleMessages: mockConsoleMessages,
        handleNewMessage: vi.fn(),
        clearConsoleMessages: vi.fn(),
      });

      const { lastFrame, unmount } = renderWithProviders(
        <App
          config={mockConfig as unknown as ServerConfig}
          settings={mockSettings}
          version={mockVersion}
        />,
      );
      currentUnmount = unmount;
      await Promise.resolve();

      // Total error count should be 1 + 3 + 1 = 5
      expect(lastFrame()).toContain('5 errors');
    });
  });

  describe('auth validation', () => {
    it('should call validateAuthMethod when useExternalAuth is false', async () => {
      const validateAuthMethodSpy = vi.spyOn(auth, 'validateAuthMethod');
      mockSettings = createMockSettings({
        workspace: {
          security: {
            auth: {
              selectedType: 'USE_GEMINI' as AuthType,
              useExternal: false,
            },
          },
          ui: { theme: 'Default' },
        },
      });

      const { unmount } = renderWithProviders(
        <App
          config={mockConfig as unknown as ServerConfig}
          settings={mockSettings}
          version={mockVersion}
        />,
      );
      currentUnmount = unmount;

      expect(validateAuthMethodSpy).toHaveBeenCalledWith('USE_GEMINI');
    });

    it('should NOT call validateAuthMethod when useExternalAuth is true', async () => {
      const validateAuthMethodSpy = vi.spyOn(auth, 'validateAuthMethod');
      mockSettings = createMockSettings({
        workspace: {
          security: {
            auth: {
              selectedType: 'USE_GEMINI' as AuthType,
              useExternal: true,
            },
          },
          ui: { theme: 'Default' },
        },
      });

      const { unmount } = renderWithProviders(
        <App
          config={mockConfig as unknown as ServerConfig}
          settings={mockSettings}
          version={mockVersion}
        />,
      );
      currentUnmount = unmount;

      expect(validateAuthMethodSpy).not.toHaveBeenCalled();
    });
  });

  describe('when in a narrow terminal', () => {
    it('should render with a column layout', () => {
      vi.spyOn(useTerminalSize, 'useTerminalSize').mockReturnValue({
        columns: 60,
        rows: 24,
      });

      const { lastFrame, unmount } = renderWithProviders(
        <App
          config={mockConfig as unknown as ServerConfig}
          settings={mockSettings}
          version={mockVersion}
        />,
      );
      currentUnmount = unmount;
      expect(lastFrame()).toMatchSnapshot();
    });
  });

  describe('NO_COLOR smoke test', () => {
    let originalNoColor: string | undefined;

    beforeEach(() => {
      originalNoColor = process.env['NO_COLOR'];
    });

    afterEach(() => {
      process.env['NO_COLOR'] = originalNoColor;
    });

    it('should render without errors when NO_COLOR is set', async () => {
      process.env['NO_COLOR'] = 'true';

      const { lastFrame, unmount } = renderWithProviders(
        <App
          config={mockConfig as unknown as ServerConfig}
          settings={mockSettings}
          version={mockVersion}
        />,
      );
      currentUnmount = unmount;

      expect(lastFrame()).toBeTruthy();
      expect(lastFrame()).toContain('Type your message or @path/to/file');
    });
  });

  describe('FolderTrustDialog', () => {
    it('should display the folder trust dialog when isFolderTrustDialogOpen is true', async () => {
      const { useFolderTrust } = await import('./hooks/useFolderTrust.js');
      vi.mocked(useFolderTrust).mockReturnValue({
        isTrusted: undefined,
        isFolderTrustDialogOpen: true,
        handleFolderTrustSelect: vi.fn(),
        isRestarting: false,
      });

      const { lastFrame, unmount } = renderWithProviders(
        <App
          config={mockConfig as unknown as ServerConfig}
          settings={mockSettings}
          version={mockVersion}
        />,
      );
      currentUnmount = unmount;
      await Promise.resolve();
      expect(lastFrame()).toContain('Do you trust this folder?');
    });

    it('should display the folder trust dialog when the feature is enabled but the folder is not trusted', async () => {
      const { useFolderTrust } = await import('./hooks/useFolderTrust.js');
      vi.mocked(useFolderTrust).mockReturnValue({
        isTrusted: false,
        isFolderTrustDialogOpen: true,
        handleFolderTrustSelect: vi.fn(),
        isRestarting: false,
      });
      mockConfig.isTrustedFolder.mockReturnValue(false);

      const { lastFrame, unmount } = renderWithProviders(
        <App
          config={mockConfig as unknown as ServerConfig}
          settings={mockSettings}
          version={mockVersion}
        />,
      );
      currentUnmount = unmount;
      await Promise.resolve();
      expect(lastFrame()).toContain('Do you trust this folder?');
    });

    it('should not display the folder trust dialog when the feature is disabled', async () => {
      const { useFolderTrust } = await import('./hooks/useFolderTrust.js');
      vi.mocked(useFolderTrust).mockReturnValue({
        isTrusted: false,
        isFolderTrustDialogOpen: false,
        handleFolderTrustSelect: vi.fn(),
        isRestarting: false,
      });
      mockConfig.isTrustedFolder.mockReturnValue(false);

      const { lastFrame, unmount } = renderWithProviders(
        <App
          config={mockConfig as unknown as ServerConfig}
          settings={mockSettings}
          version={mockVersion}
        />,
      );
      currentUnmount = unmount;
      await Promise.resolve();
      expect(lastFrame()).not.toContain('Do you trust this folder?');
    });
  });

  describe('Message Queuing', () => {
    let mockSubmitQuery: Mock;

    beforeEach(() => {
      mockSubmitQuery = vi.fn();
      vi.useFakeTimers();
    });

    afterEach(() => {
      vi.useRealTimers();
    });

    it('should queue messages when handleFinalSubmit is called during streaming', () => {
      vi.mocked(useGeminiStream).mockReturnValue({
        streamingState: StreamingState.Responding,
        submitQuery: mockSubmitQuery,
        initError: null,
        pendingHistoryItems: [],
        thought: null,
        cancelOngoingRequest: vi.fn(),
      });

      const { unmount } = renderWithProviders(
        <App
          config={mockConfig as unknown as ServerConfig}
          settings={mockSettings}
          version={mockVersion}
        />,
      );
      currentUnmount = unmount;

      // The message should not be sent immediately during streaming
      expect(mockSubmitQuery).not.toHaveBeenCalled();
    });

    it('should auto-send queued messages when transitioning from Responding to Idle', async () => {
      const mockSubmitQueryFn = vi.fn();

      // Start with Responding state
      vi.mocked(useGeminiStream).mockReturnValue({
        streamingState: StreamingState.Responding,
        submitQuery: mockSubmitQueryFn,
        initError: null,
        pendingHistoryItems: [],
        thought: null,
        cancelOngoingRequest: vi.fn(),
      });

      const { unmount, rerender } = renderWithProviders(
        <App
          config={mockConfig as unknown as ServerConfig}
          settings={mockSettings}
          version={mockVersion}
        />,
      );
      currentUnmount = unmount;

      // Simulate the hook returning Idle state (streaming completed)
      vi.mocked(useGeminiStream).mockReturnValue({
        streamingState: StreamingState.Idle,
        submitQuery: mockSubmitQueryFn,
        initError: null,
        pendingHistoryItems: [],
        thought: null,
        cancelOngoingRequest: vi.fn(),
      });

      // Rerender to trigger the useEffect with new state
      rerender(
        <App
          config={mockConfig as unknown as ServerConfig}
          settings={mockSettings}
          version={mockVersion}
        />,
      );

      // The effect uses setTimeout(100ms) before sending
      await vi.advanceTimersByTimeAsync(100);

      // Note: In the actual implementation, messages would be queued first
      // This test verifies the auto-send mechanism works when state transitions
    });

    it('should display queued messages with dimmed color', () => {
      // This test would require being able to simulate handleFinalSubmit
      // and then checking the rendered output for the queued messages
      // with the ▸ prefix and dimColor styling

      vi.mocked(useGeminiStream).mockReturnValue({
        streamingState: StreamingState.Responding,
        submitQuery: mockSubmitQuery,
        initError: null,
        pendingHistoryItems: [],
        thought: { subject: 'Processing', description: 'Processing...' },
        cancelOngoingRequest: vi.fn(),
      });

      const { unmount, lastFrame } = renderWithProviders(
        <App
          config={mockConfig as unknown as ServerConfig}
          settings={mockSettings}
          version={mockVersion}
        />,
      );
      currentUnmount = unmount;

      // The actual queued messages display is tested visually
      // since we need to trigger handleFinalSubmit which is internal
      const output = lastFrame();
      expect(output).toBeDefined();
    });

    it('should clear message queue after sending', async () => {
      const mockSubmitQueryFn = vi.fn();

      // Start with idle to allow message queue to process
      vi.mocked(useGeminiStream).mockReturnValue({
        streamingState: StreamingState.Idle,
        submitQuery: mockSubmitQueryFn,
        initError: null,
        pendingHistoryItems: [],
        thought: null,
        cancelOngoingRequest: vi.fn(),
      });

      const { unmount, lastFrame } = renderWithProviders(
        <App
          config={mockConfig as unknown as ServerConfig}
          settings={mockSettings}
          version={mockVersion}
        />,
      );
      currentUnmount = unmount;

      // After sending, the queue should be cleared
      // This is handled internally by setMessageQueue([]) in the useEffect
      await vi.advanceTimersByTimeAsync(100);

      // Verify the component renders without errors
      expect(lastFrame()).toBeDefined();
    });

    it('should handle empty messages by filtering them out', () => {
      // The handleFinalSubmit function trims and checks if length > 0
      // before adding to queue, so empty messages are filtered

      vi.mocked(useGeminiStream).mockReturnValue({
        streamingState: StreamingState.Idle,
        submitQuery: mockSubmitQuery,
        initError: null,
        pendingHistoryItems: [],
        thought: null,
        cancelOngoingRequest: vi.fn(),
      });

      const { unmount } = renderWithProviders(
        <App
          config={mockConfig as unknown as ServerConfig}
          settings={mockSettings}
          version={mockVersion}
        />,
      );
      currentUnmount = unmount;

      // Empty or whitespace-only messages won't be added to queue
      // This is enforced by the trimmedValue.length > 0 check
      expect(mockSubmitQuery).not.toHaveBeenCalled();
    });

    it('should combine multiple queued messages with double newlines', async () => {
      // This test verifies that when multiple messages are queued,
      // they are combined with '\n\n' as the separator

      const mockSubmitQueryFn = vi.fn();

      vi.mocked(useGeminiStream).mockReturnValue({
        streamingState: StreamingState.Idle,
        submitQuery: mockSubmitQueryFn,
        initError: null,
        pendingHistoryItems: [],
        thought: null,
        cancelOngoingRequest: vi.fn(),
      });

      const { unmount, lastFrame } = renderWithProviders(
        <App
          config={mockConfig as unknown as ServerConfig}
          settings={mockSettings}
          version={mockVersion}
        />,
      );
      currentUnmount = unmount;

      // The combining logic uses messageQueue.join('\n\n')
      // This is tested by the implementation in the useEffect
      await vi.advanceTimersByTimeAsync(100);

      expect(lastFrame()).toBeDefined();
    });

    it('should limit displayed messages to MAX_DISPLAYED_QUEUED_MESSAGES', () => {
      // This test verifies the display logic handles multiple messages correctly
      // by checking that the MAX_DISPLAYED_QUEUED_MESSAGES constant is respected

      vi.mocked(useGeminiStream).mockReturnValue({
        streamingState: StreamingState.Responding,
        submitQuery: mockSubmitQuery,
        initError: null,
        pendingHistoryItems: [],
        thought: { subject: 'Processing', description: 'Processing...' },
        cancelOngoingRequest: vi.fn(),
      });

      const { lastFrame, unmount } = renderWithProviders(
        <App
          config={mockConfig as unknown as ServerConfig}
          settings={mockSettings}
          version={mockVersion}
        />,
      );
      currentUnmount = unmount;

      const output = lastFrame();

      // Verify the display logic exists and can handle multiple messages
      // The actual queue behavior is tested in the useMessageQueue hook tests
      expect(output).toBeDefined();

      // Check that the component renders without errors when there are messages to display
      expect(output).not.toContain('Error');
    });

    it('should render message queue display without errors', () => {
      // Test that the message queue display logic renders correctly
      // This verifies the UI changes for performance improvements work

      vi.mocked(useGeminiStream).mockReturnValue({
        streamingState: StreamingState.Responding,
        submitQuery: mockSubmitQuery,
        initError: null,
        pendingHistoryItems: [],
        thought: { subject: 'Processing', description: 'Processing...' },
        cancelOngoingRequest: vi.fn(),
      });

      const { lastFrame, unmount } = renderWithProviders(
        <App
          config={mockConfig as unknown as ServerConfig}
          settings={mockSettings}
          version={mockVersion}
        />,
      );
      currentUnmount = unmount;

      const output = lastFrame();

      // Verify component renders without errors
      expect(output).toBeDefined();
      expect(output).not.toContain('Error');

      // Verify the component structure is intact (loading indicator should be present)
      expect(output).toContain('esc to cancel');
    });
  });

  describe('debug keystroke logging', () => {
    let consoleLogSpy: ReturnType<typeof vi.spyOn>;

    beforeEach(() => {
      consoleLogSpy = vi.spyOn(console, 'log').mockImplementation(() => {});
    });

    afterEach(() => {
      consoleLogSpy.mockRestore();
    });

    it('should pass debugKeystrokeLogging setting to KeypressProvider', () => {
      const mockSettingsWithDebug = createMockSettings({
        workspace: {
          ui: { theme: 'Default' },
          general: { debugKeystrokeLogging: true },
        },
      });

      const { lastFrame, unmount } = renderWithProviders(
        <App
          config={mockConfig as unknown as ServerConfig}
          settings={mockSettingsWithDebug}
          version={mockVersion}
        />,
      );
      currentUnmount = unmount;

      const output = lastFrame();

      expect(output).toBeDefined();
      expect(mockSettingsWithDebug.merged.general?.debugKeystrokeLogging).toBe(
        true,
      );
    });

    it('should use default false value when debugKeystrokeLogging is not set', () => {
      const { lastFrame, unmount } = renderWithProviders(
        <App
          config={mockConfig as unknown as ServerConfig}
          settings={mockSettings}
          version={mockVersion}
        />,
      );
      currentUnmount = unmount;

      const output = lastFrame();

      expect(output).toBeDefined();
      expect(
        mockSettings.merged.general?.debugKeystrokeLogging,
      ).toBeUndefined();
    });
  });

  describe('Ctrl+C behavior', () => {
    it('should call cancel but only clear the prompt when a tool is executing', async () => {
      const mockCancel = vi.fn();
      let onCancelSubmitCallback = () => {};

      // Simulate a tool in the "Executing" state.
      vi.mocked(useGeminiStream).mockImplementation(
        (
          _client,
          _history,
          _addItem,
          _config,
          _onDebugMessage,
          _handleSlashCommand,
          _shellModeActive,
          _getPreferredEditor,
          _onAuthError,
          _performMemoryRefresh,
          _modelSwitchedFromQuotaError,
          _setModelSwitchedFromQuotaError,
          _onEditorClose,
          onCancelSubmit, // Capture the cancel callback from App.tsx
        ) => {
          onCancelSubmitCallback = onCancelSubmit;
          return {
            streamingState: StreamingState.Responding,
            submitQuery: vi.fn(),
            initError: null,
            pendingHistoryItems: [
              {
                type: 'tool_group',
                tools: [
                  {
                    name: 'test_tool',
                    status: ToolCallStatus.Executing,
                    callId: 'test-call-id',
                    description: 'Test tool description',
                    resultDisplay: 'Test result',
                    confirmationDetails: undefined,
                  },
                ],
              },
            ],
            thought: null,
            cancelOngoingRequest: () => {
              mockCancel();
              onCancelSubmitCallback(); // <--- This is the key change
            },
          };
        },
      );

      const { stdin, lastFrame, unmount } = renderWithProviders(
        <App
          config={mockConfig as unknown as ServerConfig}
          settings={mockSettings}
          version={mockVersion}
        />,
      );
      currentUnmount = unmount;

      // Simulate user typing something into the prompt while a tool is running.
      stdin.write('some text');
      await new Promise((resolve) => setTimeout(resolve, 100));

      // Verify the text is in the prompt.
      expect(lastFrame()).toContain('some text');

      // Simulate Ctrl+C.
      stdin.write('\x03');
      await new Promise((resolve) => setTimeout(resolve, 100));

      // The main cancellation handler SHOULD be called.
      expect(mockCancel).toHaveBeenCalled();
=======
>>>>>>> 0612839a

    expect(lastFrame()).toContain('MainContent\nNotifications\nComposer');
  });
});<|MERGE_RESOLUTION|>--- conflicted
+++ resolved
@@ -4,282 +4,16 @@
  * SPDX-License-Identifier: Apache-2.0
  */
 
-<<<<<<< HEAD
-import type {
-  AccessibilitySettings,
-  AuthType,
-  GeminiClient,
-  MCPServerConfig,
-  SandboxConfig,
-  ToolRegistry,
-} from '@qwen-code/qwen-code-core';
-import {
-  ApprovalMode,
-  Config as ServerConfig,
-  ideContext,
-} from '@qwen-code/qwen-code-core';
-import { waitFor } from '@testing-library/react';
-import { EventEmitter } from 'node:events';
-import process from 'node:process';
-import type { Mock } from 'vitest';
-import { afterEach, beforeEach, describe, expect, it, vi } from 'vitest';
-import * as auth from '../config/auth.js';
-import {
-  LoadedSettings,
-  type Settings,
-  type SettingsFile,
-} from '../config/settings.js';
-import { renderWithProviders } from '../test-utils/render.js';
-import { updateEventEmitter } from '../utils/updateEventEmitter.js';
-import { AppWrapper as App } from './App.js';
-import { Tips } from './components/Tips.js';
-import { useConsoleMessages } from './hooks/useConsoleMessages.js';
-import { useGeminiStream } from './hooks/useGeminiStream.js';
-import * as useTerminalSize from './hooks/useTerminalSize.js';
-import type { ConsoleMessageItem } from './types.js';
-import { StreamingState, ToolCallStatus } from './types.js';
-import type { UpdateObject } from './utils/updateCheck.js';
-import { checkForUpdates } from './utils/updateCheck.js';
-
-// Define a more complete mock server config based on actual Config
-interface MockServerConfig {
-  apiKey: string;
-  model: string;
-  sandbox?: SandboxConfig;
-  targetDir: string;
-  debugMode: boolean;
-  question?: string;
-  fullContext: boolean;
-  coreTools?: string[];
-  toolDiscoveryCommand?: string;
-  toolCallCommand?: string;
-  mcpServerCommand?: string;
-  mcpServers?: Record<string, MCPServerConfig>; // Use imported MCPServerConfig
-  userAgent: string;
-  userMemory: string;
-  geminiMdFileCount: number;
-  approvalMode: ApprovalMode;
-  vertexai?: boolean;
-  showMemoryUsage?: boolean;
-  accessibility?: AccessibilitySettings;
-  embeddingModel: string;
-  checkpointing?: boolean;
-
-  getApiKey: Mock<() => string>;
-  getModel: Mock<() => string>;
-  getSandbox: Mock<() => SandboxConfig | undefined>;
-  getTargetDir: Mock<() => string>;
-  getToolRegistry: Mock<() => ToolRegistry>; // Use imported ToolRegistry type
-  getDebugMode: Mock<() => boolean>;
-  getQuestion: Mock<() => string | undefined>;
-  getFullContext: Mock<() => boolean>;
-  getCoreTools: Mock<() => string[] | undefined>;
-  getToolDiscoveryCommand: Mock<() => string | undefined>;
-  getToolCallCommand: Mock<() => string | undefined>;
-  getMcpServerCommand: Mock<() => string | undefined>;
-  getMcpServers: Mock<() => Record<string, MCPServerConfig> | undefined>;
-  getPromptRegistry: Mock<() => Record<string, unknown>>;
-  getExtensions: Mock<
-    () => Array<{ name: string; version: string; isActive: boolean }>
-  >;
-  getBlockedMcpServers: Mock<
-    () => Array<{ name: string; extensionName: string }>
-  >;
-  getUserAgent: Mock<() => string>;
-  getUserMemory: Mock<() => string>;
-  setUserMemory: Mock<(newUserMemory: string) => void>;
-  getGeminiMdFileCount: Mock<() => number>;
-  setGeminiMdFileCount: Mock<(count: number) => void>;
-  getApprovalMode: Mock<() => ApprovalMode>;
-  setApprovalMode: Mock<(skip: ApprovalMode) => void>;
-  getVertexAI: Mock<() => boolean | undefined>;
-  getShowMemoryUsage: Mock<() => boolean>;
-  getAccessibility: Mock<() => AccessibilitySettings>;
-  getProjectRoot: Mock<() => string | undefined>;
-  getEnablePromptCompletion: Mock<() => boolean>;
-  getGeminiClient: Mock<() => GeminiClient | undefined>;
-  getCheckpointingEnabled: Mock<() => boolean>;
-  getAllGeminiMdFilenames: Mock<() => string[]>;
-  setFlashFallbackHandler: Mock<(handler: (fallback: boolean) => void) => void>;
-  getSessionId: Mock<() => string>;
-  getUserTier: Mock<() => Promise<string | undefined>>;
-  getIdeMode: Mock<() => boolean>;
-  getWorkspaceContext: Mock<
-    () => {
-      getDirectories: Mock<() => string[]>;
-    }
-  >;
-  getIdeClient: Mock<
-    () => {
-      getCurrentIde: Mock<() => string | undefined>;
-      getDetectedIdeDisplayName: Mock<() => string>;
-      addStatusChangeListener: Mock<
-        (listener: (status: string) => void) => void
-      >;
-      removeStatusChangeListener: Mock<
-        (listener: (status: string) => void) => void
-      >;
-      getConnectionStatus: Mock<() => string>;
-    }
-  >;
-  isTrustedFolder: Mock<() => boolean>;
-  getScreenReader: Mock<() => boolean>;
-}
-
-// Mock @qwen-code/qwen-code-core and its Config class
-vi.mock('@qwen-code/qwen-code-core', async (importOriginal) => {
-  const actualCore =
-    await importOriginal<typeof import('@qwen-code/qwen-code-core')>();
-  const ConfigClassMock = vi
-    .fn()
-    .mockImplementation((optionsPassedToConstructor) => {
-      const opts = { ...optionsPassedToConstructor }; // Clone
-      // Basic mock structure, will be extended by the instance in tests
-      return {
-        apiKey: opts.apiKey || 'test-key',
-        model: opts.model || 'test-model-in-mock-factory',
-        sandbox: opts.sandbox,
-        targetDir: opts.targetDir || '/test/dir',
-        debugMode: opts.debugMode || false,
-        question: opts.question,
-        fullContext: opts.fullContext ?? false,
-        coreTools: opts.coreTools,
-        toolDiscoveryCommand: opts.toolDiscoveryCommand,
-        toolCallCommand: opts.toolCallCommand,
-        mcpServerCommand: opts.mcpServerCommand,
-        mcpServers: opts.mcpServers,
-        userAgent: opts.userAgent || 'test-agent',
-        userMemory: opts.userMemory || '',
-        geminiMdFileCount: opts.geminiMdFileCount || 0,
-        approvalMode: opts.approvalMode ?? ApprovalMode.DEFAULT,
-        vertexai: opts.vertexai,
-        showMemoryUsage: opts.showMemoryUsage ?? false,
-        accessibility: opts.accessibility ?? {},
-        embeddingModel: opts.embeddingModel || 'test-embedding-model',
-
-        getApiKey: vi.fn(() => opts.apiKey || 'test-key'),
-        getModel: vi.fn(() => opts.model || 'test-model-in-mock-factory'),
-        getSandbox: vi.fn(() => opts.sandbox),
-        getTargetDir: vi.fn(() => opts.targetDir || '/test/dir'),
-        getToolRegistry: vi.fn(() => ({}) as ToolRegistry), // Simple mock
-        getDebugMode: vi.fn(() => opts.debugMode || false),
-        getQuestion: vi.fn(() => opts.question),
-        getFullContext: vi.fn(() => opts.fullContext ?? false),
-        getCoreTools: vi.fn(() => opts.coreTools),
-        getToolDiscoveryCommand: vi.fn(() => opts.toolDiscoveryCommand),
-        getToolCallCommand: vi.fn(() => opts.toolCallCommand),
-        getMcpServerCommand: vi.fn(() => opts.mcpServerCommand),
-        getMcpServers: vi.fn(() => opts.mcpServers),
-        getPromptRegistry: vi.fn(),
-        getExtensions: vi.fn(() => []),
-        getBlockedMcpServers: vi.fn(() => []),
-        getUserAgent: vi.fn(() => opts.userAgent || 'test-agent'),
-        getUserMemory: vi.fn(() => opts.userMemory || ''),
-        setUserMemory: vi.fn(),
-        getGeminiMdFileCount: vi.fn(() => opts.geminiMdFileCount || 0),
-        setGeminiMdFileCount: vi.fn(),
-        getApprovalMode: vi.fn(() => opts.approvalMode ?? ApprovalMode.DEFAULT),
-        setApprovalMode: vi.fn(),
-        getVertexAI: vi.fn(() => opts.vertexai),
-        getShowMemoryUsage: vi.fn(() => opts.showMemoryUsage ?? false),
-        getAccessibility: vi.fn(() => opts.accessibility ?? {}),
-        getProjectRoot: vi.fn(() => opts.targetDir),
-        getEnablePromptCompletion: vi.fn(() => false),
-        getGeminiClient: vi.fn(() => ({
-          getUserTier: vi.fn(),
-        })),
-        getCheckpointingEnabled: vi.fn(() => opts.checkpointing ?? true),
-        getAllGeminiMdFilenames: vi.fn(() => ['QWEN.md']),
-        setFlashFallbackHandler: vi.fn(),
-        getSessionId: vi.fn(() => 'test-session-id'),
-        getUserTier: vi.fn().mockResolvedValue(undefined),
-        getIdeMode: vi.fn(() => true),
-        getWorkspaceContext: vi.fn(() => ({
-          getDirectories: vi.fn(() => []),
-        })),
-        getIdeClient: vi.fn(() => ({
-          getCurrentIde: vi.fn(() => 'vscode'),
-          getDetectedIdeDisplayName: vi.fn(() => 'VSCode'),
-          addStatusChangeListener: vi.fn(),
-          removeStatusChangeListener: vi.fn(),
-          getConnectionStatus: vi.fn(() => 'connected'),
-        })),
-        isTrustedFolder: vi.fn(() => true),
-        getScreenReader: vi.fn(() => false),
-      };
-    });
-
-  const ideContextMock = {
-    getIdeContext: vi.fn(),
-    subscribeToIdeContext: vi.fn(() => vi.fn()), // subscribe returns an unsubscribe function
-  };
-=======
 import { describe, it, expect, vi } from 'vitest';
 import { render } from 'ink-testing-library';
 import { Text, useIsScreenReaderEnabled } from 'ink';
 import { App } from './App.js';
 import { UIStateContext, type UIState } from './contexts/UIStateContext.js';
 import { StreamingState } from './types.js';
->>>>>>> 0612839a
 
 vi.mock('ink', async (importOriginal) => {
   const original = await importOriginal<typeof import('ink')>();
   return {
-<<<<<<< HEAD
-    ...actualCore,
-    Config: ConfigClassMock,
-    MCPServerConfig: actualCore.MCPServerConfig,
-    getAllGeminiMdFilenames: vi.fn(() => ['QWEN.md']),
-    ideContext: ideContextMock,
-    isGitRepository: vi.fn(),
-  };
-});
-
-// Mock heavy dependencies or those with side effects
-vi.mock('./hooks/useGeminiStream', () => ({
-  useGeminiStream: vi.fn(() => ({
-    streamingState: 'Idle',
-    submitQuery: vi.fn(),
-    initError: null,
-    pendingHistoryItems: [],
-    thought: null,
-    cancelOngoingRequest: vi.fn(),
-  })),
-}));
-
-vi.mock('./hooks/useAuthCommand', () => ({
-  useAuthCommand: vi.fn(() => ({
-    isAuthDialogOpen: false,
-    openAuthDialog: vi.fn(),
-    handleAuthSelect: vi.fn(),
-    handleAuthHighlight: vi.fn(),
-    isAuthenticating: false,
-    cancelAuthentication: vi.fn(),
-  })),
-}));
-
-vi.mock('./hooks/useFolderTrust', () => ({
-  useFolderTrust: vi.fn(() => ({
-    isTrusted: undefined,
-    isFolderTrustDialogOpen: false,
-    handleFolderTrustSelect: vi.fn(),
-    isRestarting: false,
-  })),
-}));
-
-vi.mock('./hooks/useLogger', () => ({
-  useLogger: vi.fn(() => ({
-    getPreviousUserMessages: vi.fn().mockResolvedValue([]),
-  })),
-}));
-
-vi.mock('./hooks/useConsoleMessages.js', () => ({
-  useConsoleMessages: vi.fn(() => ({
-    consoleMessages: [],
-    handleNewMessage: vi.fn(),
-    clearConsoleMessages: vi.fn(),
-  })),
-=======
     ...original,
     useIsScreenReaderEnabled: vi.fn(),
   };
@@ -287,7 +21,6 @@
 
 vi.mock('./components/MainContent.js', () => ({
   MainContent: () => <Text>MainContent</Text>,
->>>>>>> 0612839a
 }));
 
 vi.mock('./components/DialogManager.js', () => ({
@@ -310,307 +43,6 @@
   Footer: () => <Text>Footer</Text>,
 }));
 
-<<<<<<< HEAD
-const mockedCheckForUpdates = vi.mocked(checkForUpdates);
-const { isGitRepository: mockedIsGitRepository } = vi.mocked(
-  await import('@qwen-code/qwen-code-core'),
-);
-
-vi.mock('node:child_process');
-
-describe('App UI', () => {
-  let mockConfig: MockServerConfig;
-  let mockSettings: LoadedSettings;
-  let mockVersion: string;
-  let currentUnmount: (() => void) | undefined;
-
-  const createMockSettings = (
-    settings: {
-      system?: Partial<Settings>;
-      user?: Partial<Settings>;
-      workspace?: Partial<Settings>;
-    } = {},
-  ): LoadedSettings => {
-    const systemSettingsFile: SettingsFile = {
-      path: '/system/settings.json',
-      settings: settings.system || {},
-    };
-    const systemDefaultsFile: SettingsFile = {
-      path: '/system/system-defaults.json',
-      settings: {},
-    };
-    const userSettingsFile: SettingsFile = {
-      path: '/user/settings.json',
-      settings: settings.user || {},
-    };
-    const workspaceSettingsFile: SettingsFile = {
-      path: '/workspace/.gemini/settings.json',
-      settings: settings.workspace || {},
-    };
-    return new LoadedSettings(
-      systemSettingsFile,
-      systemDefaultsFile,
-      userSettingsFile,
-      workspaceSettingsFile,
-      [],
-      true,
-      new Set(),
-    );
-  };
-
-  beforeEach(() => {
-    vi.spyOn(useTerminalSize, 'useTerminalSize').mockReturnValue({
-      columns: 120,
-      rows: 24,
-    });
-
-    const ServerConfigMocked = vi.mocked(ServerConfig, true);
-    mockConfig = new ServerConfigMocked({
-      embeddingModel: 'test-embedding-model',
-      sandbox: undefined,
-      targetDir: '/test/dir',
-      debugMode: false,
-      userMemory: '',
-      geminiMdFileCount: 0,
-      showMemoryUsage: false,
-      sessionId: 'test-session-id',
-      cwd: '/tmp',
-      model: 'model',
-    }) as unknown as MockServerConfig;
-    mockVersion = '0.0.0-test';
-
-    // Ensure the getShowMemoryUsage mock function is specifically set up if not covered by constructor mock
-    if (!mockConfig.getShowMemoryUsage) {
-      mockConfig.getShowMemoryUsage = vi.fn(() => false);
-    }
-    mockConfig.getShowMemoryUsage.mockReturnValue(false); // Default for most tests
-
-    // Ensure a theme is set so the theme dialog does not appear.
-    mockSettings = createMockSettings({
-      workspace: { ui: { theme: 'Default' } },
-    });
-
-    // Ensure getWorkspaceContext is available if not added by the constructor
-    if (!mockConfig.getWorkspaceContext) {
-      mockConfig.getWorkspaceContext = vi.fn(() => ({
-        getDirectories: vi.fn(() => ['/test/dir']),
-      }));
-    }
-    vi.mocked(ideContext.getIdeContext).mockReturnValue(undefined);
-  });
-
-  afterEach(() => {
-    if (currentUnmount) {
-      currentUnmount();
-      currentUnmount = undefined;
-    }
-    vi.clearAllMocks(); // Clear mocks after each test
-  });
-
-  describe('handleAutoUpdate', () => {
-    let spawnEmitter: EventEmitter;
-
-    beforeEach(async () => {
-      const { spawn } = await import('node:child_process');
-      spawnEmitter = new EventEmitter();
-      (
-        spawnEmitter as EventEmitter & {
-          stdout: EventEmitter;
-          stderr: EventEmitter;
-        }
-      ).stdout = new EventEmitter();
-      (
-        spawnEmitter as EventEmitter & {
-          stdout: EventEmitter;
-          stderr: EventEmitter;
-        }
-      ).stderr = new EventEmitter();
-      (spawn as Mock).mockReturnValue(spawnEmitter);
-    });
-
-    afterEach(() => {
-      delete process.env['GEMINI_CLI_DISABLE_AUTOUPDATER'];
-    });
-
-    it('should not start the update process when running from git', async () => {
-      mockedIsGitRepository.mockResolvedValue(true);
-      const info: UpdateObject = {
-        update: {
-          name: '@qwen-code/qwen-code',
-          latest: '1.1.0',
-          current: '1.0.0',
-          type: 'major' as const,
-        },
-        message: 'Qwen Code update available!',
-      };
-      mockedCheckForUpdates.mockResolvedValue(info);
-      const { spawn } = await import('node:child_process');
-
-      const { unmount } = renderWithProviders(
-        <App
-          config={mockConfig as unknown as ServerConfig}
-          settings={mockSettings}
-          version={mockVersion}
-        />,
-      );
-      currentUnmount = unmount;
-
-      // Wait for any potential async operations to complete
-      await waitFor(() => {
-        expect(spawn).not.toHaveBeenCalled();
-      });
-    });
-
-    it('should show a success message when update succeeds', async () => {
-      mockedIsGitRepository.mockResolvedValue(false);
-      const info: UpdateObject = {
-        update: {
-          name: '@qwen-code/qwen-code',
-          latest: '1.1.0',
-          current: '1.0.0',
-          type: 'major' as const,
-        },
-        message: 'Update available',
-      };
-      mockedCheckForUpdates.mockResolvedValue(info);
-
-      const { lastFrame, unmount } = renderWithProviders(
-        <App
-          config={mockConfig as unknown as ServerConfig}
-          settings={mockSettings}
-          version={mockVersion}
-        />,
-      );
-      currentUnmount = unmount;
-
-      updateEventEmitter.emit('update-success', info);
-
-      // Wait for the success message to appear
-      await waitFor(() => {
-        expect(lastFrame()).toContain(
-          'Update successful! The new version will be used on your next run.',
-        );
-      });
-    });
-
-    it('should show an error message when update fails', async () => {
-      mockedIsGitRepository.mockResolvedValue(false);
-      const info: UpdateObject = {
-        update: {
-          name: '@qwen-code/qwen-code',
-          latest: '1.1.0',
-          current: '1.0.0',
-          type: 'major' as const,
-        },
-        message: 'Update available',
-      };
-      mockedCheckForUpdates.mockResolvedValue(info);
-
-      const { lastFrame, unmount } = renderWithProviders(
-        <App
-          config={mockConfig as unknown as ServerConfig}
-          settings={mockSettings}
-          version={mockVersion}
-        />,
-      );
-      currentUnmount = unmount;
-
-      updateEventEmitter.emit('update-failed', info);
-
-      // Wait for the error message to appear
-      await waitFor(() => {
-        expect(lastFrame()).toContain(
-          'Automatic update failed. Please try updating manually',
-        );
-      });
-    });
-
-    it('should show an error message when spawn fails', async () => {
-      mockedIsGitRepository.mockResolvedValue(false);
-      const info: UpdateObject = {
-        update: {
-          name: '@qwen-code/qwen-code',
-          latest: '1.1.0',
-          current: '1.0.0',
-          type: 'major' as const,
-        },
-        message: 'Update available',
-      };
-      mockedCheckForUpdates.mockResolvedValue(info);
-
-      const { lastFrame, unmount } = renderWithProviders(
-        <App
-          config={mockConfig as unknown as ServerConfig}
-          settings={mockSettings}
-          version={mockVersion}
-        />,
-      );
-      currentUnmount = unmount;
-
-      // We are testing the App's reaction to an `update-failed` event,
-      // which is what should be emitted when a spawn error occurs elsewhere.
-      updateEventEmitter.emit('update-failed', info);
-
-      // Wait for the error message to appear
-      await waitFor(() => {
-        expect(lastFrame()).toContain(
-          'Automatic update failed. Please try updating manually',
-        );
-      });
-    });
-
-    it('should not auto-update if GEMINI_CLI_DISABLE_AUTOUPDATER is true', async () => {
-      mockedIsGitRepository.mockResolvedValue(false);
-      process.env['GEMINI_CLI_DISABLE_AUTOUPDATER'] = 'true';
-      const info: UpdateObject = {
-        update: {
-          name: '@qwen-code/qwen-code',
-          latest: '1.1.0',
-          current: '1.0.0',
-          type: 'major' as const,
-        },
-        message: 'Update available',
-      };
-      mockedCheckForUpdates.mockResolvedValue(info);
-      const { spawn } = await import('node:child_process');
-
-      const { unmount } = renderWithProviders(
-        <App
-          config={mockConfig as unknown as ServerConfig}
-          settings={mockSettings}
-          version={mockVersion}
-        />,
-      );
-      currentUnmount = unmount;
-
-      // Wait for any potential async operations to complete
-      await waitFor(() => {
-        expect(spawn).not.toHaveBeenCalled();
-      });
-    });
-  });
-
-  it('should display active file when available', async () => {
-    vi.mocked(ideContext.getIdeContext).mockReturnValue({
-      workspaceState: {
-        openFiles: [
-          {
-            path: '/path/to/my-file.ts',
-            isActive: true,
-            selectedText: 'hello',
-            timestamp: 0,
-          },
-        ],
-      },
-    });
-
-    const { lastFrame, unmount } = renderWithProviders(
-      <App
-        config={mockConfig as unknown as ServerConfig}
-        settings={mockSettings}
-        version={mockVersion}
-      />,
-=======
 describe('App', () => {
   const mockUIState: Partial<UIState> = {
     streamingState: StreamingState.Idle,
@@ -631,179 +63,11 @@
       <UIStateContext.Provider value={mockUIState as UIState}>
         <App />
       </UIStateContext.Provider>,
->>>>>>> 0612839a
     );
 
-<<<<<<< HEAD
-    const { lastFrame, unmount } = renderWithProviders(
-      <App
-        config={mockConfig as unknown as ServerConfig}
-        settings={mockSettings}
-        version={mockVersion}
-      />,
-    );
-    currentUnmount = unmount;
-    await Promise.resolve();
-    expect(lastFrame()).not.toContain('Open File');
-  });
-
-  it('should display active file and other open files', async () => {
-    vi.mocked(ideContext.getIdeContext).mockReturnValue({
-      workspaceState: {
-        openFiles: [
-          {
-            path: '/path/to/my-file.ts',
-            isActive: true,
-            selectedText: 'hello',
-            timestamp: 0,
-          },
-          {
-            path: '/path/to/another-file.ts',
-            isActive: false,
-            timestamp: 1,
-          },
-          {
-            path: '/path/to/third-file.ts',
-            isActive: false,
-            timestamp: 2,
-          },
-        ],
-      },
-    });
-
-    const { lastFrame, unmount } = renderWithProviders(
-      <App
-        config={mockConfig as unknown as ServerConfig}
-        settings={mockSettings}
-        version={mockVersion}
-      />,
-    );
-    currentUnmount = unmount;
-    await Promise.resolve();
-    expect(lastFrame()).toContain('3 open files (ctrl+g to view)');
-  });
-
-  it('should display active file and other context', async () => {
-    vi.mocked(ideContext.getIdeContext).mockReturnValue({
-      workspaceState: {
-        openFiles: [
-          {
-            path: '/path/to/my-file.ts',
-            isActive: true,
-            selectedText: 'hello',
-            timestamp: 0,
-          },
-        ],
-      },
-    });
-    mockConfig.getGeminiMdFileCount.mockReturnValue(1);
-    mockConfig.getAllGeminiMdFilenames.mockReturnValue(['QWEN.md']);
-
-    const { lastFrame, unmount } = renderWithProviders(
-      <App
-        config={mockConfig as unknown as ServerConfig}
-        settings={mockSettings}
-        version={mockVersion}
-      />,
-    );
-    currentUnmount = unmount;
-    await Promise.resolve();
-    expect(lastFrame()).toContain(
-      'Using: 1 open file (ctrl+g to view) | 1 QWEN.md file',
-    );
-  });
-
-  it('should display default "QWEN.md" in footer when contextFileName is not set and count is 1', async () => {
-    mockConfig.getGeminiMdFileCount.mockReturnValue(1);
-    mockConfig.getAllGeminiMdFilenames.mockReturnValue(['QWEN.md']);
-    // For this test, ensure showMemoryUsage is false or debugMode is false if it relies on that
-    mockConfig.getDebugMode.mockReturnValue(false);
-    mockConfig.getShowMemoryUsage.mockReturnValue(false);
-
-    const { lastFrame, unmount } = renderWithProviders(
-      <App
-        config={mockConfig as unknown as ServerConfig}
-        settings={mockSettings}
-        version={mockVersion}
-      />,
-    );
-    currentUnmount = unmount;
-    await Promise.resolve(); // Wait for any async updates
-    expect(lastFrame()).toContain('Using: 1 QWEN.md file');
-  });
-
-  it('should display default "QWEN.md" with plural when contextFileName is not set and count is > 1', async () => {
-    mockConfig.getGeminiMdFileCount.mockReturnValue(2);
-    mockConfig.getAllGeminiMdFilenames.mockReturnValue(['QWEN.md', 'QWEN.md']);
-    mockConfig.getDebugMode.mockReturnValue(false);
-    mockConfig.getShowMemoryUsage.mockReturnValue(false);
-
-    const { lastFrame, unmount } = renderWithProviders(
-      <App
-        config={mockConfig as unknown as ServerConfig}
-        settings={mockSettings}
-        version={mockVersion}
-      />,
-    );
-    currentUnmount = unmount;
-    await Promise.resolve();
-    expect(lastFrame()).toContain('Using: 2 QWEN.md files');
-  });
-
-  it('should display custom contextFileName in footer when set and count is 1', async () => {
-    mockSettings = createMockSettings({
-      workspace: {
-        context: { fileName: 'AGENTS.md' },
-        ui: { theme: 'Default' },
-      },
-    });
-    mockConfig.getGeminiMdFileCount.mockReturnValue(1);
-    mockConfig.getAllGeminiMdFilenames.mockReturnValue(['AGENTS.md']);
-    mockConfig.getDebugMode.mockReturnValue(false);
-    mockConfig.getShowMemoryUsage.mockReturnValue(false);
-
-    const { lastFrame, unmount } = renderWithProviders(
-      <App
-        config={mockConfig as unknown as ServerConfig}
-        settings={mockSettings}
-        version={mockVersion}
-      />,
-    );
-    currentUnmount = unmount;
-    await Promise.resolve();
-    expect(lastFrame()).toContain('Using: 1 AGENTS.md file');
-  });
-
-  it('should display a generic message when multiple context files with different names are provided', async () => {
-    mockSettings = createMockSettings({
-      workspace: {
-        context: { fileName: ['AGENTS.md', 'CONTEXT.md'] },
-        ui: { theme: 'Default' },
-      },
-    });
-    mockConfig.getGeminiMdFileCount.mockReturnValue(2);
-    mockConfig.getAllGeminiMdFilenames.mockReturnValue([
-      'AGENTS.md',
-      'CONTEXT.md',
-    ]);
-    mockConfig.getDebugMode.mockReturnValue(false);
-    mockConfig.getShowMemoryUsage.mockReturnValue(false);
-
-    const { lastFrame, unmount } = renderWithProviders(
-      <App
-        config={mockConfig as unknown as ServerConfig}
-        settings={mockSettings}
-        version={mockVersion}
-      />,
-    );
-    currentUnmount = unmount;
-    await Promise.resolve();
-    expect(lastFrame()).toContain('Using: 2 context files');
-=======
     expect(lastFrame()).toContain('MainContent');
     expect(lastFrame()).toContain('Notifications');
     expect(lastFrame()).toContain('Composer');
->>>>>>> 0612839a
   });
 
   it('should render quitting display when quittingMessages is set', () => {
@@ -818,50 +82,6 @@
       </UIStateContext.Provider>,
     );
 
-<<<<<<< HEAD
-    const { lastFrame, unmount } = renderWithProviders(
-      <App
-        config={mockConfig as unknown as ServerConfig}
-        settings={mockSettings}
-        version={mockVersion}
-      />,
-    );
-    currentUnmount = unmount;
-    await Promise.resolve();
-    expect(lastFrame()).not.toContain('ANY_FILE.MD');
-  });
-
-  it('should display QWEN.md and MCP server count when both are present', async () => {
-    mockConfig.getGeminiMdFileCount.mockReturnValue(2);
-    mockConfig.getAllGeminiMdFilenames.mockReturnValue(['QWEN.md', 'QWEN.md']);
-    mockConfig.getMcpServers.mockReturnValue({
-      server1: {} as MCPServerConfig,
-    });
-    mockConfig.getDebugMode.mockReturnValue(false);
-    mockConfig.getShowMemoryUsage.mockReturnValue(false);
-
-    const { lastFrame, unmount } = renderWithProviders(
-      <App
-        config={mockConfig as unknown as ServerConfig}
-        settings={mockSettings}
-        version={mockVersion}
-      />,
-    );
-    currentUnmount = unmount;
-    await Promise.resolve();
-    expect(lastFrame()).toContain('1 MCP server');
-  });
-
-  it('should display only MCP server count when QWEN.md count is 0', async () => {
-    mockConfig.getGeminiMdFileCount.mockReturnValue(0);
-    mockConfig.getAllGeminiMdFilenames.mockReturnValue([]);
-    mockConfig.getMcpServers.mockReturnValue({
-      server1: {} as MCPServerConfig,
-      server2: {} as MCPServerConfig,
-    });
-    mockConfig.getDebugMode.mockReturnValue(false);
-    mockConfig.getShowMemoryUsage.mockReturnValue(false);
-=======
     expect(lastFrame()).toContain('Quitting...');
   });
 
@@ -870,7 +90,6 @@
       ...mockUIState,
       dialogsVisible: true,
     } as UIState;
->>>>>>> 0612839a
 
     const { lastFrame } = render(
       <UIStateContext.Provider value={dialogUIState}>
@@ -923,780 +142,20 @@
         <App />
       </UIStateContext.Provider>,
     );
-<<<<<<< HEAD
-    currentUnmount = unmount;
-    await Promise.resolve();
-    // Footer should not render - target directory should not appear
-    expect(lastFrame()).not.toContain('/test/dir');
-  });
-
-  it('should show footer if system says show, but workspace and user settings say hide', async () => {
-    mockSettings = createMockSettings({
-      system: { ui: { hideFooter: false } },
-      user: { ui: { hideFooter: true } },
-      workspace: { ui: { hideFooter: true } },
-    });
-
-    const { lastFrame, unmount } = renderWithProviders(
-      <App
-        config={mockConfig as unknown as ServerConfig}
-        settings={mockSettings}
-        version={mockVersion}
-      />,
-    );
-    currentUnmount = unmount;
-    await Promise.resolve();
-    // Footer should render because system overrides - look for target directory
-    expect(lastFrame()).toContain('/test/dir');
-  });
-
-  it('should show tips if system says show, but workspace and user settings say hide', async () => {
-    mockSettings = createMockSettings({
-      system: { ui: { hideTips: false } },
-      user: { ui: { hideTips: true } },
-      workspace: { ui: { hideTips: true } },
-    });
-
-    const { unmount } = renderWithProviders(
-      <App
-        config={mockConfig as unknown as ServerConfig}
-        settings={mockSettings}
-        version={mockVersion}
-      />,
-    );
-    currentUnmount = unmount;
-    await Promise.resolve();
-    expect(vi.mocked(Tips)).toHaveBeenCalled();
-  });
-
-  describe('when no theme is set', () => {
-    let originalNoColor: string | undefined;
-
-    beforeEach(() => {
-      originalNoColor = process.env['NO_COLOR'];
-      // Ensure no theme is set for these tests
-      mockSettings = createMockSettings({});
-      mockConfig.getDebugMode.mockReturnValue(false);
-      mockConfig.getShowMemoryUsage.mockReturnValue(false);
-    });
-
-    afterEach(() => {
-      process.env['NO_COLOR'] = originalNoColor;
-    });
-
-    it('should display theme dialog if NO_COLOR is not set', async () => {
-      delete process.env['NO_COLOR'];
-
-      const { lastFrame, unmount } = renderWithProviders(
-        <App
-          config={mockConfig as unknown as ServerConfig}
-          settings={mockSettings}
-          version={mockVersion}
-        />,
-      );
-      currentUnmount = unmount;
-
-      expect(lastFrame()).toContain("I'm Feeling Lucky (esc to cancel");
-    });
-
-    it('should display a message if NO_COLOR is set', async () => {
-      process.env['NO_COLOR'] = 'true';
-
-      const { lastFrame, unmount } = renderWithProviders(
-        <App
-          config={mockConfig as unknown as ServerConfig}
-          settings={mockSettings}
-          version={mockVersion}
-        />,
-      );
-      currentUnmount = unmount;
-
-      expect(lastFrame()).toContain("I'm Feeling Lucky (esc to cancel");
-      expect(lastFrame()).not.toContain('Select Theme');
-    });
-  });
-
-  it('should render the initial UI correctly', () => {
-    const { lastFrame, unmount } = renderWithProviders(
-      <App
-        config={mockConfig as unknown as ServerConfig}
-        settings={mockSettings}
-        version={mockVersion}
-      />,
-=======
 
     expect(lastFrame()).toContain(
       'Notifications\nFooter\nMainContent\nComposer',
->>>>>>> 0612839a
     );
   });
 
-<<<<<<< HEAD
-  it('should render correctly with the prompt input box', () => {
-    vi.mocked(useGeminiStream).mockReturnValue({
-      streamingState: StreamingState.Idle,
-      submitQuery: vi.fn(),
-      initError: null,
-      pendingHistoryItems: [],
-      thought: null,
-      cancelOngoingRequest: vi.fn(),
-    });
-=======
   it('should render DefaultAppLayout when screen reader is not enabled', () => {
     (useIsScreenReaderEnabled as vi.Mock).mockReturnValue(false);
->>>>>>> 0612839a
 
     const { lastFrame } = render(
       <UIStateContext.Provider value={mockUIState as UIState}>
         <App />
       </UIStateContext.Provider>,
     );
-<<<<<<< HEAD
-    currentUnmount = unmount;
-    expect(lastFrame()).toMatchSnapshot();
-  });
-
-  describe('with initial prompt from --prompt-interactive', () => {
-    it('should submit the initial prompt automatically', async () => {
-      const mockSubmitQuery = vi.fn();
-
-      mockConfig.getQuestion = vi.fn(() => 'hello from prompt-interactive');
-
-      vi.mocked(useGeminiStream).mockReturnValue({
-        streamingState: StreamingState.Idle,
-        submitQuery: mockSubmitQuery,
-        initError: null,
-        pendingHistoryItems: [],
-        thought: null,
-        cancelOngoingRequest: vi.fn(),
-      });
-
-      mockConfig.getGeminiClient.mockReturnValue({
-        isInitialized: vi.fn(() => true),
-        getUserTier: vi.fn(),
-      } as unknown as GeminiClient);
-
-      const { unmount, rerender } = renderWithProviders(
-        <App
-          config={mockConfig as unknown as ServerConfig}
-          settings={mockSettings}
-          version={mockVersion}
-        />,
-      );
-      currentUnmount = unmount;
-
-      // Force a re-render to trigger useEffect
-      rerender(
-        <App
-          config={mockConfig as unknown as ServerConfig}
-          settings={mockSettings}
-          version={mockVersion}
-        />,
-      );
-
-      await new Promise((resolve) => setTimeout(resolve, 0));
-
-      expect(mockSubmitQuery).toHaveBeenCalledWith(
-        'hello from prompt-interactive',
-      );
-    });
-  });
-
-  describe('errorCount', () => {
-    it('should correctly sum the counts of error messages', async () => {
-      const mockConsoleMessages: ConsoleMessageItem[] = [
-        { type: 'error', content: 'First error', count: 1 },
-        { type: 'log', content: 'some log', count: 1 },
-        { type: 'error', content: 'Second error', count: 3 },
-        { type: 'warn', content: 'a warning', count: 1 },
-        { type: 'error', content: 'Third error', count: 1 },
-      ];
-
-      vi.mocked(useConsoleMessages).mockReturnValue({
-        consoleMessages: mockConsoleMessages,
-        handleNewMessage: vi.fn(),
-        clearConsoleMessages: vi.fn(),
-      });
-
-      const { lastFrame, unmount } = renderWithProviders(
-        <App
-          config={mockConfig as unknown as ServerConfig}
-          settings={mockSettings}
-          version={mockVersion}
-        />,
-      );
-      currentUnmount = unmount;
-      await Promise.resolve();
-
-      // Total error count should be 1 + 3 + 1 = 5
-      expect(lastFrame()).toContain('5 errors');
-    });
-  });
-
-  describe('auth validation', () => {
-    it('should call validateAuthMethod when useExternalAuth is false', async () => {
-      const validateAuthMethodSpy = vi.spyOn(auth, 'validateAuthMethod');
-      mockSettings = createMockSettings({
-        workspace: {
-          security: {
-            auth: {
-              selectedType: 'USE_GEMINI' as AuthType,
-              useExternal: false,
-            },
-          },
-          ui: { theme: 'Default' },
-        },
-      });
-
-      const { unmount } = renderWithProviders(
-        <App
-          config={mockConfig as unknown as ServerConfig}
-          settings={mockSettings}
-          version={mockVersion}
-        />,
-      );
-      currentUnmount = unmount;
-
-      expect(validateAuthMethodSpy).toHaveBeenCalledWith('USE_GEMINI');
-    });
-
-    it('should NOT call validateAuthMethod when useExternalAuth is true', async () => {
-      const validateAuthMethodSpy = vi.spyOn(auth, 'validateAuthMethod');
-      mockSettings = createMockSettings({
-        workspace: {
-          security: {
-            auth: {
-              selectedType: 'USE_GEMINI' as AuthType,
-              useExternal: true,
-            },
-          },
-          ui: { theme: 'Default' },
-        },
-      });
-
-      const { unmount } = renderWithProviders(
-        <App
-          config={mockConfig as unknown as ServerConfig}
-          settings={mockSettings}
-          version={mockVersion}
-        />,
-      );
-      currentUnmount = unmount;
-
-      expect(validateAuthMethodSpy).not.toHaveBeenCalled();
-    });
-  });
-
-  describe('when in a narrow terminal', () => {
-    it('should render with a column layout', () => {
-      vi.spyOn(useTerminalSize, 'useTerminalSize').mockReturnValue({
-        columns: 60,
-        rows: 24,
-      });
-
-      const { lastFrame, unmount } = renderWithProviders(
-        <App
-          config={mockConfig as unknown as ServerConfig}
-          settings={mockSettings}
-          version={mockVersion}
-        />,
-      );
-      currentUnmount = unmount;
-      expect(lastFrame()).toMatchSnapshot();
-    });
-  });
-
-  describe('NO_COLOR smoke test', () => {
-    let originalNoColor: string | undefined;
-
-    beforeEach(() => {
-      originalNoColor = process.env['NO_COLOR'];
-    });
-
-    afterEach(() => {
-      process.env['NO_COLOR'] = originalNoColor;
-    });
-
-    it('should render without errors when NO_COLOR is set', async () => {
-      process.env['NO_COLOR'] = 'true';
-
-      const { lastFrame, unmount } = renderWithProviders(
-        <App
-          config={mockConfig as unknown as ServerConfig}
-          settings={mockSettings}
-          version={mockVersion}
-        />,
-      );
-      currentUnmount = unmount;
-
-      expect(lastFrame()).toBeTruthy();
-      expect(lastFrame()).toContain('Type your message or @path/to/file');
-    });
-  });
-
-  describe('FolderTrustDialog', () => {
-    it('should display the folder trust dialog when isFolderTrustDialogOpen is true', async () => {
-      const { useFolderTrust } = await import('./hooks/useFolderTrust.js');
-      vi.mocked(useFolderTrust).mockReturnValue({
-        isTrusted: undefined,
-        isFolderTrustDialogOpen: true,
-        handleFolderTrustSelect: vi.fn(),
-        isRestarting: false,
-      });
-
-      const { lastFrame, unmount } = renderWithProviders(
-        <App
-          config={mockConfig as unknown as ServerConfig}
-          settings={mockSettings}
-          version={mockVersion}
-        />,
-      );
-      currentUnmount = unmount;
-      await Promise.resolve();
-      expect(lastFrame()).toContain('Do you trust this folder?');
-    });
-
-    it('should display the folder trust dialog when the feature is enabled but the folder is not trusted', async () => {
-      const { useFolderTrust } = await import('./hooks/useFolderTrust.js');
-      vi.mocked(useFolderTrust).mockReturnValue({
-        isTrusted: false,
-        isFolderTrustDialogOpen: true,
-        handleFolderTrustSelect: vi.fn(),
-        isRestarting: false,
-      });
-      mockConfig.isTrustedFolder.mockReturnValue(false);
-
-      const { lastFrame, unmount } = renderWithProviders(
-        <App
-          config={mockConfig as unknown as ServerConfig}
-          settings={mockSettings}
-          version={mockVersion}
-        />,
-      );
-      currentUnmount = unmount;
-      await Promise.resolve();
-      expect(lastFrame()).toContain('Do you trust this folder?');
-    });
-
-    it('should not display the folder trust dialog when the feature is disabled', async () => {
-      const { useFolderTrust } = await import('./hooks/useFolderTrust.js');
-      vi.mocked(useFolderTrust).mockReturnValue({
-        isTrusted: false,
-        isFolderTrustDialogOpen: false,
-        handleFolderTrustSelect: vi.fn(),
-        isRestarting: false,
-      });
-      mockConfig.isTrustedFolder.mockReturnValue(false);
-
-      const { lastFrame, unmount } = renderWithProviders(
-        <App
-          config={mockConfig as unknown as ServerConfig}
-          settings={mockSettings}
-          version={mockVersion}
-        />,
-      );
-      currentUnmount = unmount;
-      await Promise.resolve();
-      expect(lastFrame()).not.toContain('Do you trust this folder?');
-    });
-  });
-
-  describe('Message Queuing', () => {
-    let mockSubmitQuery: Mock;
-
-    beforeEach(() => {
-      mockSubmitQuery = vi.fn();
-      vi.useFakeTimers();
-    });
-
-    afterEach(() => {
-      vi.useRealTimers();
-    });
-
-    it('should queue messages when handleFinalSubmit is called during streaming', () => {
-      vi.mocked(useGeminiStream).mockReturnValue({
-        streamingState: StreamingState.Responding,
-        submitQuery: mockSubmitQuery,
-        initError: null,
-        pendingHistoryItems: [],
-        thought: null,
-        cancelOngoingRequest: vi.fn(),
-      });
-
-      const { unmount } = renderWithProviders(
-        <App
-          config={mockConfig as unknown as ServerConfig}
-          settings={mockSettings}
-          version={mockVersion}
-        />,
-      );
-      currentUnmount = unmount;
-
-      // The message should not be sent immediately during streaming
-      expect(mockSubmitQuery).not.toHaveBeenCalled();
-    });
-
-    it('should auto-send queued messages when transitioning from Responding to Idle', async () => {
-      const mockSubmitQueryFn = vi.fn();
-
-      // Start with Responding state
-      vi.mocked(useGeminiStream).mockReturnValue({
-        streamingState: StreamingState.Responding,
-        submitQuery: mockSubmitQueryFn,
-        initError: null,
-        pendingHistoryItems: [],
-        thought: null,
-        cancelOngoingRequest: vi.fn(),
-      });
-
-      const { unmount, rerender } = renderWithProviders(
-        <App
-          config={mockConfig as unknown as ServerConfig}
-          settings={mockSettings}
-          version={mockVersion}
-        />,
-      );
-      currentUnmount = unmount;
-
-      // Simulate the hook returning Idle state (streaming completed)
-      vi.mocked(useGeminiStream).mockReturnValue({
-        streamingState: StreamingState.Idle,
-        submitQuery: mockSubmitQueryFn,
-        initError: null,
-        pendingHistoryItems: [],
-        thought: null,
-        cancelOngoingRequest: vi.fn(),
-      });
-
-      // Rerender to trigger the useEffect with new state
-      rerender(
-        <App
-          config={mockConfig as unknown as ServerConfig}
-          settings={mockSettings}
-          version={mockVersion}
-        />,
-      );
-
-      // The effect uses setTimeout(100ms) before sending
-      await vi.advanceTimersByTimeAsync(100);
-
-      // Note: In the actual implementation, messages would be queued first
-      // This test verifies the auto-send mechanism works when state transitions
-    });
-
-    it('should display queued messages with dimmed color', () => {
-      // This test would require being able to simulate handleFinalSubmit
-      // and then checking the rendered output for the queued messages
-      // with the ▸ prefix and dimColor styling
-
-      vi.mocked(useGeminiStream).mockReturnValue({
-        streamingState: StreamingState.Responding,
-        submitQuery: mockSubmitQuery,
-        initError: null,
-        pendingHistoryItems: [],
-        thought: { subject: 'Processing', description: 'Processing...' },
-        cancelOngoingRequest: vi.fn(),
-      });
-
-      const { unmount, lastFrame } = renderWithProviders(
-        <App
-          config={mockConfig as unknown as ServerConfig}
-          settings={mockSettings}
-          version={mockVersion}
-        />,
-      );
-      currentUnmount = unmount;
-
-      // The actual queued messages display is tested visually
-      // since we need to trigger handleFinalSubmit which is internal
-      const output = lastFrame();
-      expect(output).toBeDefined();
-    });
-
-    it('should clear message queue after sending', async () => {
-      const mockSubmitQueryFn = vi.fn();
-
-      // Start with idle to allow message queue to process
-      vi.mocked(useGeminiStream).mockReturnValue({
-        streamingState: StreamingState.Idle,
-        submitQuery: mockSubmitQueryFn,
-        initError: null,
-        pendingHistoryItems: [],
-        thought: null,
-        cancelOngoingRequest: vi.fn(),
-      });
-
-      const { unmount, lastFrame } = renderWithProviders(
-        <App
-          config={mockConfig as unknown as ServerConfig}
-          settings={mockSettings}
-          version={mockVersion}
-        />,
-      );
-      currentUnmount = unmount;
-
-      // After sending, the queue should be cleared
-      // This is handled internally by setMessageQueue([]) in the useEffect
-      await vi.advanceTimersByTimeAsync(100);
-
-      // Verify the component renders without errors
-      expect(lastFrame()).toBeDefined();
-    });
-
-    it('should handle empty messages by filtering them out', () => {
-      // The handleFinalSubmit function trims and checks if length > 0
-      // before adding to queue, so empty messages are filtered
-
-      vi.mocked(useGeminiStream).mockReturnValue({
-        streamingState: StreamingState.Idle,
-        submitQuery: mockSubmitQuery,
-        initError: null,
-        pendingHistoryItems: [],
-        thought: null,
-        cancelOngoingRequest: vi.fn(),
-      });
-
-      const { unmount } = renderWithProviders(
-        <App
-          config={mockConfig as unknown as ServerConfig}
-          settings={mockSettings}
-          version={mockVersion}
-        />,
-      );
-      currentUnmount = unmount;
-
-      // Empty or whitespace-only messages won't be added to queue
-      // This is enforced by the trimmedValue.length > 0 check
-      expect(mockSubmitQuery).not.toHaveBeenCalled();
-    });
-
-    it('should combine multiple queued messages with double newlines', async () => {
-      // This test verifies that when multiple messages are queued,
-      // they are combined with '\n\n' as the separator
-
-      const mockSubmitQueryFn = vi.fn();
-
-      vi.mocked(useGeminiStream).mockReturnValue({
-        streamingState: StreamingState.Idle,
-        submitQuery: mockSubmitQueryFn,
-        initError: null,
-        pendingHistoryItems: [],
-        thought: null,
-        cancelOngoingRequest: vi.fn(),
-      });
-
-      const { unmount, lastFrame } = renderWithProviders(
-        <App
-          config={mockConfig as unknown as ServerConfig}
-          settings={mockSettings}
-          version={mockVersion}
-        />,
-      );
-      currentUnmount = unmount;
-
-      // The combining logic uses messageQueue.join('\n\n')
-      // This is tested by the implementation in the useEffect
-      await vi.advanceTimersByTimeAsync(100);
-
-      expect(lastFrame()).toBeDefined();
-    });
-
-    it('should limit displayed messages to MAX_DISPLAYED_QUEUED_MESSAGES', () => {
-      // This test verifies the display logic handles multiple messages correctly
-      // by checking that the MAX_DISPLAYED_QUEUED_MESSAGES constant is respected
-
-      vi.mocked(useGeminiStream).mockReturnValue({
-        streamingState: StreamingState.Responding,
-        submitQuery: mockSubmitQuery,
-        initError: null,
-        pendingHistoryItems: [],
-        thought: { subject: 'Processing', description: 'Processing...' },
-        cancelOngoingRequest: vi.fn(),
-      });
-
-      const { lastFrame, unmount } = renderWithProviders(
-        <App
-          config={mockConfig as unknown as ServerConfig}
-          settings={mockSettings}
-          version={mockVersion}
-        />,
-      );
-      currentUnmount = unmount;
-
-      const output = lastFrame();
-
-      // Verify the display logic exists and can handle multiple messages
-      // The actual queue behavior is tested in the useMessageQueue hook tests
-      expect(output).toBeDefined();
-
-      // Check that the component renders without errors when there are messages to display
-      expect(output).not.toContain('Error');
-    });
-
-    it('should render message queue display without errors', () => {
-      // Test that the message queue display logic renders correctly
-      // This verifies the UI changes for performance improvements work
-
-      vi.mocked(useGeminiStream).mockReturnValue({
-        streamingState: StreamingState.Responding,
-        submitQuery: mockSubmitQuery,
-        initError: null,
-        pendingHistoryItems: [],
-        thought: { subject: 'Processing', description: 'Processing...' },
-        cancelOngoingRequest: vi.fn(),
-      });
-
-      const { lastFrame, unmount } = renderWithProviders(
-        <App
-          config={mockConfig as unknown as ServerConfig}
-          settings={mockSettings}
-          version={mockVersion}
-        />,
-      );
-      currentUnmount = unmount;
-
-      const output = lastFrame();
-
-      // Verify component renders without errors
-      expect(output).toBeDefined();
-      expect(output).not.toContain('Error');
-
-      // Verify the component structure is intact (loading indicator should be present)
-      expect(output).toContain('esc to cancel');
-    });
-  });
-
-  describe('debug keystroke logging', () => {
-    let consoleLogSpy: ReturnType<typeof vi.spyOn>;
-
-    beforeEach(() => {
-      consoleLogSpy = vi.spyOn(console, 'log').mockImplementation(() => {});
-    });
-
-    afterEach(() => {
-      consoleLogSpy.mockRestore();
-    });
-
-    it('should pass debugKeystrokeLogging setting to KeypressProvider', () => {
-      const mockSettingsWithDebug = createMockSettings({
-        workspace: {
-          ui: { theme: 'Default' },
-          general: { debugKeystrokeLogging: true },
-        },
-      });
-
-      const { lastFrame, unmount } = renderWithProviders(
-        <App
-          config={mockConfig as unknown as ServerConfig}
-          settings={mockSettingsWithDebug}
-          version={mockVersion}
-        />,
-      );
-      currentUnmount = unmount;
-
-      const output = lastFrame();
-
-      expect(output).toBeDefined();
-      expect(mockSettingsWithDebug.merged.general?.debugKeystrokeLogging).toBe(
-        true,
-      );
-    });
-
-    it('should use default false value when debugKeystrokeLogging is not set', () => {
-      const { lastFrame, unmount } = renderWithProviders(
-        <App
-          config={mockConfig as unknown as ServerConfig}
-          settings={mockSettings}
-          version={mockVersion}
-        />,
-      );
-      currentUnmount = unmount;
-
-      const output = lastFrame();
-
-      expect(output).toBeDefined();
-      expect(
-        mockSettings.merged.general?.debugKeystrokeLogging,
-      ).toBeUndefined();
-    });
-  });
-
-  describe('Ctrl+C behavior', () => {
-    it('should call cancel but only clear the prompt when a tool is executing', async () => {
-      const mockCancel = vi.fn();
-      let onCancelSubmitCallback = () => {};
-
-      // Simulate a tool in the "Executing" state.
-      vi.mocked(useGeminiStream).mockImplementation(
-        (
-          _client,
-          _history,
-          _addItem,
-          _config,
-          _onDebugMessage,
-          _handleSlashCommand,
-          _shellModeActive,
-          _getPreferredEditor,
-          _onAuthError,
-          _performMemoryRefresh,
-          _modelSwitchedFromQuotaError,
-          _setModelSwitchedFromQuotaError,
-          _onEditorClose,
-          onCancelSubmit, // Capture the cancel callback from App.tsx
-        ) => {
-          onCancelSubmitCallback = onCancelSubmit;
-          return {
-            streamingState: StreamingState.Responding,
-            submitQuery: vi.fn(),
-            initError: null,
-            pendingHistoryItems: [
-              {
-                type: 'tool_group',
-                tools: [
-                  {
-                    name: 'test_tool',
-                    status: ToolCallStatus.Executing,
-                    callId: 'test-call-id',
-                    description: 'Test tool description',
-                    resultDisplay: 'Test result',
-                    confirmationDetails: undefined,
-                  },
-                ],
-              },
-            ],
-            thought: null,
-            cancelOngoingRequest: () => {
-              mockCancel();
-              onCancelSubmitCallback(); // <--- This is the key change
-            },
-          };
-        },
-      );
-
-      const { stdin, lastFrame, unmount } = renderWithProviders(
-        <App
-          config={mockConfig as unknown as ServerConfig}
-          settings={mockSettings}
-          version={mockVersion}
-        />,
-      );
-      currentUnmount = unmount;
-
-      // Simulate user typing something into the prompt while a tool is running.
-      stdin.write('some text');
-      await new Promise((resolve) => setTimeout(resolve, 100));
-
-      // Verify the text is in the prompt.
-      expect(lastFrame()).toContain('some text');
-
-      // Simulate Ctrl+C.
-      stdin.write('\x03');
-      await new Promise((resolve) => setTimeout(resolve, 100));
-
-      // The main cancellation handler SHOULD be called.
-      expect(mockCancel).toHaveBeenCalled();
-=======
->>>>>>> 0612839a
 
     expect(lastFrame()).toContain('MainContent\nNotifications\nComposer');
   });
