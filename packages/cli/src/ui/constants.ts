/**
 * @license
 * Copyright 2025 Google LLC
 * SPDX-License-Identifier: Apache-2.0
 */

const EstimatedArtWidth = 59;
const BoxBorderWidth = 1;
export const BOX_PADDING_X = 1;

// Calculate width based on art, padding, and border
export const UI_WIDTH =
  EstimatedArtWidth + BOX_PADDING_X * 2 + BoxBorderWidth * 2; // ~63

export const STREAM_DEBOUNCE_MS = 100;

export const SHELL_COMMAND_NAME = 'Shell Command';

<<<<<<< HEAD
=======
export const SHELL_NAME = 'Shell';

>>>>>>> 0612839a
// Tool status symbols used in ToolMessage component
export const TOOL_STATUS = {
  SUCCESS: '✓',
  PENDING: 'o',
  EXECUTING: '⊷',
  CONFIRMING: '?',
  CANCELED: '-',
  ERROR: 'x',
} as const;<|MERGE_RESOLUTION|>--- conflicted
+++ resolved
@@ -16,11 +16,8 @@
 
 export const SHELL_COMMAND_NAME = 'Shell Command';
 
-<<<<<<< HEAD
-=======
 export const SHELL_NAME = 'Shell';
 
->>>>>>> 0612839a
 // Tool status symbols used in ToolMessage component
 export const TOOL_STATUS = {
   SUCCESS: '✓',
