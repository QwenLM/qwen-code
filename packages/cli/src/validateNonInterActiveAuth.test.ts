/**
 * @license
 * Copyright 2025 Google LLC
 * SPDX-License-Identifier: Apache-2.0
 */

<<<<<<< HEAD
import {
  describe,
  it,
  expect,
  vi,
  beforeEach,
  afterEach,
  type MockedFunction,
} from 'vitest';
import type { NonInteractiveConfig } from './validateNonInterActiveAuth.js';
import { validateNonInteractiveAuth } from './validateNonInterActiveAuth.js';
import { AuthType } from '@qwen-code/qwen-code-core';
=======
import { describe, it, expect, vi, beforeEach, afterEach } from 'vitest';
import { validateNonInteractiveAuth } from './validateNonInterActiveAuth.js';
import { AuthType, OutputFormat } from '@google/gemini-cli-core';
import type { Config } from '@google/gemini-cli-core';
>>>>>>> 0612839a
import * as auth from './config/auth.js';
import { type LoadedSettings } from './config/settings.js';

describe('validateNonInterActiveAuth', () => {
  let originalEnvGeminiApiKey: string | undefined;
  let originalEnvVertexAi: string | undefined;
  let originalEnvGcp: string | undefined;
  let originalEnvOpenAiApiKey: string | undefined;
  let consoleErrorSpy: ReturnType<typeof vi.spyOn>;
  let processExitSpy: ReturnType<typeof vi.spyOn>;
<<<<<<< HEAD
  let refreshAuthMock: MockedFunction<(authType: AuthType) => Promise<unknown>>;
=======
  let refreshAuthMock: vi.Mock;
  let mockSettings: LoadedSettings;
>>>>>>> 0612839a

  beforeEach(() => {
    originalEnvGeminiApiKey = process.env['GEMINI_API_KEY'];
    originalEnvVertexAi = process.env['GOOGLE_GENAI_USE_VERTEXAI'];
    originalEnvGcp = process.env['GOOGLE_GENAI_USE_GCA'];
    originalEnvOpenAiApiKey = process.env['OPENAI_API_KEY'];
    delete process.env['GEMINI_API_KEY'];
    delete process.env['GOOGLE_GENAI_USE_VERTEXAI'];
    delete process.env['GOOGLE_GENAI_USE_GCA'];
    delete process.env['OPENAI_API_KEY'];
    consoleErrorSpy = vi.spyOn(console, 'error').mockImplementation(() => {});
    processExitSpy = vi.spyOn(process, 'exit').mockImplementation((code) => {
      throw new Error(`process.exit(${code}) called`);
    });
    refreshAuthMock = vi.fn().mockResolvedValue('refreshed');
    mockSettings = {
      system: { path: '', settings: {} },
      systemDefaults: { path: '', settings: {} },
      user: { path: '', settings: {} },
      workspace: { path: '', settings: {} },
      errors: [],
      setValue: vi.fn(),
      merged: {
        security: {
          auth: {
            enforcedType: undefined,
          },
        },
      },
      isTrusted: true,
      migratedInMemorScopes: new Set(),
      forScope: vi.fn(),
      computeMergedSettings: vi.fn(),
    } as unknown as LoadedSettings;
  });

  afterEach(() => {
    if (originalEnvGeminiApiKey !== undefined) {
      process.env['GEMINI_API_KEY'] = originalEnvGeminiApiKey;
    } else {
      delete process.env['GEMINI_API_KEY'];
    }
    if (originalEnvVertexAi !== undefined) {
      process.env['GOOGLE_GENAI_USE_VERTEXAI'] = originalEnvVertexAi;
    } else {
      delete process.env['GOOGLE_GENAI_USE_VERTEXAI'];
    }
    if (originalEnvGcp !== undefined) {
      process.env['GOOGLE_GENAI_USE_GCA'] = originalEnvGcp;
    } else {
      delete process.env['GOOGLE_GENAI_USE_GCA'];
    }
    if (originalEnvOpenAiApiKey !== undefined) {
      process.env['OPENAI_API_KEY'] = originalEnvOpenAiApiKey;
    } else {
      delete process.env['OPENAI_API_KEY'];
    }
    vi.restoreAllMocks();
  });

  it('exits if no auth type is configured or env vars set', async () => {
    const nonInteractiveConfig = {
      refreshAuth: refreshAuthMock,
      getOutputFormat: vi.fn().mockReturnValue(OutputFormat.TEXT),
      getContentGeneratorConfig: vi
        .fn()
        .mockReturnValue({ authType: undefined }),
    };
    try {
      await validateNonInteractiveAuth(
        undefined,
        undefined,
        nonInteractiveConfig,
        mockSettings,
      );
      expect.fail('Should have exited');
    } catch (e) {
      expect((e as Error).message).toContain('process.exit(1) called');
    }
    expect(consoleErrorSpy).toHaveBeenCalledWith(
      expect.stringContaining('Please set an Auth method'),
    );
    expect(processExitSpy).toHaveBeenCalledWith(1);
  });

  it('uses LOGIN_WITH_GOOGLE if GOOGLE_GENAI_USE_GCA is set', async () => {
    process.env['GOOGLE_GENAI_USE_GCA'] = 'true';
    const nonInteractiveConfig = {
      refreshAuth: refreshAuthMock,
    };
    await validateNonInteractiveAuth(
      undefined,
      undefined,
      nonInteractiveConfig,
      mockSettings,
    );
    expect(refreshAuthMock).toHaveBeenCalledWith(AuthType.LOGIN_WITH_GOOGLE);
  });

  it('uses USE_GEMINI if GEMINI_API_KEY is set', async () => {
    process.env['GEMINI_API_KEY'] = 'fake-key';
    const nonInteractiveConfig = {
      refreshAuth: refreshAuthMock,
    };
    await validateNonInteractiveAuth(
      undefined,
      undefined,
      nonInteractiveConfig,
      mockSettings,
    );
    expect(refreshAuthMock).toHaveBeenCalledWith(AuthType.USE_GEMINI);
  });

  it('uses USE_OPENAI if OPENAI_API_KEY is set', async () => {
    process.env['OPENAI_API_KEY'] = 'fake-openai-key';
    const nonInteractiveConfig: NonInteractiveConfig = {
      refreshAuth: refreshAuthMock,
    };
    await validateNonInteractiveAuth(
      undefined,
      undefined,
      nonInteractiveConfig,
    );
    expect(refreshAuthMock).toHaveBeenCalledWith(AuthType.USE_OPENAI);
  });

  it('uses configured QWEN_OAUTH if provided', async () => {
    const nonInteractiveConfig: NonInteractiveConfig = {
      refreshAuth: refreshAuthMock,
    };
    await validateNonInteractiveAuth(
      AuthType.QWEN_OAUTH,
      undefined,
      nonInteractiveConfig,
    );
    expect(refreshAuthMock).toHaveBeenCalledWith(AuthType.QWEN_OAUTH);
  });

  it('uses USE_VERTEX_AI if GOOGLE_GENAI_USE_VERTEXAI is true (with GOOGLE_CLOUD_PROJECT and GOOGLE_CLOUD_LOCATION)', async () => {
    process.env['GOOGLE_GENAI_USE_VERTEXAI'] = 'true';
    process.env['GOOGLE_CLOUD_PROJECT'] = 'test-project';
    process.env['GOOGLE_CLOUD_LOCATION'] = 'us-central1';
    const nonInteractiveConfig = {
      refreshAuth: refreshAuthMock,
    };
    await validateNonInteractiveAuth(
      undefined,
      undefined,
      nonInteractiveConfig,
      mockSettings,
    );
    expect(refreshAuthMock).toHaveBeenCalledWith(AuthType.USE_VERTEX_AI);
  });

  it('uses USE_VERTEX_AI if GOOGLE_GENAI_USE_VERTEXAI is true and GOOGLE_API_KEY is set', async () => {
    process.env['GOOGLE_GENAI_USE_VERTEXAI'] = 'true';
    process.env['GOOGLE_API_KEY'] = 'vertex-api-key';
    const nonInteractiveConfig = {
      refreshAuth: refreshAuthMock,
    };
    await validateNonInteractiveAuth(
      undefined,
      undefined,
      nonInteractiveConfig,
      mockSettings,
    );
    expect(refreshAuthMock).toHaveBeenCalledWith(AuthType.USE_VERTEX_AI);
  });

  it('uses LOGIN_WITH_GOOGLE if GOOGLE_GENAI_USE_GCA is set, even with other env vars', async () => {
    process.env['GOOGLE_GENAI_USE_GCA'] = 'true';
    process.env['GEMINI_API_KEY'] = 'fake-key';
    process.env['GOOGLE_GENAI_USE_VERTEXAI'] = 'true';
    process.env['GOOGLE_CLOUD_PROJECT'] = 'test-project';
    process.env['GOOGLE_CLOUD_LOCATION'] = 'us-central1';
    const nonInteractiveConfig = {
      refreshAuth: refreshAuthMock,
    };
    await validateNonInteractiveAuth(
      undefined,
      undefined,
      nonInteractiveConfig,
      mockSettings,
    );
    expect(refreshAuthMock).toHaveBeenCalledWith(AuthType.LOGIN_WITH_GOOGLE);
  });

  it('uses USE_VERTEX_AI if both GEMINI_API_KEY and GOOGLE_GENAI_USE_VERTEXAI are set', async () => {
    process.env['GEMINI_API_KEY'] = 'fake-key';
    process.env['GOOGLE_GENAI_USE_VERTEXAI'] = 'true';
    process.env['GOOGLE_CLOUD_PROJECT'] = 'test-project';
    process.env['GOOGLE_CLOUD_LOCATION'] = 'us-central1';
    const nonInteractiveConfig = {
      refreshAuth: refreshAuthMock,
    };
    await validateNonInteractiveAuth(
      undefined,
      undefined,
      nonInteractiveConfig,
      mockSettings,
    );
    expect(refreshAuthMock).toHaveBeenCalledWith(AuthType.USE_VERTEX_AI);
  });

  it('uses USE_GEMINI if GOOGLE_GENAI_USE_VERTEXAI is false, GEMINI_API_KEY is set, and project/location are available', async () => {
    process.env['GOOGLE_GENAI_USE_VERTEXAI'] = 'false';
    process.env['GEMINI_API_KEY'] = 'fake-key';
    process.env['GOOGLE_CLOUD_PROJECT'] = 'test-project';
    process.env['GOOGLE_CLOUD_LOCATION'] = 'us-central1';
    const nonInteractiveConfig = {
      refreshAuth: refreshAuthMock,
    };
    await validateNonInteractiveAuth(
      undefined,
      undefined,
      nonInteractiveConfig,
      mockSettings,
    );
    expect(refreshAuthMock).toHaveBeenCalledWith(AuthType.USE_GEMINI);
  });

  it('uses configuredAuthType if provided', async () => {
    // Set required env var for USE_GEMINI
    process.env['GEMINI_API_KEY'] = 'fake-key';
    const nonInteractiveConfig = {
      refreshAuth: refreshAuthMock,
    };
    await validateNonInteractiveAuth(
      AuthType.USE_GEMINI,
      undefined,
      nonInteractiveConfig,
      mockSettings,
    );
    expect(refreshAuthMock).toHaveBeenCalledWith(AuthType.USE_GEMINI);
  });

  it('exits if validateAuthMethod returns error', async () => {
    // Mock validateAuthMethod to return error
    vi.spyOn(auth, 'validateAuthMethod').mockReturnValue('Auth error!');
    const nonInteractiveConfig = {
      refreshAuth: refreshAuthMock,
      getOutputFormat: vi.fn().mockReturnValue(OutputFormat.TEXT),
      getContentGeneratorConfig: vi
        .fn()
        .mockReturnValue({ authType: undefined }),
    };
    try {
      await validateNonInteractiveAuth(
        AuthType.USE_GEMINI,
        undefined,
        nonInteractiveConfig,
        mockSettings,
      );
      expect.fail('Should have exited');
    } catch (e) {
      expect((e as Error).message).toContain('process.exit(1) called');
    }
    expect(consoleErrorSpy).toHaveBeenCalledWith('Auth error!');
    expect(processExitSpy).toHaveBeenCalledWith(1);
  });

  it('skips validation if useExternalAuth is true', async () => {
    // Mock validateAuthMethod to return error to ensure it's not being called
    const validateAuthMethodSpy = vi
      .spyOn(auth, 'validateAuthMethod')
      .mockReturnValue('Auth error!');
    const nonInteractiveConfig = {
      refreshAuth: refreshAuthMock,
    };

    // Even with an invalid auth type, it should not exit
    // because validation is skipped.
    await validateNonInteractiveAuth(
      'invalid-auth-type' as AuthType,
      true, // useExternalAuth = true
      nonInteractiveConfig,
      mockSettings,
    );

    expect(validateAuthMethodSpy).not.toHaveBeenCalled();
    expect(consoleErrorSpy).not.toHaveBeenCalled();
    expect(processExitSpy).not.toHaveBeenCalled();
    // We still expect refreshAuth to be called with the (invalid) type
    expect(refreshAuthMock).toHaveBeenCalledWith('invalid-auth-type');
  });

  it('uses enforcedAuthType if provided', async () => {
    mockSettings.merged.security.auth.enforcedType = AuthType.USE_GEMINI;
    mockSettings.merged.security.auth.selectedType = AuthType.USE_GEMINI;
    // Set required env var for USE_GEMINI to ensure enforcedAuthType takes precedence
    process.env['GEMINI_API_KEY'] = 'fake-key';
    const nonInteractiveConfig = {
      refreshAuth: refreshAuthMock,
    };
    await validateNonInteractiveAuth(
      AuthType.USE_GEMINI,
      undefined,
      nonInteractiveConfig,
      mockSettings,
    );
    expect(refreshAuthMock).toHaveBeenCalledWith(AuthType.USE_GEMINI);
  });

  it('exits if currentAuthType does not match enforcedAuthType', async () => {
    mockSettings.merged.security.auth.enforcedType = AuthType.LOGIN_WITH_GOOGLE;
    process.env['GOOGLE_GENAI_USE_VERTEXAI'] = 'true';
    const nonInteractiveConfig = {
      refreshAuth: refreshAuthMock,
      getOutputFormat: vi.fn().mockReturnValue(OutputFormat.TEXT),
      getContentGeneratorConfig: vi
        .fn()
        .mockReturnValue({ authType: undefined }),
    };
    try {
      await validateNonInteractiveAuth(
        AuthType.USE_GEMINI,
        undefined,
        nonInteractiveConfig,
        mockSettings,
      );
      expect.fail('Should have exited');
    } catch (e) {
      expect((e as Error).message).toContain('process.exit(1) called');
    }
    expect(consoleErrorSpy).toHaveBeenCalledWith(
      'The configured auth type is oauth-personal, but the current auth type is vertex-ai. Please re-authenticate with the correct type.',
    );
    expect(processExitSpy).toHaveBeenCalledWith(1);
  });

  describe('JSON output mode', () => {
    it('prints JSON error when no auth is configured and exits with code 1', async () => {
      const nonInteractiveConfig = {
        refreshAuth: refreshAuthMock,
        getOutputFormat: vi.fn().mockReturnValue(OutputFormat.JSON),
        getContentGeneratorConfig: vi
          .fn()
          .mockReturnValue({ authType: undefined }),
      };

      let thrown: Error | undefined;
      try {
        await validateNonInteractiveAuth(
          undefined,
          undefined,
          nonInteractiveConfig as unknown as Config,
          mockSettings,
        );
      } catch (e) {
        thrown = e as Error;
      }

      expect(thrown?.message).toBe('process.exit(1) called');
      const errorArg = consoleErrorSpy.mock.calls[0]?.[0] as string;
      const payload = JSON.parse(errorArg);
      expect(payload.error.type).toBe('Error');
      expect(payload.error.code).toBe(1);
      expect(payload.error.message).toContain(
        'Please set an Auth method in your',
      );
    });

    it('prints JSON error when enforced auth mismatches current auth and exits with code 1', async () => {
      mockSettings.merged.security.auth.enforcedType = AuthType.USE_GEMINI;
      process.env['GOOGLE_GENAI_USE_GCA'] = 'true';

      const nonInteractiveConfig = {
        refreshAuth: refreshAuthMock,
        getOutputFormat: vi.fn().mockReturnValue(OutputFormat.JSON),
        getContentGeneratorConfig: vi
          .fn()
          .mockReturnValue({ authType: undefined }),
      };

      let thrown: Error | undefined;
      try {
        await validateNonInteractiveAuth(
          undefined,
          undefined,
          nonInteractiveConfig as unknown as Config,
          mockSettings,
        );
      } catch (e) {
        thrown = e as Error;
      }

      expect(thrown?.message).toBe('process.exit(1) called');
      {
        const errorArg = consoleErrorSpy.mock.calls[0]?.[0] as string;
        const payload = JSON.parse(errorArg);
        expect(payload.error.type).toBe('Error');
        expect(payload.error.code).toBe(1);
        expect(payload.error.message).toContain(
          'The configured auth type is gemini-api-key, but the current auth type is oauth-personal.',
        );
      }
    });

    it('prints JSON error when validateAuthMethod fails and exits with code 1', async () => {
      vi.spyOn(auth, 'validateAuthMethod').mockReturnValue('Auth error!');
      process.env['GEMINI_API_KEY'] = 'fake-key';

      const nonInteractiveConfig = {
        refreshAuth: refreshAuthMock,
        getOutputFormat: vi.fn().mockReturnValue(OutputFormat.JSON),
        getContentGeneratorConfig: vi
          .fn()
          .mockReturnValue({ authType: undefined }),
      };

      let thrown: Error | undefined;
      try {
        await validateNonInteractiveAuth(
          AuthType.USE_GEMINI,
          undefined,
          nonInteractiveConfig as unknown as Config,
          mockSettings,
        );
      } catch (e) {
        thrown = e as Error;
      }

      expect(thrown?.message).toBe('process.exit(1) called');
      {
        const errorArg = consoleErrorSpy.mock.calls[0]?.[0] as string;
        const payload = JSON.parse(errorArg);
        expect(payload.error.type).toBe('Error');
        expect(payload.error.code).toBe(1);
        expect(payload.error.message).toBe('Auth error!');
      }
    });
  });
});<|MERGE_RESOLUTION|>--- conflicted
+++ resolved
@@ -4,25 +4,10 @@
  * SPDX-License-Identifier: Apache-2.0
  */
 
-<<<<<<< HEAD
-import {
-  describe,
-  it,
-  expect,
-  vi,
-  beforeEach,
-  afterEach,
-  type MockedFunction,
-} from 'vitest';
-import type { NonInteractiveConfig } from './validateNonInterActiveAuth.js';
-import { validateNonInteractiveAuth } from './validateNonInterActiveAuth.js';
-import { AuthType } from '@qwen-code/qwen-code-core';
-=======
 import { describe, it, expect, vi, beforeEach, afterEach } from 'vitest';
 import { validateNonInteractiveAuth } from './validateNonInterActiveAuth.js';
-import { AuthType, OutputFormat } from '@google/gemini-cli-core';
-import type { Config } from '@google/gemini-cli-core';
->>>>>>> 0612839a
+import { AuthType, OutputFormat } from '@qwen-code/qwen-code-core';
+import type { Config } from '@qwen-code/qwen-code-core';
 import * as auth from './config/auth.js';
 import { type LoadedSettings } from './config/settings.js';
 
@@ -33,12 +18,8 @@
   let originalEnvOpenAiApiKey: string | undefined;
   let consoleErrorSpy: ReturnType<typeof vi.spyOn>;
   let processExitSpy: ReturnType<typeof vi.spyOn>;
-<<<<<<< HEAD
-  let refreshAuthMock: MockedFunction<(authType: AuthType) => Promise<unknown>>;
-=======
   let refreshAuthMock: vi.Mock;
   let mockSettings: LoadedSettings;
->>>>>>> 0612839a
 
   beforeEach(() => {
     originalEnvGeminiApiKey = process.env['GEMINI_API_KEY'];
@@ -106,7 +87,7 @@
       getContentGeneratorConfig: vi
         .fn()
         .mockReturnValue({ authType: undefined }),
-    };
+    } as unknown as Config;
     try {
       await validateNonInteractiveAuth(
         undefined,
@@ -128,7 +109,7 @@
     process.env['GOOGLE_GENAI_USE_GCA'] = 'true';
     const nonInteractiveConfig = {
       refreshAuth: refreshAuthMock,
-    };
+    } as unknown as Config;
     await validateNonInteractiveAuth(
       undefined,
       undefined,
@@ -142,7 +123,7 @@
     process.env['GEMINI_API_KEY'] = 'fake-key';
     const nonInteractiveConfig = {
       refreshAuth: refreshAuthMock,
-    };
+    } as unknown as Config;
     await validateNonInteractiveAuth(
       undefined,
       undefined,
@@ -154,25 +135,35 @@
 
   it('uses USE_OPENAI if OPENAI_API_KEY is set', async () => {
     process.env['OPENAI_API_KEY'] = 'fake-openai-key';
-    const nonInteractiveConfig: NonInteractiveConfig = {
-      refreshAuth: refreshAuthMock,
-    };
-    await validateNonInteractiveAuth(
-      undefined,
-      undefined,
-      nonInteractiveConfig,
+    const nonInteractiveConfig = {
+      refreshAuth: refreshAuthMock,
+      getOutputFormat: vi.fn().mockReturnValue(OutputFormat.TEXT),
+      getContentGeneratorConfig: vi
+        .fn()
+        .mockReturnValue({ authType: undefined }),
+    } as unknown as Config;
+    await validateNonInteractiveAuth(
+      undefined,
+      undefined,
+      nonInteractiveConfig,
+      mockSettings,
     );
     expect(refreshAuthMock).toHaveBeenCalledWith(AuthType.USE_OPENAI);
   });
 
   it('uses configured QWEN_OAUTH if provided', async () => {
-    const nonInteractiveConfig: NonInteractiveConfig = {
-      refreshAuth: refreshAuthMock,
-    };
+    const nonInteractiveConfig = {
+      refreshAuth: refreshAuthMock,
+      getOutputFormat: vi.fn().mockReturnValue(OutputFormat.TEXT),
+      getContentGeneratorConfig: vi
+        .fn()
+        .mockReturnValue({ authType: undefined }),
+    } as unknown as Config;
     await validateNonInteractiveAuth(
       AuthType.QWEN_OAUTH,
       undefined,
       nonInteractiveConfig,
+      mockSettings,
     );
     expect(refreshAuthMock).toHaveBeenCalledWith(AuthType.QWEN_OAUTH);
   });
@@ -183,7 +174,7 @@
     process.env['GOOGLE_CLOUD_LOCATION'] = 'us-central1';
     const nonInteractiveConfig = {
       refreshAuth: refreshAuthMock,
-    };
+    } as unknown as Config;
     await validateNonInteractiveAuth(
       undefined,
       undefined,
@@ -198,7 +189,7 @@
     process.env['GOOGLE_API_KEY'] = 'vertex-api-key';
     const nonInteractiveConfig = {
       refreshAuth: refreshAuthMock,
-    };
+    } as unknown as Config;
     await validateNonInteractiveAuth(
       undefined,
       undefined,
@@ -216,7 +207,7 @@
     process.env['GOOGLE_CLOUD_LOCATION'] = 'us-central1';
     const nonInteractiveConfig = {
       refreshAuth: refreshAuthMock,
-    };
+    } as unknown as Config;
     await validateNonInteractiveAuth(
       undefined,
       undefined,
@@ -233,7 +224,7 @@
     process.env['GOOGLE_CLOUD_LOCATION'] = 'us-central1';
     const nonInteractiveConfig = {
       refreshAuth: refreshAuthMock,
-    };
+    } as unknown as Config;
     await validateNonInteractiveAuth(
       undefined,
       undefined,
@@ -250,7 +241,7 @@
     process.env['GOOGLE_CLOUD_LOCATION'] = 'us-central1';
     const nonInteractiveConfig = {
       refreshAuth: refreshAuthMock,
-    };
+    } as unknown as Config;
     await validateNonInteractiveAuth(
       undefined,
       undefined,
@@ -265,7 +256,7 @@
     process.env['GEMINI_API_KEY'] = 'fake-key';
     const nonInteractiveConfig = {
       refreshAuth: refreshAuthMock,
-    };
+    } as unknown as Config;
     await validateNonInteractiveAuth(
       AuthType.USE_GEMINI,
       undefined,
@@ -284,7 +275,7 @@
       getContentGeneratorConfig: vi
         .fn()
         .mockReturnValue({ authType: undefined }),
-    };
+    } as unknown as Config;
     try {
       await validateNonInteractiveAuth(
         AuthType.USE_GEMINI,
@@ -307,7 +298,7 @@
       .mockReturnValue('Auth error!');
     const nonInteractiveConfig = {
       refreshAuth: refreshAuthMock,
-    };
+    } as unknown as Config;
 
     // Even with an invalid auth type, it should not exit
     // because validation is skipped.
@@ -326,13 +317,13 @@
   });
 
   it('uses enforcedAuthType if provided', async () => {
-    mockSettings.merged.security.auth.enforcedType = AuthType.USE_GEMINI;
-    mockSettings.merged.security.auth.selectedType = AuthType.USE_GEMINI;
+    mockSettings.merged.security!.auth!.enforcedType = AuthType.USE_GEMINI;
+    mockSettings.merged.security!.auth!.selectedType = AuthType.USE_GEMINI;
     // Set required env var for USE_GEMINI to ensure enforcedAuthType takes precedence
     process.env['GEMINI_API_KEY'] = 'fake-key';
     const nonInteractiveConfig = {
       refreshAuth: refreshAuthMock,
-    };
+    } as unknown as Config;
     await validateNonInteractiveAuth(
       AuthType.USE_GEMINI,
       undefined,
@@ -343,7 +334,8 @@
   });
 
   it('exits if currentAuthType does not match enforcedAuthType', async () => {
-    mockSettings.merged.security.auth.enforcedType = AuthType.LOGIN_WITH_GOOGLE;
+    mockSettings.merged.security!.auth!.enforcedType =
+      AuthType.LOGIN_WITH_GOOGLE;
     process.env['GOOGLE_GENAI_USE_VERTEXAI'] = 'true';
     const nonInteractiveConfig = {
       refreshAuth: refreshAuthMock,
@@ -351,7 +343,7 @@
       getContentGeneratorConfig: vi
         .fn()
         .mockReturnValue({ authType: undefined }),
-    };
+    } as unknown as Config;
     try {
       await validateNonInteractiveAuth(
         AuthType.USE_GEMINI,
@@ -377,14 +369,14 @@
         getContentGeneratorConfig: vi
           .fn()
           .mockReturnValue({ authType: undefined }),
-      };
+      } as unknown as Config;
 
       let thrown: Error | undefined;
       try {
         await validateNonInteractiveAuth(
           undefined,
           undefined,
-          nonInteractiveConfig as unknown as Config,
+          nonInteractiveConfig,
           mockSettings,
         );
       } catch (e) {
@@ -402,7 +394,7 @@
     });
 
     it('prints JSON error when enforced auth mismatches current auth and exits with code 1', async () => {
-      mockSettings.merged.security.auth.enforcedType = AuthType.USE_GEMINI;
+      mockSettings.merged.security!.auth!.enforcedType = AuthType.USE_GEMINI;
       process.env['GOOGLE_GENAI_USE_GCA'] = 'true';
 
       const nonInteractiveConfig = {
@@ -411,14 +403,14 @@
         getContentGeneratorConfig: vi
           .fn()
           .mockReturnValue({ authType: undefined }),
-      };
+      } as unknown as Config;
 
       let thrown: Error | undefined;
       try {
         await validateNonInteractiveAuth(
           undefined,
           undefined,
-          nonInteractiveConfig as unknown as Config,
+          nonInteractiveConfig,
           mockSettings,
         );
       } catch (e) {
@@ -447,14 +439,14 @@
         getContentGeneratorConfig: vi
           .fn()
           .mockReturnValue({ authType: undefined }),
-      };
+      } as unknown as Config;
 
       let thrown: Error | undefined;
       try {
         await validateNonInteractiveAuth(
           AuthType.USE_GEMINI,
           undefined,
-          nonInteractiveConfig as unknown as Config,
+          nonInteractiveConfig,
           mockSettings,
         );
       } catch (e) {
