--- conflicted
+++ resolved
@@ -22,14 +22,11 @@
     const onReadable = () => {
       let chunk;
       while ((chunk = process.stdin.read()) !== null) {
-<<<<<<< HEAD
-=======
         if (pipedInputTimerId) {
           clearTimeout(pipedInputTimerId);
           pipedInputTimerId = null;
         }
 
->>>>>>> 76553622
         if (totalSize + chunk.length > MAX_STDIN_SIZE) {
           const remainingSize = MAX_STDIN_SIZE - totalSize;
           data += chunk.slice(0, remainingSize);
