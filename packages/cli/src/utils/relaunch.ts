/**
 * @license
 * Copyright 2025 Google LLC
 * SPDX-License-Identifier: Apache-2.0
 */

import { spawn } from 'node:child_process';
import { basename } from 'node:path';
import { RELAUNCH_EXIT_CODE } from './processUtils.js';

export async function relaunchOnExitCode(runner: () => Promise<number>) {
  while (true) {
    try {
      const exitCode = await runner();

      if (exitCode !== RELAUNCH_EXIT_CODE) {
        process.exit(exitCode);
      }
    } catch (error) {
      process.stdin.resume();
      console.error('Fatal error: Failed to relaunch the CLI process.', error);
      process.exit(1);
    }
  }
}

export async function relaunchAppInChildProcess(
  additionalNodeArgs: string[],
  additionalScriptArgs: string[],
) {
  if (process.env['QWEN_CODE_NO_RELAUNCH']) {
    return;
  }

  const runner = () => {
    // Check if running as standard Node or Bun interpreter
    // Covers 'node', 'node.exe', 'bun', 'bun.exe'
    const execName = basename(process.execPath).toLowerCase();
    const isInterpreter =
      execName.startsWith('node') || execName.startsWith('bun');

<<<<<<< HEAD
    let nodeArgs: string[];
    const newEnv = { ...process.env, GEMINI_CLI_NO_RELAUNCH: 'true' };
=======
    const nodeArgs = [
      ...process.execArgv,
      ...additionalNodeArgs,
      script,
      ...additionalScriptArgs,
      ...scriptArgs,
    ];
    const newEnv = { ...process.env, QWEN_CODE_NO_RELAUNCH: 'true' };
>>>>>>> 17eb20c1

    if (isInterpreter) {
      // process.argv is [node, script, ...args]
      // We want to construct [ ...nodeArgs, script, ...scriptArgs]
      const script = process.argv[1];
      const scriptArgs = process.argv.slice(2);

      nodeArgs = [
        ...process.execArgv,
        ...additionalNodeArgs,
        script,
        ...additionalScriptArgs,
        ...scriptArgs,
      ];
    } else {
      // We are likely running as a compiled binary (e.g. Bun compile)
      // process.argv is [binary, ...args]
      // We want to construct [ ...args, ...additionalScriptArgs ]
      // Note: We ignore additionalNodeArgs (e.g. V8 flags) as they are likely incompatible or unsupported
      nodeArgs = [...process.argv.slice(2), ...additionalScriptArgs];
    }

    // The parent process should not be reading from stdin while the child is running.
    process.stdin.pause();

    const child = spawn(process.execPath, nodeArgs, {
      stdio: 'inherit',
      env: newEnv,
    });

    return new Promise<number>((resolve, reject) => {
      child.on('error', reject);
      child.on('close', (code) => {
        // Resume stdin before the parent process exits.
        process.stdin.resume();
        resolve(code ?? 1);
      });
    });
  };

  await relaunchOnExitCode(runner);
}<|MERGE_RESOLUTION|>--- conflicted
+++ resolved
@@ -39,19 +39,8 @@
     const isInterpreter =
       execName.startsWith('node') || execName.startsWith('bun');
 
-<<<<<<< HEAD
     let nodeArgs: string[];
     const newEnv = { ...process.env, GEMINI_CLI_NO_RELAUNCH: 'true' };
-=======
-    const nodeArgs = [
-      ...process.execArgv,
-      ...additionalNodeArgs,
-      script,
-      ...additionalScriptArgs,
-      ...scriptArgs,
-    ];
-    const newEnv = { ...process.env, QWEN_CODE_NO_RELAUNCH: 'true' };
->>>>>>> 17eb20c1
 
     if (isInterpreter) {
       // process.argv is [node, script, ...args]
@@ -73,6 +62,14 @@
       // Note: We ignore additionalNodeArgs (e.g. V8 flags) as they are likely incompatible or unsupported
       nodeArgs = [...process.argv.slice(2), ...additionalScriptArgs];
     }
+    const nodeArgs = [
+      ...process.execArgv,
+      ...additionalNodeArgs,
+      script,
+      ...additionalScriptArgs,
+      ...scriptArgs,
+    ];
+    const newEnv = { ...process.env, QWEN_CODE_NO_RELAUNCH: 'true' };
 
     // The parent process should not be reading from stdin while the child is running.
     process.stdin.pause();
