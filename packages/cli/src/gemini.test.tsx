/**
 * @license
 * Copyright 2025 Google LLC
 * SPDX-License-Identifier: Apache-2.0
 */

import {
  describe,
  it,
  expect,
  vi,
  beforeEach,
  afterEach,
  type MockInstance,
} from 'vitest';
import {
  main,
  setupUnhandledRejectionHandler,
  validateDnsResolutionOrder,
  startInteractiveUI,
} from './gemini.js';
import { type LoadedSettings } from './config/settings.js';
import { appEvents, AppEvent } from './utils/events.js';
<<<<<<< HEAD
import type { Config } from '@qwen-code/qwen-code-core';
import { FatalConfigError } from '@qwen-code/qwen-code-core';
=======
import type { Config } from '@google/gemini-cli-core';
>>>>>>> 0612839a

// Custom error to identify mock process.exit calls
class MockProcessExitError extends Error {
  constructor(readonly code?: string | number | null | undefined) {
    super('PROCESS_EXIT_MOCKED');
    this.name = 'MockProcessExitError';
  }
}

// Mock dependencies
vi.mock('./config/settings.js', async (importOriginal) => {
  const actual = await importOriginal<typeof import('./config/settings.js')>();
  return {
    ...actual,
    loadSettings: vi.fn(),
  };
});

vi.mock('./config/config.js', () => ({
  loadCliConfig: vi.fn().mockResolvedValue({
    getSandbox: vi.fn(() => false),
    getQuestion: vi.fn(() => ''),
    isInteractive: () => false,
  } as unknown as Config),
  parseArguments: vi.fn().mockResolvedValue({}),
  isDebugMode: vi.fn(() => false),
}));

vi.mock('read-package-up', () => ({
  readPackageUp: vi.fn().mockResolvedValue({
    packageJson: { name: 'test-pkg', version: 'test-version' },
    path: '/fake/path/package.json',
  }),
}));

vi.mock('update-notifier', () => ({
  default: vi.fn(() => ({
    notify: vi.fn(),
  })),
}));

vi.mock('./utils/events.js', async (importOriginal) => {
  const actual = await importOriginal<typeof import('./utils/events.js')>();
  return {
    ...actual,
    appEvents: {
      emit: vi.fn(),
    },
  };
});

vi.mock('./utils/sandbox.js', () => ({
  sandbox_command: vi.fn(() => ''), // Default to no sandbox command
  start_sandbox: vi.fn(() => Promise.resolve()), // Mock as an async function that resolves
}));

vi.mock('./utils/relaunch.js', () => ({
  relaunchAppInChildProcess: vi.fn(),
}));

vi.mock('./config/sandboxConfig.js', () => ({
  loadSandboxConfig: vi.fn(),
}));

describe('gemini.tsx main function', () => {
  let originalEnvGeminiSandbox: string | undefined;
  let originalEnvSandbox: string | undefined;
  let initialUnhandledRejectionListeners: NodeJS.UnhandledRejectionListener[] =
    [];

  beforeEach(() => {
    // Store and clear sandbox-related env variables to ensure a consistent test environment
    originalEnvGeminiSandbox = process.env['GEMINI_SANDBOX'];
    originalEnvSandbox = process.env['SANDBOX'];
    delete process.env['GEMINI_SANDBOX'];
    delete process.env['SANDBOX'];

    initialUnhandledRejectionListeners =
      process.listeners('unhandledRejection');
  });

  afterEach(() => {
    // Restore original env variables
    if (originalEnvGeminiSandbox !== undefined) {
      process.env['GEMINI_SANDBOX'] = originalEnvGeminiSandbox;
    } else {
      delete process.env['GEMINI_SANDBOX'];
    }
    if (originalEnvSandbox !== undefined) {
      process.env['SANDBOX'] = originalEnvSandbox;
    } else {
      delete process.env['SANDBOX'];
    }

    const currentListeners = process.listeners('unhandledRejection');
    const addedListener = currentListeners.find(
      (listener) => !initialUnhandledRejectionListeners.includes(listener),
    );

    if (addedListener) {
      process.removeListener('unhandledRejection', addedListener);
    }
    vi.restoreAllMocks();
  });

  it('verifies that we dont load the config before relaunchAppInChildProcess', async () => {
    const processExitSpy = vi
      .spyOn(process, 'exit')
      .mockImplementation((code) => {
        throw new MockProcessExitError(code);
      });
    const { relaunchAppInChildProcess } = await import('./utils/relaunch.js');
    const { loadCliConfig } = await import('./config/config.js');
    const { loadSettings } = await import('./config/settings.js');
    const { loadSandboxConfig } = await import('./config/sandboxConfig.js');
    vi.mocked(loadSandboxConfig).mockResolvedValue(undefined);

    const callOrder: string[] = [];
    vi.mocked(relaunchAppInChildProcess).mockImplementation(async () => {
      callOrder.push('relaunch');
    });
    vi.mocked(loadCliConfig).mockImplementation(async () => {
      callOrder.push('loadCliConfig');
      return {
        isInteractive: () => false,
        getQuestion: () => '',
        getSandbox: () => false,
        getDebugMode: () => false,
        getListExtensions: () => false,
        getMcpServers: () => ({}),
        initialize: vi.fn(),
        getIdeMode: () => false,
        getExperimentalZedIntegration: () => false,
        getScreenReader: () => false,
        getGeminiMdFileCount: () => 0,
        getProjectRoot: () => '/',
      } as unknown as Config;
    });
    vi.mocked(loadSettings).mockReturnValue({
      errors: [],
      merged: {
        advanced: { autoConfigureMemory: true },
        security: { auth: {} },
        ui: {},
      },
      setValue: vi.fn(),
      forScope: () => ({ settings: {}, originalSettings: {}, path: '' }),
    } as never);
    try {
      await main();
    } catch (e) {
      // Mocked process exit throws an error.
      if (!(e instanceof MockProcessExitError)) throw e;
    }

    // It is critical that we call relaunch before loadCliConfig to avoid
    // loading config in the outer process when we are going to relaunch.
    // By ensuring we don't load the config we also ensure we don't trigger any
    // operations that might require loading the config such as such as
    // initializing mcp servers.
    // For the sandbox case we still have to load a partial cli config.
    // we can authorize outside the sandbox.
    expect(callOrder).toEqual(['relaunch', 'loadCliConfig']);
    processExitSpy.mockRestore();
  });

  it('should log unhandled promise rejections and open debug console on first error', async () => {
    const processExitSpy = vi
      .spyOn(process, 'exit')
      .mockImplementation((code) => {
        throw new MockProcessExitError(code);
      });
    const appEventsMock = vi.mocked(appEvents);
    const rejectionError = new Error('Test unhandled rejection');

    setupUnhandledRejectionHandler();
    // Simulate an unhandled rejection.
    // We are not using Promise.reject here as vitest will catch it.
    // Instead we will dispatch the event manually.
    process.emit('unhandledRejection', rejectionError, Promise.resolve());

    // We need to wait for the rejection handler to be called.
    await new Promise(process.nextTick);

    expect(appEventsMock.emit).toHaveBeenCalledWith(AppEvent.OpenDebugConsole);
    expect(appEventsMock.emit).toHaveBeenCalledWith(
      AppEvent.LogError,
      expect.stringContaining('Unhandled Promise Rejection'),
    );
    expect(appEventsMock.emit).toHaveBeenCalledWith(
      AppEvent.LogError,
      expect.stringContaining('Please file a bug report using the /bug tool.'),
    );

    // Simulate a second rejection
    const secondRejectionError = new Error('Second test unhandled rejection');
    process.emit('unhandledRejection', secondRejectionError, Promise.resolve());
    await new Promise(process.nextTick);

    // Ensure emit was only called once for OpenDebugConsole
    const openDebugConsoleCalls = appEventsMock.emit.mock.calls.filter(
      (call) => call[0] === AppEvent.OpenDebugConsole,
    );
    expect(openDebugConsoleCalls.length).toBe(1);

    // Avoid the process.exit error from being thrown.
    processExitSpy.mockRestore();
  });
});

describe('gemini.tsx main function kitty protocol', () => {
  let originalEnvNoRelaunch: string | undefined;
  let setRawModeSpy: MockInstance<
    (mode: boolean) => NodeJS.ReadStream & { fd: 0 }
  >;

  beforeEach(() => {
    // Set no relaunch in tests since process spawning causing issues in tests
    originalEnvNoRelaunch = process.env['GEMINI_CLI_NO_RELAUNCH'];
    process.env['GEMINI_CLI_NO_RELAUNCH'] = 'true';

    // eslint-disable-next-line @typescript-eslint/no-explicit-any
    if (!(process.stdin as any).setRawMode) {
      // eslint-disable-next-line @typescript-eslint/no-explicit-any
      (process.stdin as any).setRawMode = vi.fn();
    }
    setRawModeSpy = vi.spyOn(process.stdin, 'setRawMode');

    Object.defineProperty(process.stdin, 'isTTY', {
      value: true,
      configurable: true,
    });
    Object.defineProperty(process.stdin, 'isRaw', {
      value: false,
      configurable: true,
    });
  });

  afterEach(() => {
    // Restore original env variables
    if (originalEnvNoRelaunch !== undefined) {
      process.env['GEMINI_CLI_NO_RELAUNCH'] = originalEnvNoRelaunch;
    } else {
      delete process.env['GEMINI_CLI_NO_RELAUNCH'];
    }
  });

  it('should call setRawMode and detectAndEnableKittyProtocol when isInteractive is true', async () => {
    const { detectAndEnableKittyProtocol } = await import(
      './ui/utils/kittyProtocolDetector.js'
    );
    const { loadCliConfig, parseArguments } = await import(
      './config/config.js'
    );
    const { loadSettings } = await import('./config/settings.js');
    vi.mocked(loadCliConfig).mockResolvedValue({
      isInteractive: () => true,
      getQuestion: () => '',
      getSandbox: () => false,
      getDebugMode: () => false,
      getListExtensions: () => false,
      getMcpServers: () => ({}),
      initialize: vi.fn(),
      getIdeMode: () => false,
      getExperimentalZedIntegration: () => false,
      getScreenReader: () => false,
      getGeminiMdFileCount: () => 0,
    } as unknown as Config);
    vi.mocked(loadSettings).mockReturnValue({
      errors: [],
      merged: {
        advanced: {},
        security: { auth: {} },
        ui: {},
      },
      setValue: vi.fn(),
      forScope: () => ({ settings: {}, originalSettings: {}, path: '' }),
    } as never);
    vi.mocked(parseArguments).mockResolvedValue({
      model: undefined,
      sandbox: undefined,
      sandboxImage: undefined,
      debug: undefined,
      prompt: undefined,
      promptInteractive: undefined,
      query: undefined,
      allFiles: undefined,
      showMemoryUsage: undefined,
      yolo: undefined,
      approvalMode: undefined,
      telemetry: undefined,
      checkpointing: undefined,
      telemetryTarget: undefined,
      telemetryOtlpEndpoint: undefined,
      telemetryOtlpProtocol: undefined,
      telemetryLogPrompts: undefined,
      telemetryOutfile: undefined,
      allowedMcpServerNames: undefined,
      allowedTools: undefined,
      experimentalAcp: undefined,
      extensions: undefined,
      listExtensions: undefined,
      proxy: undefined,
      includeDirectories: undefined,
      screenReader: undefined,
      useSmartEdit: undefined,
      useWriteTodos: undefined,
      outputFormat: undefined,
    });

    await main();

    expect(setRawModeSpy).toHaveBeenCalledWith(true);
    expect(detectAndEnableKittyProtocol).toHaveBeenCalledTimes(1);
  });
});

describe('validateDnsResolutionOrder', () => {
  let consoleWarnSpy: ReturnType<typeof vi.spyOn>;

  beforeEach(() => {
    consoleWarnSpy = vi.spyOn(console, 'warn').mockImplementation(() => {});
  });

  afterEach(() => {
    consoleWarnSpy.mockRestore();
  });

  it('should return "ipv4first" when the input is "ipv4first"', () => {
    expect(validateDnsResolutionOrder('ipv4first')).toBe('ipv4first');
    expect(consoleWarnSpy).not.toHaveBeenCalled();
  });

  it('should return "verbatim" when the input is "verbatim"', () => {
    expect(validateDnsResolutionOrder('verbatim')).toBe('verbatim');
    expect(consoleWarnSpy).not.toHaveBeenCalled();
  });

  it('should return the default "ipv4first" when the input is undefined', () => {
    expect(validateDnsResolutionOrder(undefined)).toBe('ipv4first');
    expect(consoleWarnSpy).not.toHaveBeenCalled();
  });

  it('should return the default "ipv4first" and log a warning for an invalid string', () => {
    expect(validateDnsResolutionOrder('invalid-value')).toBe('ipv4first');
    expect(consoleWarnSpy).toHaveBeenCalledOnce();
    expect(consoleWarnSpy).toHaveBeenCalledWith(
      'Invalid value for dnsResolutionOrder in settings: "invalid-value". Using default "ipv4first".',
    );
  });
});

describe('startInteractiveUI', () => {
  // Mock dependencies
  const mockConfig = {
    getProjectRoot: () => '/root',
    getScreenReader: () => false,
  } as Config;
  const mockSettings = {
    merged: {
      ui: {
        hideWindowTitle: false,
      },
    },
  } as LoadedSettings;
  const mockStartupWarnings = ['warning1'];
  const mockWorkspaceRoot = '/root';

  vi.mock('./utils/version.js', () => ({
    getCliVersion: vi.fn(() => Promise.resolve('1.0.0')),
  }));

  vi.mock('./ui/utils/kittyProtocolDetector.js', () => ({
    detectAndEnableKittyProtocol: vi.fn(() => Promise.resolve(true)),
  }));

  vi.mock('./ui/utils/updateCheck.js', () => ({
    checkForUpdates: vi.fn(() => Promise.resolve(null)),
  }));

  vi.mock('./utils/cleanup.js', () => ({
    cleanupCheckpoints: vi.fn(() => Promise.resolve()),
    registerCleanup: vi.fn(),
  }));

  vi.mock('ink', () => ({
    render: vi.fn().mockReturnValue({ unmount: vi.fn() }),
  }));

  beforeEach(() => {
    vi.clearAllMocks();
  });

  it('should render the UI with proper React context and exitOnCtrlC disabled', async () => {
    const { render } = await import('ink');
    const renderSpy = vi.mocked(render);

    const mockInitializationResult = {
      authError: null,
      themeError: null,
      shouldOpenAuthDialog: false,
      geminiMdFileCount: 0,
    };

    await startInteractiveUI(
      mockConfig,
      mockSettings,
      mockStartupWarnings,
      mockWorkspaceRoot,
      mockInitializationResult,
    );

    // Verify render was called with correct options
    expect(renderSpy).toHaveBeenCalledTimes(1);
    const [reactElement, options] = renderSpy.mock.calls[0];

    // Verify render options
    expect(options).toEqual({
      exitOnCtrlC: false,
      isScreenReaderEnabled: false,
    });

    // Verify React element structure is valid (but don't deep dive into JSX internals)
    expect(reactElement).toBeDefined();
  });

  it('should perform all startup tasks in correct order', async () => {
    const { getCliVersion } = await import('./utils/version.js');
    const { checkForUpdates } = await import('./ui/utils/updateCheck.js');
    const { registerCleanup } = await import('./utils/cleanup.js');

    const mockInitializationResult = {
      authError: null,
      themeError: null,
      shouldOpenAuthDialog: false,
      geminiMdFileCount: 0,
    };

    await startInteractiveUI(
      mockConfig,
      mockSettings,
      mockStartupWarnings,
      mockWorkspaceRoot,
      mockInitializationResult,
    );

    // Verify all startup tasks were called
    expect(getCliVersion).toHaveBeenCalledTimes(1);
    expect(registerCleanup).toHaveBeenCalledTimes(1);

    // Verify cleanup handler is registered with unmount function
    const cleanupFn = vi.mocked(registerCleanup).mock.calls[0][0];
    expect(typeof cleanupFn).toBe('function');

    // checkForUpdates should be called asynchronously (not waited for)
    // We need a small delay to let it execute
    await new Promise((resolve) => setTimeout(resolve, 0));
    expect(checkForUpdates).toHaveBeenCalledTimes(1);
  });
});<|MERGE_RESOLUTION|>--- conflicted
+++ resolved
@@ -21,12 +21,7 @@
 } from './gemini.js';
 import { type LoadedSettings } from './config/settings.js';
 import { appEvents, AppEvent } from './utils/events.js';
-<<<<<<< HEAD
 import type { Config } from '@qwen-code/qwen-code-core';
-import { FatalConfigError } from '@qwen-code/qwen-code-core';
-=======
-import type { Config } from '@google/gemini-cli-core';
->>>>>>> 0612839a
 
 // Custom error to identify mock process.exit calls
 class MockProcessExitError extends Error {
@@ -329,11 +324,15 @@
       experimentalAcp: undefined,
       extensions: undefined,
       listExtensions: undefined,
+      openaiLogging: undefined,
+      openaiApiKey: undefined,
+      openaiBaseUrl: undefined,
       proxy: undefined,
       includeDirectories: undefined,
+      tavilyApiKey: undefined,
       screenReader: undefined,
+      vlmSwitchMode: undefined,
       useSmartEdit: undefined,
-      useWriteTodos: undefined,
       outputFormat: undefined,
     });
 
@@ -372,7 +371,6 @@
 
   it('should return the default "ipv4first" and log a warning for an invalid string', () => {
     expect(validateDnsResolutionOrder('invalid-value')).toBe('ipv4first');
-    expect(consoleWarnSpy).toHaveBeenCalledOnce();
     expect(consoleWarnSpy).toHaveBeenCalledWith(
       'Invalid value for dnsResolutionOrder in settings: "invalid-value". Using default "ipv4first".',
     );
