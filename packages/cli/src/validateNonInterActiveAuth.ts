--- conflicted
+++ resolved
@@ -18,7 +18,6 @@
   if (process.env['GEMINI_API_KEY']) {
     return AuthType.USE_GEMINI;
   }
-<<<<<<< HEAD
   if (
     process.env.AZURE_OPENAI_ENDPOINT &&
     process.env.AZURE_OPENAI_DEPLOYMENT &&
@@ -26,10 +25,7 @@
   ) {
     return AuthType.AZURE_OPENAI;
   }
-  if (process.env.OPENAI_API_KEY) {
-=======
   if (process.env['OPENAI_API_KEY']) {
->>>>>>> 9d664623
     return AuthType.USE_OPENAI;
   }
   return undefined;
