/**
* @license
 * Copyright 2025 Google LLC
 * SPDX-License-Identifier: Apache-2.0
 */

import {
  Config,
  ToolCallRequestInfo,
  executeToolCall,
  ToolRegistry,
  shutdownTelemetry,
  isTelemetrySdkInitialized,
  GeminiEventType,
  ToolErrorType,
} from '@qwen-code/qwen-code-core';
import { Content, Part, FunctionCall } from '@google/genai';
import * as fs from 'fs/promises';
import * as path from 'path';

import { parseAndFormatApiError } from './ui/utils/errorParsing.js';
import { ConsolePatcher } from './ui/utils/ConsolePatcher.js';

async function loadCheckpoint(checkpointPath: string): Promise<{
  history?: Content[];
  clientHistory?: Content[];
  toolCall?: { name: string; args: any };
  commitHash?: string;
  filePath?: string;
} | null> {
  try {
    const data = await fs.readFile(checkpointPath, 'utf-8');
    const parsed = JSON.parse(data);
    
    // Check if it's a simple conversation history array (logger checkpoint format)
    if (Array.isArray(parsed)) {
      return {
        clientHistory: parsed as Content[]
      };
    }
    
    // Otherwise, it's the full checkpoint format
    return parsed;
  } catch (error) {
    console.error(`Failed to load checkpoint from ${checkpointPath}:`, error);
    return null;
  }
}

async function saveCheckpoint(checkpointPath: string, history: Content[]): Promise<boolean> {
  try {
    // Ensure the directory exists
    const dir = path.dirname(checkpointPath);
    await fs.mkdir(dir, { recursive: true });
    
    // Save the conversation history in logger checkpoint format
    await fs.writeFile(checkpointPath, JSON.stringify(history, null, 2), 'utf-8');
    return true;
  } catch (error) {
    console.error(`Failed to save checkpoint to ${checkpointPath}:`, error);
    return false;
  }
}

export async function runNonInteractive(
  config: Config,
  input: string,
  prompt_id: string,
): Promise<void> {
  const consolePatcher = new ConsolePatcher({
    stderr: true,
    debugMode: config.getDebugMode(),
  });

<<<<<<< HEAD
  const geminiClient = config.getGeminiClient();
  const toolRegistry: ToolRegistry = await config.getToolRegistry();

  const resume = config.getResume();
  
  if (resume) {
    // Check if resume is a checkpoint file name or path
    let checkpointPath: string;
    
    if (resume.includes('/') || resume.endsWith('.json')) {
      // If it's a path or includes .json, use it directly
      checkpointPath = resume;
    } else {
      // For tags, use the checkpoint-<tag>.json format
      checkpointPath = path.join(config.getProjectTempDir(), `checkpoint-${resume}.json`);
    }
    
    // Check if checkpoint file exists before trying to load it
    try {
      await fs.access(checkpointPath);
    } catch {
      console.error(`Error: Checkpoint '${resume}' not found at ${checkpointPath}`);
      process.exit(1);
    }
    
    const checkpoint = await loadCheckpoint(checkpointPath);
    
    if (checkpoint && checkpoint.clientHistory) {
      await geminiClient.setHistory(checkpoint.clientHistory);
      console.error(`Resumed from checkpoint: ${resume}`);
    } else {
      console.error(`Error: Invalid checkpoint file or no conversation history found`);
      process.exit(1);
    }
  }

  const abortController = new AbortController();
  let currentMessages: Content[] = [{ role: 'user', parts: [{ text: input }] }];
  let turnCount = 0;
=======
>>>>>>> 93f5e597
  try {
    await config.initialize();
    consolePatcher.patch();
    // Handle EPIPE errors when the output is piped to a command that closes early.
    process.stdout.on('error', (err: NodeJS.ErrnoException) => {
      if (err.code === 'EPIPE') {
        // Exit gracefully if the pipe is closed.
        process.exit(0);
      }
    });

    const geminiClient = config.getGeminiClient();
    const toolRegistry: ToolRegistry = await config.getToolRegistry();

    const abortController = new AbortController();
    let currentMessages: Content[] = [
      { role: 'user', parts: [{ text: input }] },
    ];
    let turnCount = 0;
    while (true) {
      turnCount++;
      if (
        config.getMaxSessionTurns() >= 0 &&
        turnCount > config.getMaxSessionTurns()
      ) {
        console.error(
          '\n Reached max session turns for this session. Increase the number of turns by specifying maxSessionTurns in settings.json.',
        );
        return;
      }
      const functionCalls: FunctionCall[] = [];

      const responseStream = geminiClient.sendMessageStream(
        currentMessages[0]?.parts || [],
        abortController.signal,
        prompt_id,
      );

      for await (const event of responseStream) {
        if (abortController.signal.aborted) {
          console.error('Operation cancelled.');
          return;
        }

        if (event.type === GeminiEventType.Content) {
          process.stdout.write(event.value);
        } else if (event.type === GeminiEventType.ToolCallRequest) {
          const toolCallRequest = event.value;
          const fc: FunctionCall = {
            name: toolCallRequest.name,
            args: toolCallRequest.args,
            id: toolCallRequest.callId,
          };
          functionCalls.push(fc);
        }
      }

      if (functionCalls.length > 0) {
        const toolResponseParts: Part[] = [];

        for (const fc of functionCalls) {
          const callId = fc.id ?? `${fc.name}-${Date.now()}`;
          const requestInfo: ToolCallRequestInfo = {
            callId,
            name: fc.name as string,
            args: (fc.args ?? {}) as Record<string, unknown>,
            isClientInitiated: false,
            prompt_id,
          };

          const toolResponse = await executeToolCall(
            config,
            requestInfo,
            toolRegistry,
            abortController.signal,
          );

          if (toolResponse.error) {
            console.error(
              `Error executing tool ${fc.name}: ${toolResponse.resultDisplay || toolResponse.error.message}`,
            );
            if (toolResponse.errorType === ToolErrorType.UNHANDLED_EXCEPTION)
              process.exit(1);
          }

          if (toolResponse.responseParts) {
            const parts = Array.isArray(toolResponse.responseParts)
              ? toolResponse.responseParts
              : [toolResponse.responseParts];
            for (const part of parts) {
              if (typeof part === 'string') {
                toolResponseParts.push({ text: part });
              } else if (part) {
                toolResponseParts.push(part);
              }
            }
          }
        }
        currentMessages = [{ role: 'user', parts: toolResponseParts }];
      } else {
        process.stdout.write('\n'); // Ensure a final newline
        return;
      }
    }
  } catch (error) {
    console.error(
      parseAndFormatApiError(
        error,
        config.getContentGeneratorConfig()?.authType,
      ),
    );
    process.exit(1);
  } finally {
<<<<<<< HEAD
    // Save checkpoint if requested
    const save = config.getSave();
    if (save) {
      let checkpointPath: string;
      
      if (save.includes('/') || save.endsWith('.json')) {
        // If it's a path or includes .json, use it directly
        checkpointPath = save;
      } else {
        // For tags, use the checkpoint-<tag>.json format
        checkpointPath = path.join(config.getProjectTempDir(), `checkpoint-${save}.json`);
      }
      
      const history = await geminiClient.getHistory();
      const success = await saveCheckpoint(checkpointPath, history);
      
      if (success) {
        console.error(`Saved checkpoint to: ${save}`);
      }
    }
    
=======
    consolePatcher.cleanup();
>>>>>>> 93f5e597
    if (isTelemetrySdkInitialized()) {
      await shutdownTelemetry();
    }
  }
}<|MERGE_RESOLUTION|>--- conflicted
+++ resolved
@@ -72,7 +72,6 @@
     debugMode: config.getDebugMode(),
   });
 
-<<<<<<< HEAD
   const geminiClient = config.getGeminiClient();
   const toolRegistry: ToolRegistry = await config.getToolRegistry();
 
@@ -109,11 +108,6 @@
     }
   }
 
-  const abortController = new AbortController();
-  let currentMessages: Content[] = [{ role: 'user', parts: [{ text: input }] }];
-  let turnCount = 0;
-=======
->>>>>>> 93f5e597
   try {
     await config.initialize();
     consolePatcher.patch();
@@ -227,7 +221,6 @@
     );
     process.exit(1);
   } finally {
-<<<<<<< HEAD
     // Save checkpoint if requested
     const save = config.getSave();
     if (save) {
@@ -248,10 +241,7 @@
         console.error(`Saved checkpoint to: ${save}`);
       }
     }
-    
-=======
     consolePatcher.cleanup();
->>>>>>> 93f5e597
     if (isTelemetrySdkInitialized()) {
       await shutdownTelemetry();
     }
