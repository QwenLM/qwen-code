--- conflicted
+++ resolved
@@ -4,22 +4,17 @@
  * SPDX-License-Identifier: Apache-2.0
  */
 
-import type { Config, ToolCallRequestInfo } from '@google/gemini-cli-core';
+import type { Config, ToolCallRequestInfo } from '@qwen-code/qwen-code-core';
 import {
   executeToolCall,
   shutdownTelemetry,
   isTelemetrySdkInitialized,
   GeminiEventType,
   parseAndFormatApiError,
-<<<<<<< HEAD
-} from '@qwen-code/qwen-code-core';
-import { Content, Part, FunctionCall } from '@google/genai';
-=======
   FatalInputError,
   FatalTurnLimitedError,
-} from '@google/gemini-cli-core';
+} from '@qwen-code/qwen-code-core';
 import type { Content, Part } from '@google/genai';
->>>>>>> 76553622
 
 import { ConsolePatcher } from './ui/utils/ConsolePatcher.js';
 import { handleAtCommand } from './ui/hooks/atCommandProcessor.js';
