/**
 * @license
 * Copyright 2025 Google LLC
 * SPDX-License-Identifier: Apache-2.0
 */

<<<<<<< HEAD
import { describe, it, expect, vi, beforeEach, afterEach, Mock } from 'vitest';
=======
import type { Mock } from 'vitest';
import { describe, it, expect, vi, beforeEach, afterEach } from 'vitest';
>>>>>>> 76553622
import {
  getOauthClient,
  resetOauthClientForTesting,
  clearCachedCredentialFile,
  clearOauthClientCache,
} from './oauth2.js';
<<<<<<< HEAD
import { getCachedGoogleAccount } from '../utils/user_account.js';
=======
import { UserAccountManager } from '../utils/userAccountManager.js';
>>>>>>> 76553622
import { OAuth2Client, Compute } from 'google-auth-library';
import * as fs from 'node:fs';
import * as path from 'node:path';
import http from 'node:http';
import open from 'open';
import crypto from 'node:crypto';
import * as os from 'node:os';
import { AuthType } from '../core/contentGenerator.js';
import type { Config } from '../config/config.js';
import readline from 'node:readline';
import { QWEN_DIR } from '../utils/paths.js';

vi.mock('os', async (importOriginal) => {
  const os = await importOriginal<typeof import('os')>();
  return {
    ...os,
    homedir: vi.fn(),
  };
});

vi.mock('google-auth-library');
vi.mock('http');
vi.mock('open');
vi.mock('crypto');
vi.mock('node:readline');
vi.mock('../utils/browser.js', () => ({
  shouldAttemptBrowserLaunch: () => true,
}));

const mockConfig = {
  getNoBrowser: () => false,
  getProxy: () => 'http://test.proxy.com:8080',
  isBrowserLaunchSuppressed: () => false,
} as unknown as Config;

// Mock fetch globally
global.fetch = vi.fn();

describe('oauth2', () => {
  let tempHomeDir: string;

  beforeEach(() => {
    tempHomeDir = fs.mkdtempSync(
      path.join(os.tmpdir(), 'qwen-code-test-home-'),
    );
    (os.homedir as Mock).mockReturnValue(tempHomeDir);
  });
  afterEach(() => {
    fs.rmSync(tempHomeDir, { recursive: true, force: true });
    vi.clearAllMocks();
    resetOauthClientForTesting();
    vi.unstubAllEnvs();
  });

  it('should perform a web login', async () => {
    const mockAuthUrl = 'https://example.com/auth';
    const mockCode = 'test-code';
    const mockState = 'test-state';
    const mockTokens = {
      access_token: 'test-access-token',
      refresh_token: 'test-refresh-token',
    };

    const mockGenerateAuthUrl = vi.fn().mockReturnValue(mockAuthUrl);
    const mockGetToken = vi.fn().mockResolvedValue({ tokens: mockTokens });
    const mockSetCredentials = vi.fn();
    const mockGetAccessToken = vi
      .fn()
      .mockResolvedValue({ token: 'mock-access-token' });
    const mockOAuth2Client = {
      generateAuthUrl: mockGenerateAuthUrl,
      getToken: mockGetToken,
      setCredentials: mockSetCredentials,
      getAccessToken: mockGetAccessToken,
      credentials: mockTokens,
      on: vi.fn(),
    } as unknown as OAuth2Client;
    (OAuth2Client as unknown as Mock).mockImplementation(
      () => mockOAuth2Client,
    );

    vi.spyOn(crypto, 'randomBytes').mockReturnValue(mockState as never);
    (open as Mock).mockImplementation(async () => ({ on: vi.fn() }) as never);

    // Mock the UserInfo API response
    (global.fetch as Mock).mockResolvedValue({
      ok: true,
      json: vi
        .fn()
        .mockResolvedValue({ email: 'test-google-account@gmail.com' }),
    } as unknown as Response);

    let requestCallback!: http.RequestListener<
      typeof http.IncomingMessage,
      typeof http.ServerResponse
    >;

    let serverListeningCallback: (value: unknown) => void;
    const serverListeningPromise = new Promise(
      (resolve) => (serverListeningCallback = resolve),
    );

    let capturedPort = 0;
    const mockHttpServer = {
      listen: vi.fn((port: number, _host: string, callback?: () => void) => {
        capturedPort = port;
        if (callback) {
          callback();
        }
        serverListeningCallback(undefined);
      }),
      close: vi.fn((callback?: () => void) => {
        if (callback) {
          callback();
        }
      }),
      on: vi.fn(),
      address: () => ({ port: capturedPort }),
    };
    (http.createServer as Mock).mockImplementation((cb) => {
      requestCallback = cb as http.RequestListener<
        typeof http.IncomingMessage,
        typeof http.ServerResponse
      >;
      return mockHttpServer as unknown as http.Server;
    });

    const clientPromise = getOauthClient(
      AuthType.LOGIN_WITH_GOOGLE,
      mockConfig,
    );

    // wait for server to start listening.
    await serverListeningPromise;

    const mockReq = {
      url: `/oauth2callback?code=${mockCode}&state=${mockState}`,
    } as http.IncomingMessage;
    const mockRes = {
      writeHead: vi.fn(),
      end: vi.fn(),
    } as unknown as http.ServerResponse;

    await requestCallback(mockReq, mockRes);

    const client = await clientPromise;
    expect(client).toBe(mockOAuth2Client);

    expect(open).toHaveBeenCalledWith(mockAuthUrl);
    expect(mockGetToken).toHaveBeenCalledWith({
      code: mockCode,
      redirect_uri: `http://localhost:${capturedPort}/oauth2callback`,
    });
    expect(mockSetCredentials).toHaveBeenCalledWith(mockTokens);

    // Verify Google Account was cached
    const googleAccountPath = path.join(
      tempHomeDir,
      QWEN_DIR,
      'google_accounts.json',
    );
    expect(fs.existsSync(googleAccountPath)).toBe(true);
    const cachedGoogleAccount = fs.readFileSync(googleAccountPath, 'utf-8');
    expect(JSON.parse(cachedGoogleAccount)).toEqual({
      active: 'test-google-account@gmail.com',
      old: [],
    });

    // Verify the getCachedGoogleAccount function works
    const userAccountManager = new UserAccountManager();
    expect(userAccountManager.getCachedGoogleAccount()).toBe(
      'test-google-account@gmail.com',
    );
  });

  it('should perform login with user code', async () => {
    const mockConfigWithNoBrowser = {
      getNoBrowser: () => true,
      getProxy: () => 'http://test.proxy.com:8080',
      isBrowserLaunchSuppressed: () => true,
    } as unknown as Config;

    const mockCodeVerifier = {
      codeChallenge: 'test-challenge',
      codeVerifier: 'test-verifier',
    };
    const mockAuthUrl = 'https://example.com/auth-user-code';
    const mockCode = 'test-user-code';
    const mockTokens = {
      access_token: 'test-access-token-user-code',
      refresh_token: 'test-refresh-token-user-code',
    };

    const mockGenerateAuthUrl = vi.fn().mockReturnValue(mockAuthUrl);
    const mockGetToken = vi.fn().mockResolvedValue({ tokens: mockTokens });
    const mockSetCredentials = vi.fn();
    const mockGenerateCodeVerifierAsync = vi
      .fn()
      .mockResolvedValue(mockCodeVerifier);

    const mockOAuth2Client = {
      generateAuthUrl: mockGenerateAuthUrl,
      getToken: mockGetToken,
      setCredentials: mockSetCredentials,
      generateCodeVerifierAsync: mockGenerateCodeVerifierAsync,
      on: vi.fn(),
    } as unknown as OAuth2Client;
    (OAuth2Client as unknown as Mock).mockImplementation(
      () => mockOAuth2Client,
    );

    const mockReadline = {
      question: vi.fn((_query, callback) => callback(mockCode)),
      close: vi.fn(),
    };
    (readline.createInterface as Mock).mockReturnValue(mockReadline);

    const consoleLogSpy = vi.spyOn(console, 'log').mockImplementation(() => {});

    const client = await getOauthClient(
      AuthType.LOGIN_WITH_GOOGLE,
      mockConfigWithNoBrowser,
    );

    expect(client).toBe(mockOAuth2Client);

    // Verify the auth flow
    expect(mockGenerateCodeVerifierAsync).toHaveBeenCalled();
    expect(mockGenerateAuthUrl).toHaveBeenCalled();
    expect(consoleLogSpy).toHaveBeenCalledWith(
      expect.stringContaining(mockAuthUrl),
    );
    expect(mockReadline.question).toHaveBeenCalledWith(
      'Enter the authorization code: ',
      expect.any(Function),
    );
    expect(mockGetToken).toHaveBeenCalledWith({
      code: mockCode,
      codeVerifier: mockCodeVerifier.codeVerifier,
      redirect_uri: 'https://codeassist.google.com/authcode',
    });
    expect(mockSetCredentials).toHaveBeenCalledWith(mockTokens);

    consoleLogSpy.mockRestore();
  });

  describe('in Cloud Shell', () => {
    const mockGetAccessToken = vi.fn();
    let mockComputeClient: Compute;

    beforeEach(() => {
      mockGetAccessToken.mockResolvedValue({ token: 'test-access-token' });
      mockComputeClient = {
        credentials: { refresh_token: 'test-refresh-token' },
        getAccessToken: mockGetAccessToken,
      } as unknown as Compute;

      (Compute as unknown as Mock).mockImplementation(() => mockComputeClient);
    });

    it('should attempt to load cached credentials first', async () => {
      const cachedCreds = { refresh_token: 'cached-token' };
      const credsPath = path.join(tempHomeDir, QWEN_DIR, 'oauth_creds.json');
      await fs.promises.mkdir(path.dirname(credsPath), { recursive: true });
      await fs.promises.writeFile(credsPath, JSON.stringify(cachedCreds));

      const mockClient = {
        setCredentials: vi.fn(),
        getAccessToken: vi.fn().mockResolvedValue({ token: 'test-token' }),
        getTokenInfo: vi.fn().mockResolvedValue({}),
        on: vi.fn(),
      };

      // To mock the new OAuth2Client() inside the function
      (OAuth2Client as unknown as Mock).mockImplementation(
        () => mockClient as unknown as OAuth2Client,
      );

      await getOauthClient(AuthType.LOGIN_WITH_GOOGLE, mockConfig);

      expect(mockClient.setCredentials).toHaveBeenCalledWith(cachedCreds);
      expect(mockClient.getAccessToken).toHaveBeenCalled();
      expect(mockClient.getTokenInfo).toHaveBeenCalled();
      expect(Compute).not.toHaveBeenCalled(); // Should not fetch new client if cache is valid
    });

    it('should use Compute to get a client if no cached credentials exist', async () => {
      await getOauthClient(AuthType.CLOUD_SHELL, mockConfig);

      expect(Compute).toHaveBeenCalledWith({});
      expect(mockGetAccessToken).toHaveBeenCalled();
    });

    it('should not cache the credentials after fetching them via ADC', async () => {
      const newCredentials = { refresh_token: 'new-adc-token' };
      mockComputeClient.credentials = newCredentials;
      mockGetAccessToken.mockResolvedValue({ token: 'new-adc-token' });

      await getOauthClient(AuthType.CLOUD_SHELL, mockConfig);

      const credsPath = path.join(tempHomeDir, QWEN_DIR, 'oauth_creds.json');
      expect(fs.existsSync(credsPath)).toBe(false);
    });

    it('should return the Compute client on successful ADC authentication', async () => {
      const client = await getOauthClient(AuthType.CLOUD_SHELL, mockConfig);
      expect(client).toBe(mockComputeClient);
    });

    it('should throw an error if ADC fails', async () => {
      const testError = new Error('ADC Failed');
      mockGetAccessToken.mockRejectedValue(testError);

      await expect(
        getOauthClient(AuthType.CLOUD_SHELL, mockConfig),
      ).rejects.toThrow(
        'Could not authenticate using Cloud Shell credentials. Please select a different authentication method or ensure you are in a properly configured environment. Error: ADC Failed',
      );
    });
  });

  describe('credential loading order', () => {
    it('should prioritize default cached credentials over GOOGLE_APPLICATION_CREDENTIALS', async () => {
      // Setup default cached credentials
      const defaultCreds = { refresh_token: 'default-cached-token' };
      const defaultCredsPath = path.join(
        tempHomeDir,
<<<<<<< HEAD
        QWEN_DIR,
=======
        '.gemini',
>>>>>>> 76553622
        'oauth_creds.json',
      );
      await fs.promises.mkdir(path.dirname(defaultCredsPath), {
        recursive: true,
      });
      await fs.promises.writeFile(
        defaultCredsPath,
        JSON.stringify(defaultCreds),
      );

      // Setup credentials via environment variable
      const envCreds = { refresh_token: 'env-var-token' };
      const envCredsPath = path.join(tempHomeDir, 'env_creds.json');
      await fs.promises.writeFile(envCredsPath, JSON.stringify(envCreds));
      vi.stubEnv('GOOGLE_APPLICATION_CREDENTIALS', envCredsPath);

      const mockClient = {
        setCredentials: vi.fn(),
        getAccessToken: vi.fn().mockResolvedValue({ token: 'test-token' }),
        getTokenInfo: vi.fn().mockResolvedValue({}),
        on: vi.fn(),
      };
      (OAuth2Client as unknown as Mock).mockImplementation(
        () => mockClient as unknown as OAuth2Client,
      );

      await getOauthClient(AuthType.LOGIN_WITH_GOOGLE, mockConfig);

      // Assert the correct credentials were used
      expect(mockClient.setCredentials).toHaveBeenCalledWith(defaultCreds);
      expect(mockClient.setCredentials).not.toHaveBeenCalledWith(envCreds);
    });

    it('should fall back to GOOGLE_APPLICATION_CREDENTIALS if default cache is missing', async () => {
      // Setup credentials via environment variable
      const envCreds = { refresh_token: 'env-var-token' };
      const envCredsPath = path.join(tempHomeDir, 'env_creds.json');
      await fs.promises.writeFile(envCredsPath, JSON.stringify(envCreds));
      vi.stubEnv('GOOGLE_APPLICATION_CREDENTIALS', envCredsPath);

      const mockClient = {
        setCredentials: vi.fn(),
        getAccessToken: vi.fn().mockResolvedValue({ token: 'test-token' }),
        getTokenInfo: vi.fn().mockResolvedValue({}),
        on: vi.fn(),
      };
      (OAuth2Client as unknown as Mock).mockImplementation(
        () => mockClient as unknown as OAuth2Client,
      );

      await getOauthClient(AuthType.LOGIN_WITH_GOOGLE, mockConfig);

      // Assert the correct credentials were used
      expect(mockClient.setCredentials).toHaveBeenCalledWith(envCreds);
    });
  });

  describe('with GCP environment variables', () => {
    it('should use GOOGLE_CLOUD_ACCESS_TOKEN when GOOGLE_GENAI_USE_GCA is true', async () => {
      vi.stubEnv('GOOGLE_GENAI_USE_GCA', 'true');
      vi.stubEnv('GOOGLE_CLOUD_ACCESS_TOKEN', 'gcp-access-token');

      const mockSetCredentials = vi.fn();
      const mockGetAccessToken = vi
        .fn()
        .mockResolvedValue({ token: 'gcp-access-token' });
      const mockOAuth2Client = {
        setCredentials: mockSetCredentials,
        getAccessToken: mockGetAccessToken,
        on: vi.fn(),
      } as unknown as OAuth2Client;
      (OAuth2Client as unknown as Mock).mockImplementation(
        () => mockOAuth2Client,
      );

      // Mock the UserInfo API response for fetchAndCacheUserInfo
      (global.fetch as Mock).mockResolvedValue({
        ok: true,
        json: vi
          .fn()
          .mockResolvedValue({ email: 'test-gcp-account@gmail.com' }),
      } as unknown as Response);

      const client = await getOauthClient(
        AuthType.LOGIN_WITH_GOOGLE,
        mockConfig,
      );

      expect(client).toBe(mockOAuth2Client);
      expect(mockSetCredentials).toHaveBeenCalledWith({
        access_token: 'gcp-access-token',
      });

      // Verify fetchAndCacheUserInfo was effectively called
      expect(mockGetAccessToken).toHaveBeenCalled();
      expect(global.fetch).toHaveBeenCalledWith(
        'https://www.googleapis.com/oauth2/v2/userinfo',
        {
          headers: {
            Authorization: 'Bearer gcp-access-token',
          },
        },
      );

      // Verify Google Account was cached
      const googleAccountPath = path.join(
        tempHomeDir,
        QWEN_DIR,
        'google_accounts.json',
      );
      const cachedContent = fs.readFileSync(googleAccountPath, 'utf-8');
      expect(JSON.parse(cachedContent)).toEqual({
        active: 'test-gcp-account@gmail.com',
        old: [],
      });
    });

    it('should not use GCP token if GOOGLE_CLOUD_ACCESS_TOKEN is not set', async () => {
      vi.stubEnv('GOOGLE_GENAI_USE_GCA', 'true');

      const mockSetCredentials = vi.fn();
      const mockGetAccessToken = vi
        .fn()
        .mockResolvedValue({ token: 'cached-access-token' });
      const mockGetTokenInfo = vi.fn().mockResolvedValue({});
      const mockOAuth2Client = {
        setCredentials: mockSetCredentials,
        getAccessToken: mockGetAccessToken,
        getTokenInfo: mockGetTokenInfo,
        on: vi.fn(),
      } as unknown as OAuth2Client;
      (OAuth2Client as unknown as Mock).mockImplementation(
        () => mockOAuth2Client,
      );

      // Make it fall through to cached credentials path
      const cachedCreds = { refresh_token: 'cached-token' };
      const credsPath = path.join(tempHomeDir, QWEN_DIR, 'oauth_creds.json');
      await fs.promises.mkdir(path.dirname(credsPath), { recursive: true });
      await fs.promises.writeFile(credsPath, JSON.stringify(cachedCreds));

      await getOauthClient(AuthType.LOGIN_WITH_GOOGLE, mockConfig);

      // It should be called with the cached credentials, not the GCP access token.
      expect(mockSetCredentials).toHaveBeenCalledTimes(1);
      expect(mockSetCredentials).toHaveBeenCalledWith(cachedCreds);
    });

    it('should not use GCP token if GOOGLE_GENAI_USE_GCA is not set', async () => {
      vi.stubEnv('GOOGLE_CLOUD_ACCESS_TOKEN', 'gcp-access-token');

      const mockSetCredentials = vi.fn();
      const mockGetAccessToken = vi
        .fn()
        .mockResolvedValue({ token: 'cached-access-token' });
      const mockGetTokenInfo = vi.fn().mockResolvedValue({});
      const mockOAuth2Client = {
        setCredentials: mockSetCredentials,
        getAccessToken: mockGetAccessToken,
        getTokenInfo: mockGetTokenInfo,
        on: vi.fn(),
      } as unknown as OAuth2Client;
      (OAuth2Client as unknown as Mock).mockImplementation(
        () => mockOAuth2Client,
      );

      // Make it fall through to cached credentials path
      const cachedCreds = { refresh_token: 'cached-token' };
      const credsPath = path.join(tempHomeDir, QWEN_DIR, 'oauth_creds.json');
      await fs.promises.mkdir(path.dirname(credsPath), { recursive: true });
      await fs.promises.writeFile(credsPath, JSON.stringify(cachedCreds));

      await getOauthClient(AuthType.LOGIN_WITH_GOOGLE, mockConfig);

      // It should be called with the cached credentials, not the GCP access token.
      expect(mockSetCredentials).toHaveBeenCalledTimes(1);
      expect(mockSetCredentials).toHaveBeenCalledWith(cachedCreds);
    });
  });
<<<<<<< HEAD
  describe('clearCachedCredentialFile', () => {
    it('should clear cached credentials and Google account', async () => {
      const cachedCreds = { refresh_token: 'test-token' };
      const credsPath = path.join(tempHomeDir, QWEN_DIR, 'oauth_creds.json');
=======

  describe('clearCachedCredentialFile', () => {
    it('should clear cached credentials and Google account', async () => {
      const cachedCreds = { refresh_token: 'test-token' };
      const credsPath = path.join(tempHomeDir, '.gemini', 'oauth_creds.json');
>>>>>>> 76553622
      await fs.promises.mkdir(path.dirname(credsPath), { recursive: true });
      await fs.promises.writeFile(credsPath, JSON.stringify(cachedCreds));

      const googleAccountPath = path.join(
        tempHomeDir,
<<<<<<< HEAD
        QWEN_DIR,
=======
        '.gemini',
>>>>>>> 76553622
        'google_accounts.json',
      );
      const accountData = { active: 'test@example.com', old: [] };
      await fs.promises.writeFile(
        googleAccountPath,
        JSON.stringify(accountData),
      );
<<<<<<< HEAD

      expect(fs.existsSync(credsPath)).toBe(true);
      expect(fs.existsSync(googleAccountPath)).toBe(true);
      expect(getCachedGoogleAccount()).toBe('test@example.com');

      await clearCachedCredentialFile();
      expect(fs.existsSync(credsPath)).toBe(false);
      expect(getCachedGoogleAccount()).toBeNull();
=======
      const userAccountManager = new UserAccountManager();

      expect(fs.existsSync(credsPath)).toBe(true);
      expect(fs.existsSync(googleAccountPath)).toBe(true);
      expect(userAccountManager.getCachedGoogleAccount()).toBe(
        'test@example.com',
      );

      await clearCachedCredentialFile();
      expect(fs.existsSync(credsPath)).toBe(false);
      expect(userAccountManager.getCachedGoogleAccount()).toBeNull();
>>>>>>> 76553622
      const updatedAccountData = JSON.parse(
        fs.readFileSync(googleAccountPath, 'utf-8'),
      );
      expect(updatedAccountData.active).toBeNull();
      expect(updatedAccountData.old).toContain('test@example.com');
    });

    it('should clear the in-memory OAuth client cache', async () => {
      const mockSetCredentials = vi.fn();
      const mockGetAccessToken = vi
        .fn()
        .mockResolvedValue({ token: 'test-token' });
      const mockGetTokenInfo = vi.fn().mockResolvedValue({});
      const mockOAuth2Client = {
        setCredentials: mockSetCredentials,
        getAccessToken: mockGetAccessToken,
        getTokenInfo: mockGetTokenInfo,
        on: vi.fn(),
      } as unknown as OAuth2Client;
      (OAuth2Client as unknown as Mock).mockImplementation(
        () => mockOAuth2Client,
      );

      // Pre-populate credentials to make getOauthClient resolve quickly
<<<<<<< HEAD
      const credsPath = path.join(tempHomeDir, QWEN_DIR, 'oauth_creds.json');
=======
      const credsPath = path.join(tempHomeDir, '.gemini', 'oauth_creds.json');
>>>>>>> 76553622
      await fs.promises.mkdir(path.dirname(credsPath), { recursive: true });
      await fs.promises.writeFile(
        credsPath,
        JSON.stringify({ refresh_token: 'token' }),
      );

      // First call, should create a client
      await getOauthClient(AuthType.LOGIN_WITH_GOOGLE, mockConfig);
      expect(OAuth2Client).toHaveBeenCalledTimes(1);

      // Second call, should use cached client
      await getOauthClient(AuthType.LOGIN_WITH_GOOGLE, mockConfig);
      expect(OAuth2Client).toHaveBeenCalledTimes(1);

      clearOauthClientCache();

      // Third call, after clearing cache, should create a new client
      await getOauthClient(AuthType.LOGIN_WITH_GOOGLE, mockConfig);
      expect(OAuth2Client).toHaveBeenCalledTimes(2);
    });
  });
});<|MERGE_RESOLUTION|>--- conflicted
+++ resolved
@@ -4,34 +4,33 @@
  * SPDX-License-Identifier: Apache-2.0
  */
 
-<<<<<<< HEAD
-import { describe, it, expect, vi, beforeEach, afterEach, Mock } from 'vitest';
-=======
-import type { Mock } from 'vitest';
-import { describe, it, expect, vi, beforeEach, afterEach } from 'vitest';
->>>>>>> 76553622
+import { Compute, OAuth2Client } from 'google-auth-library';
+import crypto from 'node:crypto';
+import * as fs from 'node:fs';
+import http from 'node:http';
+import * as os from 'node:os';
+import * as path from 'node:path';
+import readline from 'node:readline';
+import open from 'open';
 import {
+  afterEach,
+  beforeEach,
+  describe,
+  expect,
+  it,
+  type Mock,
+  vi,
+} from 'vitest';
+import type { Config } from '../config/config.js';
+import { AuthType } from '../core/contentGenerator.js';
+import { QWEN_DIR } from '../utils/paths.js';
+import { UserAccountManager } from '../utils/userAccountManager.js';
+import {
+  clearCachedCredentialFile,
+  clearOauthClientCache,
   getOauthClient,
   resetOauthClientForTesting,
-  clearCachedCredentialFile,
-  clearOauthClientCache,
 } from './oauth2.js';
-<<<<<<< HEAD
-import { getCachedGoogleAccount } from '../utils/user_account.js';
-=======
-import { UserAccountManager } from '../utils/userAccountManager.js';
->>>>>>> 76553622
-import { OAuth2Client, Compute } from 'google-auth-library';
-import * as fs from 'node:fs';
-import * as path from 'node:path';
-import http from 'node:http';
-import open from 'open';
-import crypto from 'node:crypto';
-import * as os from 'node:os';
-import { AuthType } from '../core/contentGenerator.js';
-import type { Config } from '../config/config.js';
-import readline from 'node:readline';
-import { QWEN_DIR } from '../utils/paths.js';
 
 vi.mock('os', async (importOriginal) => {
   const os = await importOriginal<typeof import('os')>();
@@ -348,11 +347,7 @@
       const defaultCreds = { refresh_token: 'default-cached-token' };
       const defaultCredsPath = path.join(
         tempHomeDir,
-<<<<<<< HEAD
         QWEN_DIR,
-=======
-        '.gemini',
->>>>>>> 76553622
         'oauth_creds.json',
       );
       await fs.promises.mkdir(path.dirname(defaultCredsPath), {
@@ -532,28 +527,17 @@
       expect(mockSetCredentials).toHaveBeenCalledWith(cachedCreds);
     });
   });
-<<<<<<< HEAD
+
   describe('clearCachedCredentialFile', () => {
     it('should clear cached credentials and Google account', async () => {
       const cachedCreds = { refresh_token: 'test-token' };
       const credsPath = path.join(tempHomeDir, QWEN_DIR, 'oauth_creds.json');
-=======
-
-  describe('clearCachedCredentialFile', () => {
-    it('should clear cached credentials and Google account', async () => {
-      const cachedCreds = { refresh_token: 'test-token' };
-      const credsPath = path.join(tempHomeDir, '.gemini', 'oauth_creds.json');
->>>>>>> 76553622
       await fs.promises.mkdir(path.dirname(credsPath), { recursive: true });
       await fs.promises.writeFile(credsPath, JSON.stringify(cachedCreds));
 
       const googleAccountPath = path.join(
         tempHomeDir,
-<<<<<<< HEAD
         QWEN_DIR,
-=======
-        '.gemini',
->>>>>>> 76553622
         'google_accounts.json',
       );
       const accountData = { active: 'test@example.com', old: [] };
@@ -561,16 +545,6 @@
         googleAccountPath,
         JSON.stringify(accountData),
       );
-<<<<<<< HEAD
-
-      expect(fs.existsSync(credsPath)).toBe(true);
-      expect(fs.existsSync(googleAccountPath)).toBe(true);
-      expect(getCachedGoogleAccount()).toBe('test@example.com');
-
-      await clearCachedCredentialFile();
-      expect(fs.existsSync(credsPath)).toBe(false);
-      expect(getCachedGoogleAccount()).toBeNull();
-=======
       const userAccountManager = new UserAccountManager();
 
       expect(fs.existsSync(credsPath)).toBe(true);
@@ -582,7 +556,6 @@
       await clearCachedCredentialFile();
       expect(fs.existsSync(credsPath)).toBe(false);
       expect(userAccountManager.getCachedGoogleAccount()).toBeNull();
->>>>>>> 76553622
       const updatedAccountData = JSON.parse(
         fs.readFileSync(googleAccountPath, 'utf-8'),
       );
@@ -607,11 +580,7 @@
       );
 
       // Pre-populate credentials to make getOauthClient resolve quickly
-<<<<<<< HEAD
       const credsPath = path.join(tempHomeDir, QWEN_DIR, 'oauth_creds.json');
-=======
-      const credsPath = path.join(tempHomeDir, '.gemini', 'oauth_creds.json');
->>>>>>> 76553622
       await fs.promises.mkdir(path.dirname(credsPath), { recursive: true });
       await fs.promises.writeFile(
         credsPath,
