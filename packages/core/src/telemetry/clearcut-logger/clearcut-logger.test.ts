/**
 * @license
 * Copyright 2025 Google LLC
 * SPDX-License-Identifier: Apache-2.0
 */

import 'vitest';
import {
  vi,
  describe,
  it,
  expect,
  afterEach,
  beforeAll,
  afterAll,
} from 'vitest';
import {
  ClearcutLogger,
  LogEvent,
  LogEventEntry,
  EventNames,
  TEST_ONLY,
} from './clearcut-logger.js';
import { ConfigParameters } from '../../config/config.js';
import * as userAccount from '../../utils/user_account.js';
import * as userId from '../../utils/user_id.js';
import { EventMetadataKey } from './event-metadata-key.js';
import { makeFakeConfig } from '../../test-utils/config.js';
import { http, HttpResponse } from 'msw';
import { server } from '../../mocks/msw.js';
import { makeChatCompressionEvent } from '../types.js';

interface CustomMatchers<R = unknown> {
  toHaveMetadataValue: ([key, value]: [EventMetadataKey, string]) => R;
  toHaveEventName: (name: EventNames) => R;
}

declare module 'vitest' {
  // eslint-disable-next-line @typescript-eslint/no-explicit-any, @typescript-eslint/no-empty-object-type
  interface Matchers<T = any> extends CustomMatchers<T> {}
}

expect.extend({
  toHaveEventName(received: LogEventEntry[], name: EventNames) {
    const { isNot } = this;
    const event = JSON.parse(received[0].source_extension_json) as LogEvent;
    const pass = event.event_name === (name as unknown as string);
    return {
      pass,
      message: () =>
        `event name ${event.event_name} does${isNot ? ' not ' : ''} match ${name}}`,
    };
  },

  toHaveMetadataValue(
    received: LogEventEntry[],
    [key, value]: [EventMetadataKey, string],
  ) {
    const { isNot } = this;
    const event = JSON.parse(received[0].source_extension_json) as LogEvent;
    const metadata = event['event_metadata'][0];
    const data = metadata.find((m) => m.gemini_cli_key === key)?.value;

    const pass = data !== undefined && data === value;

    return {
      pass,
      message: () =>
        `event ${received} does${isNot ? ' not' : ''} have ${value}}`,
    };
  },
});

vi.mock('../../utils/user_account');
vi.mock('../../utils/user_id');

const mockUserAccount = vi.mocked(userAccount);
const mockUserId = vi.mocked(userId);

// TODO(richieforeman): Consider moving this to test setup globally.
beforeAll(() => {
  server.listen({});
});

afterEach(() => {
  server.resetHandlers();
});

afterAll(() => {
  server.close();
});

describe('ClearcutLogger', () => {
  const NEXT_WAIT_MS = 1234;
  const CLEARCUT_URL = 'https://play.googleapis.com/log';
  const MOCK_DATE = new Date('2025-01-02T00:00:00.000Z');
  const EXAMPLE_RESPONSE = `["${NEXT_WAIT_MS}",null,[[["ANDROID_BACKUP",0],["BATTERY_STATS",0],["SMART_SETUP",0],["TRON",0]],-3334737594024971225],[]]`;

  // A helper to get the internal events array for testing
  const getEvents = (l: ClearcutLogger): LogEventEntry[][] =>
    l['events'].toArray() as LogEventEntry[][];

  const getEventsSize = (l: ClearcutLogger): number => l['events'].size;

  const requeueFailedEvents = (l: ClearcutLogger, events: LogEventEntry[][]) =>
    l['requeueFailedEvents'](events);

  afterEach(() => {
    vi.unstubAllEnvs();
  });

  function setup({
    config = {} as Partial<ConfigParameters>,
    lifetimeGoogleAccounts = 1,
    cachedGoogleAccount = 'test@google.com',
    installationId = 'test-installation-id',
  } = {}) {
    server.resetHandlers(
      http.post(CLEARCUT_URL, () => HttpResponse.text(EXAMPLE_RESPONSE)),
    );

    vi.useFakeTimers();
    vi.setSystemTime(MOCK_DATE);

    const loggerConfig = makeFakeConfig({
      ...config,
    });
    ClearcutLogger.clearInstance();

    mockUserAccount.getCachedGoogleAccount.mockReturnValue(cachedGoogleAccount);
    mockUserAccount.getLifetimeGoogleAccounts.mockReturnValue(
      lifetimeGoogleAccounts,
    );
    mockUserId.getInstallationId.mockReturnValue(installationId);

    const logger = ClearcutLogger.getInstance(loggerConfig);

    return { logger, loggerConfig };
  }

  afterEach(() => {
    ClearcutLogger.clearInstance();
    vi.useRealTimers();
    vi.restoreAllMocks();
  });

  describe('getInstance', () => {
    it.each([
      { usageStatisticsEnabled: false, expectedValue: undefined },
      {
        usageStatisticsEnabled: true,
        expectedValue: expect.any(ClearcutLogger),
      },
    ])(
      'returns an instance if usage statistics are enabled',
      ({ usageStatisticsEnabled, expectedValue }) => {
        ClearcutLogger.clearInstance();
        const { logger } = setup({
          config: {
            usageStatisticsEnabled,
          },
        });
        expect(logger).toEqual(expectedValue);
      },
    );

    it('is a singleton', () => {
      ClearcutLogger.clearInstance();
      const { loggerConfig } = setup();
      const logger1 = ClearcutLogger.getInstance(loggerConfig);
      const logger2 = ClearcutLogger.getInstance(loggerConfig);
      expect(logger1).toBe(logger2);
    });
  });

  describe('createLogEvent', () => {
    it('logs the total number of google accounts', () => {
      const { logger } = setup({
        lifetimeGoogleAccounts: 9001,
      });

      const event = logger?.createLogEvent(EventNames.API_ERROR, []);

      expect(event?.event_metadata[0]).toContainEqual({
        gemini_cli_key: EventMetadataKey.GEMINI_CLI_GOOGLE_ACCOUNTS_COUNT,
        value: '9001',
      });
    });

    it('logs the current surface from a github action', () => {
      const { logger } = setup({});

      vi.stubEnv('GITHUB_SHA', '8675309');

      const event = logger?.createLogEvent(EventNames.CHAT_COMPRESSION, []);

      expect(event?.event_metadata[0]).toContainEqual({
        gemini_cli_key: EventMetadataKey.GEMINI_CLI_SURFACE,
        value: 'GitHub',
      });
    });

    it('logs the current surface', () => {
      const { logger } = setup({});

      vi.stubEnv('TERM_PROGRAM', 'vscode');
      vi.stubEnv('SURFACE', 'ide-1234');

      const event = logger?.createLogEvent(EventNames.API_ERROR, []);

      expect(event?.event_metadata[0]).toContainEqual({
        gemini_cli_key: EventMetadataKey.GEMINI_CLI_SURFACE,
        value: 'ide-1234',
      });
    });

    it.each([
      {
        env: {
          CURSOR_TRACE_ID: 'abc123',
          GITHUB_SHA: undefined,
        },
        expectedValue: 'cursor',
      },
      {
        env: {
          TERM_PROGRAM: 'vscode',
          GITHUB_SHA: undefined,
        },
        expectedValue: 'vscode',
      },
      {
        env: {
          MONOSPACE_ENV: 'true',
          GITHUB_SHA: undefined,
        },
        expectedValue: 'firebasestudio',
      },
      {
        env: {
          __COG_BASHRC_SOURCED: 'true',
          GITHUB_SHA: undefined,
        },
        expectedValue: 'devin',
      },
      {
        env: {
          CLOUD_SHELL: 'true',
          GITHUB_SHA: undefined,
        },
        expectedValue: 'cloudshell',
      },
    ])(
      'logs the current surface as $expectedValue, preempting vscode detection',
      ({ env, expectedValue }) => {
        const { logger } = setup({});

        // Clear all environment variables that could interfere with surface detection
        vi.stubEnv('SURFACE', undefined);
        vi.stubEnv('GITHUB_SHA', undefined);
        vi.stubEnv('CURSOR_TRACE_ID', undefined);
        vi.stubEnv('__COG_BASHRC_SOURCED', undefined);
        vi.stubEnv('REPLIT_USER', undefined);
        vi.stubEnv('CODESPACES', undefined);
        vi.stubEnv('EDITOR_IN_CLOUD_SHELL', undefined);
        vi.stubEnv('CLOUD_SHELL', undefined);
        vi.stubEnv('TERM_PRODUCT', undefined);
        vi.stubEnv('FIREBASE_DEPLOY_AGENT', undefined);
        vi.stubEnv('MONOSPACE_ENV', undefined);

        // Set the specific environment variables for this test case
        for (const [key, value] of Object.entries(env)) {
          vi.stubEnv(key, value);
        }
        vi.stubEnv('TERM_PROGRAM', 'vscode');
<<<<<<< HEAD

        const event = logger?.createLogEvent('abc', []);
        expect(event?.event_metadata[0][1]).toEqual({
=======
        const event = logger?.createLogEvent(EventNames.API_ERROR, []);
        expect(event?.event_metadata[0][3]).toEqual({
>>>>>>> 1a278f8a
          gemini_cli_key: EventMetadataKey.GEMINI_CLI_SURFACE,
          value: expectedValue,
        });
      },
    );
  });

  describe('logChatCompressionEvent', () => {
    it('logs an event with proper fields', () => {
      const { logger } = setup();
      logger?.logChatCompressionEvent(
        makeChatCompressionEvent({
          tokens_before: 9001,
          tokens_after: 8000,
        }),
      );

      const events = getEvents(logger!);
      expect(events.length).toBe(1);
      expect(events[0]).toHaveEventName(EventNames.CHAT_COMPRESSION);
      expect(events[0]).toHaveMetadataValue([
        EventMetadataKey.GEMINI_CLI_COMPRESSION_TOKENS_BEFORE,
        '9001',
      ]);
      expect(events[0]).toHaveMetadataValue([
        EventMetadataKey.GEMINI_CLI_COMPRESSION_TOKENS_AFTER,
        '8000',
      ]);
    });
  });

  describe('enqueueLogEvent', () => {
    it('should add events to the queue', () => {
      const { logger } = setup();
      logger!.enqueueLogEvent(logger!.createLogEvent(EventNames.API_ERROR));
      expect(getEventsSize(logger!)).toBe(1);
    });

    it('should evict the oldest event when the queue is full', () => {
      const { logger } = setup();

      for (let i = 0; i < TEST_ONLY.MAX_EVENTS; i++) {
        logger!.enqueueLogEvent(
          logger!.createLogEvent(EventNames.API_ERROR, [
            {
              gemini_cli_key: EventMetadataKey.GEMINI_CLI_AI_ADDED_LINES,
              value: `${i}`,
            },
          ]),
        );
      }

      let events = getEvents(logger!);
      expect(events.length).toBe(TEST_ONLY.MAX_EVENTS);
      expect(events[0]).toHaveMetadataValue([
        EventMetadataKey.GEMINI_CLI_AI_ADDED_LINES,
        '0',
      ]);

      // This should push out the first event
      logger!.enqueueLogEvent(
        logger!.createLogEvent(EventNames.API_ERROR, [
          {
            gemini_cli_key: EventMetadataKey.GEMINI_CLI_AI_ADDED_LINES,
            value: `${TEST_ONLY.MAX_EVENTS}`,
          },
        ]),
      );
      events = getEvents(logger!);
      expect(events.length).toBe(TEST_ONLY.MAX_EVENTS);
      expect(events[0]).toHaveMetadataValue([
        EventMetadataKey.GEMINI_CLI_AI_ADDED_LINES,
        '1',
      ]);

      expect(events.at(TEST_ONLY.MAX_EVENTS - 1)).toHaveMetadataValue([
        EventMetadataKey.GEMINI_CLI_AI_ADDED_LINES,
        `${TEST_ONLY.MAX_EVENTS}`,
      ]);
    });
  });

  describe('flushToClearcut', () => {
    it('allows for usage with a configured proxy agent', async () => {
      const { logger } = setup({
        config: {
          proxy: 'http://mycoolproxy.whatever.com:3128',
        },
      });

      logger!.enqueueLogEvent(logger!.createLogEvent(EventNames.API_ERROR));

      const response = await logger!.flushToClearcut();

      expect(response.nextRequestWaitMs).toBe(NEXT_WAIT_MS);
    });

    it('should clear events on successful flush', async () => {
      const { logger } = setup();

      logger!.enqueueLogEvent(logger!.createLogEvent(EventNames.API_ERROR));
      const response = await logger!.flushToClearcut();

      expect(getEvents(logger!)).toEqual([]);
      expect(response.nextRequestWaitMs).toBe(NEXT_WAIT_MS);
    });

    it('should handle a network error and requeue events', async () => {
      const { logger } = setup();

      server.resetHandlers(http.post(CLEARCUT_URL, () => HttpResponse.error()));
      logger!.enqueueLogEvent(logger!.createLogEvent(EventNames.API_REQUEST));
      logger!.enqueueLogEvent(logger!.createLogEvent(EventNames.API_ERROR));
      expect(getEventsSize(logger!)).toBe(2);

      const x = logger!.flushToClearcut();
      await x;

      expect(getEventsSize(logger!)).toBe(2);
      const events = getEvents(logger!);

      expect(events.length).toBe(2);
      expect(events[0]).toHaveEventName(EventNames.API_REQUEST);
    });

    it('should handle an HTTP error and requeue events', async () => {
      const { logger } = setup();

      server.resetHandlers(
        http.post(
          CLEARCUT_URL,
          () =>
            new HttpResponse(
              { 'the system is down': true },
              {
                status: 500,
              },
            ),
        ),
      );

      logger!.enqueueLogEvent(logger!.createLogEvent(EventNames.API_REQUEST));
      logger!.enqueueLogEvent(logger!.createLogEvent(EventNames.API_ERROR));

      expect(getEvents(logger!).length).toBe(2);
      await logger!.flushToClearcut();

      const events = getEvents(logger!);

      expect(events[0]).toHaveEventName(EventNames.API_REQUEST);
    });
  });

  describe('requeueFailedEvents logic', () => {
    it('should limit the number of requeued events to max_retry_events', () => {
      const { logger } = setup();
      const eventsToLogCount = TEST_ONLY.MAX_RETRY_EVENTS + 5;
      const eventsToSend: LogEventEntry[][] = [];
      for (let i = 0; i < eventsToLogCount; i++) {
        eventsToSend.push([
          {
            event_time_ms: Date.now(),
            source_extension_json: JSON.stringify({ event_id: i }),
          },
        ]);
      }

      requeueFailedEvents(logger!, eventsToSend);

      expect(getEventsSize(logger!)).toBe(TEST_ONLY.MAX_RETRY_EVENTS);
      const firstRequeuedEvent = JSON.parse(
        getEvents(logger!)[0][0].source_extension_json,
      ) as { event_id: string };
      // The last `maxRetryEvents` are kept. The oldest of those is at index `eventsToLogCount - maxRetryEvents`.
      expect(firstRequeuedEvent.event_id).toBe(
        eventsToLogCount - TEST_ONLY.MAX_RETRY_EVENTS,
      );
    });

    it('should not requeue more events than available space in the queue', () => {
      const { logger } = setup();
      const maxEvents = TEST_ONLY.MAX_EVENTS;
      const spaceToLeave = 5;
      const initialEventCount = maxEvents - spaceToLeave;
      for (let i = 0; i < initialEventCount; i++) {
        logger!.enqueueLogEvent(logger!.createLogEvent(EventNames.API_ERROR));
      }
      expect(getEventsSize(logger!)).toBe(initialEventCount);

      const failedEventsCount = 10; // More than spaceToLeave
      const eventsToSend: LogEventEntry[][] = [];
      for (let i = 0; i < failedEventsCount; i++) {
        eventsToSend.push([
          {
            event_time_ms: Date.now(),
            source_extension_json: JSON.stringify({ event_id: `failed_${i}` }),
          },
        ]);
      }

      requeueFailedEvents(logger!, eventsToSend);

      // availableSpace is 5. eventsToRequeue is min(10, 5) = 5.
      // Total size should be initialEventCount + 5 = maxEvents.
      expect(getEventsSize(logger!)).toBe(maxEvents);

      // The requeued events are the *last* 5 of the failed events.
      // startIndex = max(0, 10 - 5) = 5.
      // Loop unshifts events from index 9 down to 5.
      // The first element in the deque is the one with id 'failed_5'.
      const firstRequeuedEvent = JSON.parse(
        getEvents(logger!)[0][0].source_extension_json,
      ) as { event_id: string };
      expect(firstRequeuedEvent.event_id).toBe('failed_5');
    });
  });
});<|MERGE_RESOLUTION|>--- conflicted
+++ resolved
@@ -273,14 +273,8 @@
           vi.stubEnv(key, value);
         }
         vi.stubEnv('TERM_PROGRAM', 'vscode');
-<<<<<<< HEAD
-
-        const event = logger?.createLogEvent('abc', []);
-        expect(event?.event_metadata[0][1]).toEqual({
-=======
         const event = logger?.createLogEvent(EventNames.API_ERROR, []);
         expect(event?.event_metadata[0][3]).toEqual({
->>>>>>> 1a278f8a
           gemini_cli_key: EventMetadataKey.GEMINI_CLI_SURFACE,
           value: expectedValue,
         });
