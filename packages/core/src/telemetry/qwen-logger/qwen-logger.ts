/**
 * @license
 * Copyright 2025 Google LLC
 * SPDX-License-Identifier: Apache-2.0
 */

import { Buffer } from 'buffer';
import * as https from 'https';
import { HttpsProxyAgent } from 'https-proxy-agent';

import type {
  StartSessionEvent,
  UserPromptEvent,
  ToolCallEvent,
  ApiRequestEvent,
  ApiResponseEvent,
  ApiErrorEvent,
  FileOperationEvent,
  FlashFallbackEvent,
  LoopDetectedEvent,
  NextSpeakerCheckEvent,
  SlashCommandEvent,
  MalformedJsonResponseEvent,
  IdeConnectionEvent,
  KittySequenceOverflowEvent,
  ChatCompressionEvent,
  InvalidChunkEvent,
  ContentRetryEvent,
  ContentRetryFailureEvent,
<<<<<<< HEAD
  ConversationFinishedEvent,
=======
  SubagentExecutionEvent,
>>>>>>> b01ddf0a
} from '../types.js';
import { EndSessionEvent } from '../types.js';
import type {
  RumEvent,
  RumViewEvent,
  RumActionEvent,
  RumResourceEvent,
  RumExceptionEvent,
  RumPayload,
} from './event-types.js';
import type { Config } from '../../config/config.js';
import { safeJsonStringify } from '../../utils/safeJsonStringify.js';
import { type HttpError, retryWithBackoff } from '../../utils/retry.js';
import { InstallationManager } from '../../utils/installationManager.js';
import { FixedDeque } from 'mnemonist';
import { AuthType } from '../../core/contentGenerator.js';

// Usage statistics collection endpoint
const USAGE_STATS_HOSTNAME = 'gb4w8c3ygj-default-sea.rum.aliyuncs.com';
const USAGE_STATS_PATH = '/';

const RUN_APP_ID = 'gb4w8c3ygj@851d5d500f08f92';

/**
 * Interval in which buffered events are sent to RUM.
 */
const FLUSH_INTERVAL_MS = 1000 * 60;

/**
 * Maximum amount of events to keep in memory. Events added after this amount
 * are dropped until the next flush to RUM, which happens periodically as
 * defined by {@link FLUSH_INTERVAL_MS}.
 */
const MAX_EVENTS = 1000;

/**
 * Maximum events to retry after a failed RUM flush
 */
const MAX_RETRY_EVENTS = 100;

export interface LogResponse {
  nextRequestWaitMs?: number;
}

// Singleton class for batch posting log events to RUM. When a new event comes in, the elapsed time
// is checked and events are flushed to RUM if at least a minute has passed since the last flush.
export class QwenLogger {
  private static instance: QwenLogger;
  private config?: Config;
  private readonly installationManager: InstallationManager;

  /**
   * Queue of pending events that need to be flushed to the server. New events
   * are added to this queue and then flushed on demand (via `flushToRum`)
   */
  private readonly events: FixedDeque<RumEvent>;

  /**
   * The last time that the events were successfully flushed to the server.
   */
  private lastFlushTime: number = Date.now();

  private userId: string;
  private sessionId: string;

  /**
   * The value is true when there is a pending flush happening. This prevents
   * concurrent flush operations.
   */
  private isFlushInProgress: boolean = false;

  /**
   * This value is true when a flush was requested during an ongoing flush.
   */
  private pendingFlush: boolean = false;

  private isShutdown: boolean = false;

  private constructor(config?: Config) {
    this.config = config;
    this.events = new FixedDeque<RumEvent>(Array, MAX_EVENTS);
    this.installationManager = new InstallationManager();
    this.userId = this.generateUserId();
    this.sessionId =
      typeof this.config?.getSessionId === 'function'
        ? this.config.getSessionId()
        : '';
  }

  private generateUserId(): string {
    // Use InstallationManager to get installationId for userId
    const installationId = this.installationManager.getInstallationId();
    return `user-${installationId ?? 'unknown'}`;
  }

  static getInstance(config?: Config): QwenLogger | undefined {
    if (config === undefined || !config?.getUsageStatisticsEnabled())
      return undefined;
    if (!QwenLogger.instance) {
      QwenLogger.instance = new QwenLogger(config);
      process.on(
        'exit',
        QwenLogger.instance.shutdown.bind(QwenLogger.instance),
      );
    }

    return QwenLogger.instance;
  }

  enqueueLogEvent(event: RumEvent): void {
    try {
      // Manually handle overflow for FixedDeque, which throws when full.
      const wasAtCapacity = this.events.size >= MAX_EVENTS;

      if (wasAtCapacity) {
        this.events.shift(); // Evict oldest element to make space.
      }

      this.events.push(event);

      if (wasAtCapacity && this.config?.getDebugMode()) {
        console.debug(
          `QwenLogger: Dropped old event to prevent memory leak (queue size: ${this.events.size})`,
        );
      }
    } catch (error) {
      if (this.config?.getDebugMode()) {
        console.error('QwenLogger: Failed to enqueue log event.', error);
      }
    }
  }

  createRumEvent(
    eventType: 'view' | 'action' | 'exception' | 'resource',
    type: string,
    name: string,
    properties: Partial<RumEvent>,
  ): RumEvent {
    return {
      timestamp: Date.now(),
      event_type: eventType,
      type,
      name,
      ...(properties || {}),
    };
  }

  createViewEvent(
    type: string,
    name: string,
    properties: Partial<RumViewEvent>,
  ): RumEvent {
    return this.createRumEvent('view', type, name, properties);
  }

  createActionEvent(
    type: string,
    name: string,
    properties: Partial<RumActionEvent>,
  ): RumEvent {
    return this.createRumEvent('action', type, name, properties);
  }

  createResourceEvent(
    type: string,
    name: string,
    properties: Partial<RumResourceEvent>,
  ): RumEvent {
    return this.createRumEvent('resource', type, name, properties);
  }

  createExceptionEvent(
    type: string,
    name: string,
    properties: Partial<RumExceptionEvent>,
  ): RumEvent {
    return this.createRumEvent('exception', type, name, properties);
  }

  async createRumPayload(): Promise<RumPayload> {
    const authType = this.config?.getAuthType();
    const version = this.config?.getCliVersion() || 'unknown';

    return {
      app: {
        id: RUN_APP_ID,
        env: process.env['DEBUG'] ? 'dev' : 'prod',
        version: version || 'unknown',
        type: 'cli',
      },
      user: {
        id: this.userId,
      },
      session: {
        id: this.sessionId,
      },
      view: {
        id: this.sessionId,
        name: 'qwen-code-cli',
      },

      events: this.events.toArray() as RumEvent[],
      properties: {
        auth_type: authType,
        model: this.config?.getModel(),
        base_url:
          authType === AuthType.USE_OPENAI
            ? process.env['OPENAI_BASE_URL']
            : '',
      },
      _v: `qwen-code@${version}`,
    };
  }

  flushIfNeeded(): void {
    if (Date.now() - this.lastFlushTime < FLUSH_INTERVAL_MS) {
      return;
    }

    this.flushToRum().catch((error) => {
      if (this.config?.getDebugMode()) {
        console.debug('Error flushing to RUM:', error);
      }
    });
  }

  async flushToRum(): Promise<LogResponse> {
    if (this.isFlushInProgress) {
      if (this.config?.getDebugMode()) {
        console.debug(
          'QwenLogger: Flush already in progress, marking pending flush.',
        );
      }
      this.pendingFlush = true;
      return Promise.resolve({});
    }
    this.isFlushInProgress = true;

    if (this.config?.getDebugMode()) {
      console.log('Flushing log events to RUM.');
    }
    if (this.events.size === 0) {
      this.isFlushInProgress = false;
      return {};
    }

    const eventsToSend = this.events.toArray() as RumEvent[];
    this.events.clear();

    const rumPayload = await this.createRumPayload();
    // Override events with the ones we're sending
    rumPayload.events = eventsToSend;
    const flushFn = () =>
      new Promise<Buffer>((resolve, reject) => {
        const body = safeJsonStringify(rumPayload);
        const options = {
          hostname: USAGE_STATS_HOSTNAME,
          path: USAGE_STATS_PATH,
          method: 'POST',
          headers: {
            'Content-Length': Buffer.byteLength(body),
            'Content-Type': 'text/plain;charset=UTF-8',
          },
        };
        const bufs: Buffer[] = [];
        const req = https.request(
          {
            ...options,
            agent: this.getProxyAgent(),
          },
          (res) => {
            if (
              res.statusCode &&
              (res.statusCode < 200 || res.statusCode >= 300)
            ) {
              const err: HttpError = new Error(
                `Request failed with status ${res.statusCode}`,
              );
              err.status = res.statusCode;
              res.resume();
              return reject(err);
            }
            res.on('data', (buf) => bufs.push(buf));
            res.on('end', () => resolve(Buffer.concat(bufs)));
          },
        );
        req.on('error', reject);
        req.end(body);
      });

    try {
      await retryWithBackoff(flushFn, {
        maxAttempts: 3,
        initialDelayMs: 200,
        shouldRetry: (err: unknown) => {
          if (!(err instanceof Error)) return false;
          const status = (err as HttpError).status as number | undefined;
          // If status is not available, it's likely a network error
          if (status === undefined) return true;

          // Retry on 429 (Too many Requests) and 5xx server errors.
          return status === 429 || (status >= 500 && status < 600);
        },
      });

      this.lastFlushTime = Date.now();
      return {};
    } catch (error) {
      if (this.config?.getDebugMode()) {
        console.error('RUM flush failed after multiple retries.', error);
      }

      // Re-queue failed events for retry
      this.requeueFailedEvents(eventsToSend);
      return {};
    } finally {
      this.isFlushInProgress = false;

      // If a flush was requested while we were flushing, flush again
      if (this.pendingFlush) {
        this.pendingFlush = false;
        // Fire and forget the pending flush
        this.flushToRum().catch((error) => {
          if (this.config?.getDebugMode()) {
            console.debug('Error in pending flush to RUM:', error);
          }
        });
      }
    }
  }

  logStartSessionEvent(event: StartSessionEvent): void {
    const applicationEvent = this.createViewEvent('session', 'session_start', {
      properties: {
        model: event.model,
      },
      snapshots: JSON.stringify({
        embedding_model: event.embedding_model,
        sandbox_enabled: event.sandbox_enabled,
        core_tools_enabled: event.core_tools_enabled,
        approval_mode: event.approval_mode,
        api_key_enabled: event.api_key_enabled,
        vertex_ai_enabled: event.vertex_ai_enabled,
        debug_enabled: event.debug_enabled,
        mcp_servers: event.mcp_servers,
        telemetry_enabled: event.telemetry_enabled,
        telemetry_log_user_prompts_enabled:
          event.telemetry_log_user_prompts_enabled,
      }),
    });

    // Flush start event immediately
    this.enqueueLogEvent(applicationEvent);
    this.flushToRum().catch((error: unknown) => {
      if (this.config?.getDebugMode()) {
        console.debug('Error flushing to RUM:', error);
      }
    });
  }

  logNewPromptEvent(event: UserPromptEvent): void {
    const rumEvent = this.createActionEvent('user_prompt', 'user_prompt', {
      properties: {
        auth_type: event.auth_type,
        prompt_id: event.prompt_id,
      },
      snapshots: JSON.stringify({
        prompt_length: event.prompt_length,
      }),
    });

    this.enqueueLogEvent(rumEvent);
    this.flushIfNeeded();
  }

  logToolCallEvent(event: ToolCallEvent): void {
    const rumEvent = this.createActionEvent(
      'tool_call',
      `tool_call#${event.function_name}`,
      {
        properties: {
          prompt_id: event.prompt_id,
        },
        snapshots: JSON.stringify({
          function_name: event.function_name,
          decision: event.decision,
          success: event.success,
          duration_ms: event.duration_ms,
          error: event.error,
          error_type: event.error_type,
        }),
      },
    );

    this.enqueueLogEvent(rumEvent);
    this.flushIfNeeded();
  }

  logFileOperationEvent(event: FileOperationEvent): void {
    const rumEvent = this.createActionEvent(
      'file_operation',
      `file_operation#${event.tool_name}`,
      {
        properties: {
          tool_name: event.tool_name,
          operation: event.operation,
          lines: event.lines,
          mimetype: event.mimetype,
          extension: event.extension,
          programming_language: event.programming_language,
        },
        snapshots: event.diff_stat
          ? JSON.stringify({ diff_stat: event.diff_stat })
          : undefined,
      },
    );

    this.enqueueLogEvent(rumEvent);
    this.flushIfNeeded();
  }

  logApiRequestEvent(event: ApiRequestEvent): void {
    const rumEvent = this.createResourceEvent('api', 'api_request', {
      properties: {
        model: event.model,
        prompt_id: event.prompt_id,
      },
    });

    this.enqueueLogEvent(rumEvent);
    this.flushIfNeeded();
  }

  logApiResponseEvent(event: ApiResponseEvent): void {
    const rumEvent = this.createResourceEvent('api', 'api_response', {
      status_code: event.status_code?.toString() ?? '',
      duration: event.duration_ms,
      success: 1,
      message: event.error,
      trace_id: event.response_id,
      properties: {
        auth_type: event.auth_type,
        model: event.model,
        prompt_id: event.prompt_id,
      },
      snapshots: JSON.stringify({
        input_token_count: event.input_token_count,
        output_token_count: event.output_token_count,
        cached_content_token_count: event.cached_content_token_count,
        thoughts_token_count: event.thoughts_token_count,
        tool_token_count: event.tool_token_count,
      }),
    });

    this.enqueueLogEvent(rumEvent);
    this.flushIfNeeded();
  }

  logApiErrorEvent(event: ApiErrorEvent): void {
    const rumEvent = this.createResourceEvent('api', 'api_error', {
      status_code: event.status_code?.toString() ?? '',
      duration: event.duration_ms,
      success: 0,
      message: event.error,
      trace_id: event.response_id,
      properties: {
        auth_type: event.auth_type,
        model: event.model,
        prompt_id: event.prompt_id,
      },
      snapshots: JSON.stringify({
        error_type: event.error_type,
      }),
    });

    this.enqueueLogEvent(rumEvent);
    this.flushIfNeeded();
  }

  logFlashFallbackEvent(event: FlashFallbackEvent): void {
    const rumEvent = this.createActionEvent('fallback', 'flash_fallback', {
      properties: {
        auth_type: event.auth_type,
      },
    });

    this.enqueueLogEvent(rumEvent);
    this.flushIfNeeded();
  }

  logLoopDetectedEvent(event: LoopDetectedEvent): void {
    const rumEvent = this.createExceptionEvent('error', 'loop_detected', {
      subtype: 'loop_detected',
      properties: {
        prompt_id: event.prompt_id,
      },
      snapshots: JSON.stringify({
        loop_type: event.loop_type,
      }),
    });

    this.enqueueLogEvent(rumEvent);
    this.flushIfNeeded();
  }

  logNextSpeakerCheck(event: NextSpeakerCheckEvent): void {
    const rumEvent = this.createActionEvent('check', 'next_speaker_check', {
      properties: {
        prompt_id: event.prompt_id,
      },
      snapshots: JSON.stringify({
        finish_reason: event.finish_reason,
        result: event.result,
      }),
    });

    this.enqueueLogEvent(rumEvent);
    this.flushIfNeeded();
  }

  logSlashCommandEvent(event: SlashCommandEvent): void {
    const rumEvent = this.createActionEvent('command', 'slash_command', {
      snapshots: JSON.stringify({
        command: event.command,
        subcommand: event.subcommand,
      }),
    });

    this.enqueueLogEvent(rumEvent);
    this.flushIfNeeded();
  }

  logMalformedJsonResponseEvent(event: MalformedJsonResponseEvent): void {
    const rumEvent = this.createExceptionEvent(
      'error',
      'malformed_json_response',
      {
        subtype: 'malformed_json_response',
        properties: {
          model: event.model,
        },
      },
    );

    this.enqueueLogEvent(rumEvent);
    this.flushIfNeeded();
  }

  logIdeConnectionEvent(event: IdeConnectionEvent): void {
    const rumEvent = this.createActionEvent('connection', 'ide_connection', {
      snapshots: JSON.stringify({ connection_type: event.connection_type }),
    });

    this.enqueueLogEvent(rumEvent);
    this.flushIfNeeded();
  }

  logConversationFinishedEvent(event: ConversationFinishedEvent): void {
    const rumEvent = this.createActionEvent(
      'conversation',
      'conversation_finished',
      {
        snapshots: JSON.stringify({
          approval_mode: event.approvalMode,
          turn_count: event.turnCount,
        }),
      },
    );

    this.enqueueLogEvent(rumEvent);
    this.flushIfNeeded();
  }

  logKittySequenceOverflowEvent(event: KittySequenceOverflowEvent): void {
    const rumEvent = this.createExceptionEvent(
      'overflow',
      'kitty_sequence_overflow',
      {
        subtype: 'kitty_sequence_overflow',
        snapshots: JSON.stringify({
          sequence_length: event.sequence_length,
          truncated_sequence: event.truncated_sequence,
        }),
      },
    );

    this.enqueueLogEvent(rumEvent);
    this.flushIfNeeded();
  }

  logChatCompressionEvent(event: ChatCompressionEvent): void {
    const rumEvent = this.createActionEvent('compression', 'chat_compression', {
      snapshots: JSON.stringify({
        tokens_before: event.tokens_before,
        tokens_after: event.tokens_after,
      }),
    });

    this.enqueueLogEvent(rumEvent);
    this.flushIfNeeded();
  }

  logInvalidChunkEvent(event: InvalidChunkEvent): void {
    const rumEvent = this.createExceptionEvent('error', 'invalid_chunk', {
      subtype: 'invalid_chunk',
      message: event.error_message,
    });

    this.enqueueLogEvent(rumEvent);
    this.flushIfNeeded();
  }

  logContentRetryEvent(event: ContentRetryEvent): void {
    const rumEvent = this.createActionEvent('retry', 'content_retry', {
      snapshots: JSON.stringify({
        attempt_number: event.attempt_number,
        error_type: event.error_type,
        retry_delay_ms: event.retry_delay_ms,
      }),
    });

    this.enqueueLogEvent(rumEvent);
    this.flushIfNeeded();
  }

  logContentRetryFailureEvent(event: ContentRetryFailureEvent): void {
    const rumEvent = this.createExceptionEvent(
      'error',
      'content_retry_failure',
      {
        subtype: 'content_retry_failure',
        message: `Content retry failed after ${event.total_attempts} attempts`,
        snapshots: JSON.stringify({
          total_attempts: event.total_attempts,
          final_error_type: event.final_error_type,
          total_duration_ms: event.total_duration_ms,
        }),
      },
    );

    this.enqueueLogEvent(rumEvent);
    this.flushIfNeeded();
  }

  logSubagentExecutionEvent(event: SubagentExecutionEvent): void {
    const rumEvent = this.createActionEvent('subagent', 'subagent_execution', {
      snapshots: JSON.stringify({
        subagent_name: event.subagent_name,
        status: event.status,
        terminate_reason: event.terminate_reason,
        execution_summary: event.execution_summary,
      }),
    });

    this.enqueueLogEvent(rumEvent);
    this.flushIfNeeded();
  }

  logEndSessionEvent(_event: EndSessionEvent): void {
    const applicationEvent = this.createViewEvent('session', 'session_end', {});

    // Flush immediately on session end.
    this.enqueueLogEvent(applicationEvent);
    this.flushToRum().catch((error: unknown) => {
      if (this.config?.getDebugMode()) {
        console.debug('Error flushing to RUM:', error);
      }
    });
  }

  getProxyAgent() {
    const proxyUrl = this.config?.getProxy();
    if (!proxyUrl) return undefined;
    // undici which is widely used in the repo can only support http & https proxy protocol,
    // https://github.com/nodejs/undici/issues/2224
    if (proxyUrl.startsWith('http')) {
      return new HttpsProxyAgent(proxyUrl);
    } else {
      throw new Error('Unsupported proxy type');
    }
  }

  shutdown() {
    if (this.isShutdown) return;

    this.isShutdown = true;
    const event = new EndSessionEvent(this.config);
    this.logEndSessionEvent(event);
  }

  private requeueFailedEvents(eventsToSend: RumEvent[]): void {
    // Add the events back to the front of the queue to be retried, but limit retry queue size
    const eventsToRetry = eventsToSend.slice(-MAX_RETRY_EVENTS); // Keep only the most recent events

    // Log a warning if we're dropping events
    if (eventsToSend.length > MAX_RETRY_EVENTS && this.config?.getDebugMode()) {
      console.warn(
        `QwenLogger: Dropping ${
          eventsToSend.length - MAX_RETRY_EVENTS
        } events due to retry queue limit. Total events: ${
          eventsToSend.length
        }, keeping: ${MAX_RETRY_EVENTS}`,
      );
    }

    // Determine how many events can be re-queued
    const availableSpace = MAX_EVENTS - this.events.size;
    const numEventsToRequeue = Math.min(eventsToRetry.length, availableSpace);

    if (numEventsToRequeue === 0) {
      if (this.config?.getDebugMode()) {
        console.debug(
          `QwenLogger: No events re-queued (queue size: ${this.events.size})`,
        );
      }
      return;
    }

    // Get the most recent events to re-queue
    const eventsToRequeue = eventsToRetry.slice(
      eventsToRetry.length - numEventsToRequeue,
    );

    // Prepend events to the front of the deque to be retried first.
    // We iterate backwards to maintain the original order of the failed events.
    for (let i = eventsToRequeue.length - 1; i >= 0; i--) {
      this.events.unshift(eventsToRequeue[i]);
    }
    // Clear any potential overflow
    while (this.events.size > MAX_EVENTS) {
      this.events.pop();
    }

    if (this.config?.getDebugMode()) {
      console.debug(
        `QwenLogger: Re-queued ${numEventsToRequeue} events for retry (queue size: ${this.events.size})`,
      );
    }
  }
}

export const TEST_ONLY = {
  MAX_RETRY_EVENTS,
  MAX_EVENTS,
  FLUSH_INTERVAL_MS,
};<|MERGE_RESOLUTION|>--- conflicted
+++ resolved
@@ -27,11 +27,8 @@
   InvalidChunkEvent,
   ContentRetryEvent,
   ContentRetryFailureEvent,
-<<<<<<< HEAD
   ConversationFinishedEvent,
-=======
   SubagentExecutionEvent,
->>>>>>> b01ddf0a
 } from '../types.js';
 import { EndSessionEvent } from '../types.js';
 import type {
