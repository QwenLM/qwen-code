--- conflicted
+++ resolved
@@ -8,16 +8,10 @@
  * Integration test to verify circular reference handling with proxy agents
  */
 
-<<<<<<< HEAD
-import { describe, it, expect, beforeEach, afterEach } from 'vitest';
+import { afterEach, beforeEach, describe, expect, it } from 'vitest';
+import type { Config } from '../config/config.js';
+import type { RumEvent } from './qwen-logger/event-types.js';
 import { QwenLogger } from './qwen-logger/qwen-logger.js';
-import { RumEvent } from './qwen-logger/event-types.js';
-import { Config } from '../config/config.js';
-=======
-import { describe, it, expect } from 'vitest';
-import { ClearcutLogger } from './clearcut-logger/clearcut-logger.js';
-import type { Config } from '../config/config.js';
->>>>>>> 76553622
 
 describe('Circular Reference Integration Test', () => {
   beforeEach(() => {
@@ -106,17 +100,12 @@
     // Logger should still be functional
     expect(logger).toBeDefined();
     expect(() => {
-<<<<<<< HEAD
       logger?.enqueueLogEvent({
         timestamp: Date.now(),
         event_type: 'action',
         type: 'test',
         name: 'final-test',
       });
-=======
-      // eslint-disable-next-line @typescript-eslint/no-explicit-any
-      logger?.enqueueLogEvent(problematicEvent as any);
->>>>>>> 76553622
     }).not.toThrow();
   });
 });