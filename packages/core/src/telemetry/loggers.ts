/**
 * @license
 * Copyright 2025 Google LLC
 * SPDX-License-Identifier: Apache-2.0
 */

import type { LogAttributes, LogRecord } from '@opentelemetry/api-logs';
import { logs } from '@opentelemetry/api-logs';
import { SemanticAttributes } from '@opentelemetry/semantic-conventions';
import type { Config } from '../config/config.js';
import { safeJsonStringify } from '../utils/safeJsonStringify.js';
import { UserAccountManager } from '../utils/userAccountManager.js';
import {
  EVENT_API_ERROR,
  EVENT_API_REQUEST,
  EVENT_API_RESPONSE,
  EVENT_CHAT_COMPRESSION,
  EVENT_CLI_CONFIG,
<<<<<<< HEAD
  EVENT_CONTENT_RETRY,
  EVENT_CONTENT_RETRY_FAILURE,
  EVENT_CONVERSATION_FINISHED,
  EVENT_FLASH_FALLBACK,
=======
  EVENT_EXTENSION_UNINSTALL,
  EVENT_EXTENSION_ENABLE,
>>>>>>> 0612839a
  EVENT_IDE_CONNECTION,
  EVENT_INVALID_CHUNK,
  EVENT_NEXT_SPEAKER_CHECK,
  EVENT_SLASH_COMMAND,
  EVENT_SUBAGENT_EXECUTION,
  EVENT_TOOL_CALL,
  EVENT_USER_PROMPT,
  SERVICE_NAME,
<<<<<<< HEAD
=======
  EVENT_SLASH_COMMAND,
  EVENT_CONVERSATION_FINISHED,
  EVENT_CHAT_COMPRESSION,
  EVENT_MALFORMED_JSON_RESPONSE,
  EVENT_INVALID_CHUNK,
  EVENT_CONTENT_RETRY,
  EVENT_CONTENT_RETRY_FAILURE,
  EVENT_FILE_OPERATION,
  EVENT_RIPGREP_FALLBACK,
  EVENT_MODEL_ROUTING,
  EVENT_EXTENSION_INSTALL,
  EVENT_MODEL_SLASH_COMMAND,
  EVENT_EXTENSION_DISABLE,
>>>>>>> 0612839a
} from './constants.js';
import {
  recordApiErrorMetrics,
  recordApiResponseMetrics,
  recordChatCompressionMetrics,
  recordContentRetry,
  recordContentRetryFailure,
  recordFileOperationMetric,
  recordInvalidChunk,
  recordSubagentExecutionMetrics,
  recordTokenUsageMetrics,
  recordToolCallMetrics,
} from './metrics.js';
import { QwenLogger } from './qwen-logger/qwen-logger.js';
import { isTelemetrySdkInitialized } from './sdk.js';
import type {
  ApiErrorEvent,
  ApiRequestEvent,
  ApiResponseEvent,
  ChatCompressionEvent,
  ContentRetryEvent,
  ContentRetryFailureEvent,
  ConversationFinishedEvent,
  FileOperationEvent,
  FlashFallbackEvent,
  IdeConnectionEvent,
  InvalidChunkEvent,
  KittySequenceOverflowEvent,
  LoopDetectedEvent,
  NextSpeakerCheckEvent,
  SlashCommandEvent,
  StartSessionEvent,
  SubagentExecutionEvent,
  ToolCallEvent,
  UserPromptEvent,
<<<<<<< HEAD
} from './types.js';
import { type UiEvent, uiTelemetryService } from './uiTelemetry.js';
=======
  FlashFallbackEvent,
  NextSpeakerCheckEvent,
  LoopDetectedEvent,
  LoopDetectionDisabledEvent,
  SlashCommandEvent,
  ConversationFinishedEvent,
  KittySequenceOverflowEvent,
  ChatCompressionEvent,
  MalformedJsonResponseEvent,
  InvalidChunkEvent,
  ContentRetryEvent,
  ContentRetryFailureEvent,
  RipgrepFallbackEvent,
  ToolOutputTruncatedEvent,
  ModelRoutingEvent,
  ExtensionDisableEvent,
  ExtensionEnableEvent,
  ExtensionUninstallEvent,
  ExtensionInstallEvent,
  ModelSlashCommandEvent,
} from './types.js';
import {
  recordApiErrorMetrics,
  recordTokenUsageMetrics,
  recordApiResponseMetrics,
  recordToolCallMetrics,
  recordChatCompressionMetrics,
  recordFileOperationMetric,
  recordInvalidChunk,
  recordContentRetry,
  recordContentRetryFailure,
  recordModelRoutingMetrics,
  recordModelSlashCommand,
} from './metrics.js';
import { isTelemetrySdkInitialized } from './sdk.js';
import type { UiEvent } from './uiTelemetry.js';
import { uiTelemetryService } from './uiTelemetry.js';
import { ClearcutLogger } from './clearcut-logger/clearcut-logger.js';
import { safeJsonStringify } from '../utils/safeJsonStringify.js';
import { UserAccountManager } from '../utils/userAccountManager.js';
>>>>>>> 0612839a

const shouldLogUserPrompts = (config: Config): boolean =>
  config.getTelemetryLogPromptsEnabled();

function getCommonAttributes(config: Config): LogAttributes {
  const userAccountManager = new UserAccountManager();
  const email = userAccountManager.getCachedGoogleAccount();
  return {
    'session.id': config.getSessionId(),
    ...(email && { 'user.email': email }),
  };
}

export function logCliConfiguration(
  config: Config,
  event: StartSessionEvent,
): void {
  QwenLogger.getInstance(config)?.logStartSessionEvent(event);
  if (!isTelemetrySdkInitialized()) return;

  const attributes: LogAttributes = {
    ...getCommonAttributes(config),
    'event.name': EVENT_CLI_CONFIG,
    'event.timestamp': new Date().toISOString(),
    model: event.model,
    embedding_model: event.embedding_model,
    sandbox_enabled: event.sandbox_enabled,
    core_tools_enabled: event.core_tools_enabled,
    approval_mode: event.approval_mode,
    api_key_enabled: event.api_key_enabled,
    vertex_ai_enabled: event.vertex_ai_enabled,
    log_user_prompts_enabled: event.telemetry_log_user_prompts_enabled,
    file_filtering_respect_git_ignore: event.file_filtering_respect_git_ignore,
    debug_mode: event.debug_enabled,
    mcp_servers: event.mcp_servers,
    mcp_servers_count: event.mcp_servers_count,
    mcp_tools: event.mcp_tools,
    mcp_tools_count: event.mcp_tools_count,
    output_format: event.output_format,
  };

  const logger = logs.getLogger(SERVICE_NAME);
  const logRecord: LogRecord = {
    body: 'CLI configuration loaded.',
    attributes,
  };
  logger.emit(logRecord);
}

export function logUserPrompt(config: Config, event: UserPromptEvent): void {
  QwenLogger.getInstance(config)?.logNewPromptEvent(event);
  if (!isTelemetrySdkInitialized()) return;

  const attributes: LogAttributes = {
    ...getCommonAttributes(config),
    'event.name': EVENT_USER_PROMPT,
    'event.timestamp': new Date().toISOString(),
    prompt_length: event.prompt_length,
    prompt_id: event.prompt_id,
  };

  if (event.auth_type) {
    attributes['auth_type'] = event.auth_type;
  }

  if (shouldLogUserPrompts(config)) {
    attributes['prompt'] = event.prompt;
  }

  const logger = logs.getLogger(SERVICE_NAME);
  const logRecord: LogRecord = {
    body: `User prompt. Length: ${event.prompt_length}.`,
    attributes,
  };
  logger.emit(logRecord);
}

export function logToolCall(config: Config, event: ToolCallEvent): void {
  const uiEvent = {
    ...event,
    'event.name': EVENT_TOOL_CALL,
    'event.timestamp': new Date().toISOString(),
  } as UiEvent;
  uiTelemetryService.addEvent(uiEvent);
  QwenLogger.getInstance(config)?.logToolCallEvent(event);
  if (!isTelemetrySdkInitialized()) return;

  const attributes: LogAttributes = {
    ...getCommonAttributes(config),
    ...event,
    'event.name': EVENT_TOOL_CALL,
    'event.timestamp': new Date().toISOString(),
    function_args: safeJsonStringify(event.function_args, 2),
  };
  if (event.error) {
    attributes['error.message'] = event.error;
    if (event.error_type) {
      attributes['error.type'] = event.error_type;
    }
  }

  const logger = logs.getLogger(SERVICE_NAME);
  const logRecord: LogRecord = {
    body: `Tool call: ${event.function_name}${event.decision ? `. Decision: ${event.decision}` : ''}. Success: ${event.success}. Duration: ${event.duration_ms}ms.`,
    attributes,
  };
  logger.emit(logRecord);
  recordToolCallMetrics(config, event.duration_ms, {
    function_name: event.function_name,
    success: event.success,
    decision: event.decision,
    tool_type: event.tool_type,
  });
}

export function logToolOutputTruncated(
  config: Config,
  event: ToolOutputTruncatedEvent,
): void {
  ClearcutLogger.getInstance(config)?.logToolOutputTruncatedEvent(event);
  if (!isTelemetrySdkInitialized()) return;

  const attributes: LogAttributes = {
    ...getCommonAttributes(config),
    ...event,
    'event.name': 'tool_output_truncated',
    'event.timestamp': new Date().toISOString(),
  };

  const logger = logs.getLogger(SERVICE_NAME);
  const logRecord: LogRecord = {
    body: `Tool output truncated for ${event.tool_name}.`,
    attributes,
  };
  logger.emit(logRecord);
}

export function logFileOperation(
  config: Config,
  event: FileOperationEvent,
): void {
  QwenLogger.getInstance(config)?.logFileOperationEvent(event);
  if (!isTelemetrySdkInitialized()) return;

  const attributes: LogAttributes = {
    ...getCommonAttributes(config),
    'event.name': EVENT_FILE_OPERATION,
    'event.timestamp': new Date().toISOString(),
    tool_name: event.tool_name,
    operation: event.operation,
  };

  if (event.lines) {
    attributes['lines'] = event.lines;
  }
  if (event.mimetype) {
    attributes['mimetype'] = event.mimetype;
  }
  if (event.extension) {
    attributes['extension'] = event.extension;
  }
  if (event.programming_language) {
    attributes['programming_language'] = event.programming_language;
  }

  const logger = logs.getLogger(SERVICE_NAME);
  const logRecord: LogRecord = {
    body: `File operation: ${event.operation}. Lines: ${event.lines}.`,
    attributes,
  };
  logger.emit(logRecord);

  recordFileOperationMetric(config, {
    operation: event.operation,
    lines: event.lines,
    mimetype: event.mimetype,
    extension: event.extension,
    programming_language: event.programming_language,
  });
}

export function logApiRequest(config: Config, event: ApiRequestEvent): void {
  // QwenLogger.getInstance(config)?.logApiRequestEvent(event);
  if (!isTelemetrySdkInitialized()) return;

  const attributes: LogAttributes = {
    ...getCommonAttributes(config),
    ...event,
    'event.name': EVENT_API_REQUEST,
    'event.timestamp': new Date().toISOString(),
  };

  const logger = logs.getLogger(SERVICE_NAME);
  const logRecord: LogRecord = {
    body: `API request to ${event.model}.`,
    attributes,
  };
  logger.emit(logRecord);
}

export function logFlashFallback(
  config: Config,
  event: FlashFallbackEvent,
): void {
  QwenLogger.getInstance(config)?.logFlashFallbackEvent(event);
  if (!isTelemetrySdkInitialized()) return;

  const attributes: LogAttributes = {
    ...getCommonAttributes(config),
    ...event,
    'event.name': EVENT_FLASH_FALLBACK,
    'event.timestamp': new Date().toISOString(),
  };

  const logger = logs.getLogger(SERVICE_NAME);
  const logRecord: LogRecord = {
    body: `Switching to flash as Fallback.`,
    attributes,
  };
  logger.emit(logRecord);
}

export function logRipgrepFallback(
  config: Config,
  event: RipgrepFallbackEvent,
): void {
  ClearcutLogger.getInstance(config)?.logRipgrepFallbackEvent();
  if (!isTelemetrySdkInitialized()) return;

  const attributes: LogAttributes = {
    ...getCommonAttributes(config),
    ...event,
    'event.name': EVENT_RIPGREP_FALLBACK,
    'event.timestamp': new Date().toISOString(),
  };

  const logger = logs.getLogger(SERVICE_NAME);
  const logRecord: LogRecord = {
    body: `Switching to grep as fallback.`,
    attributes,
  };
  logger.emit(logRecord);
}

export function logApiError(config: Config, event: ApiErrorEvent): void {
  const uiEvent = {
    ...event,
    'event.name': EVENT_API_ERROR,
    'event.timestamp': new Date().toISOString(),
  } as UiEvent;
  uiTelemetryService.addEvent(uiEvent);
  QwenLogger.getInstance(config)?.logApiErrorEvent(event);
  if (!isTelemetrySdkInitialized()) return;

  const attributes: LogAttributes = {
    ...getCommonAttributes(config),
    ...event,
    'event.name': EVENT_API_ERROR,
    'event.timestamp': new Date().toISOString(),
    ['error.message']: event.error,
    model_name: event.model,
    duration: event.duration_ms,
  };

  if (event.error_type) {
    attributes['error.type'] = event.error_type;
  }
  if (typeof event.status_code === 'number') {
    attributes[SemanticAttributes.HTTP_STATUS_CODE] = event.status_code;
  }

  const logger = logs.getLogger(SERVICE_NAME);
  const logRecord: LogRecord = {
    body: `API error for ${event.model}. Error: ${event.error}. Duration: ${event.duration_ms}ms.`,
    attributes,
  };
  logger.emit(logRecord);
  recordApiErrorMetrics(config, event.duration_ms, {
    model: event.model,
    status_code: event.status_code,
    error_type: event.error_type,
  });
}

export function logApiResponse(config: Config, event: ApiResponseEvent): void {
  const uiEvent = {
    ...event,
    'event.name': EVENT_API_RESPONSE,
    'event.timestamp': new Date().toISOString(),
  } as UiEvent;
  uiTelemetryService.addEvent(uiEvent);
  QwenLogger.getInstance(config)?.logApiResponseEvent(event);
  if (!isTelemetrySdkInitialized()) return;
  const attributes: LogAttributes = {
    ...getCommonAttributes(config),
    ...event,
    'event.name': EVENT_API_RESPONSE,
    'event.timestamp': new Date().toISOString(),
  };
  if (event.response_text) {
    attributes['response_text'] = event.response_text;
  }
  if (event.status_code) {
    if (typeof event.status_code === 'number') {
      attributes[SemanticAttributes.HTTP_STATUS_CODE] = event.status_code;
    }
  }

  const logger = logs.getLogger(SERVICE_NAME);
  const logRecord: LogRecord = {
    body: `API response from ${event.model}. Status: ${event.status_code || 'N/A'}. Duration: ${event.duration_ms}ms.`,
    attributes,
  };
  logger.emit(logRecord);
  recordApiResponseMetrics(config, event.duration_ms, {
    model: event.model,
    status_code: event.status_code,
  });
  recordTokenUsageMetrics(config, event.input_token_count, {
    model: event.model,
    type: 'input',
  });
  recordTokenUsageMetrics(config, event.output_token_count, {
    model: event.model,
    type: 'output',
  });
  recordTokenUsageMetrics(config, event.cached_content_token_count, {
    model: event.model,
    type: 'cache',
  });
  recordTokenUsageMetrics(config, event.thoughts_token_count, {
    model: event.model,
    type: 'thought',
  });
  recordTokenUsageMetrics(config, event.tool_token_count, {
    model: event.model,
    type: 'tool',
  });
}

export function logLoopDetected(
  config: Config,
  event: LoopDetectedEvent,
): void {
  QwenLogger.getInstance(config)?.logLoopDetectedEvent(event);
  if (!isTelemetrySdkInitialized()) return;

  const attributes: LogAttributes = {
    ...getCommonAttributes(config),
    ...event,
  };

  const logger = logs.getLogger(SERVICE_NAME);
  const logRecord: LogRecord = {
    body: `Loop detected. Type: ${event.loop_type}.`,
    attributes,
  };
  logger.emit(logRecord);
}

export function logLoopDetectionDisabled(
  config: Config,
  _event: LoopDetectionDisabledEvent,
): void {
  ClearcutLogger.getInstance(config)?.logLoopDetectionDisabledEvent();
}

export function logNextSpeakerCheck(
  config: Config,
  event: NextSpeakerCheckEvent,
): void {
  QwenLogger.getInstance(config)?.logNextSpeakerCheck(event);
  if (!isTelemetrySdkInitialized()) return;

  const attributes: LogAttributes = {
    ...getCommonAttributes(config),
    ...event,
    'event.name': EVENT_NEXT_SPEAKER_CHECK,
  };

  const logger = logs.getLogger(SERVICE_NAME);
  const logRecord: LogRecord = {
    body: `Next speaker check.`,
    attributes,
  };
  logger.emit(logRecord);
}

export function logSlashCommand(
  config: Config,
  event: SlashCommandEvent,
): void {
  QwenLogger.getInstance(config)?.logSlashCommandEvent(event);
  if (!isTelemetrySdkInitialized()) return;

  const attributes: LogAttributes = {
    ...getCommonAttributes(config),
    ...event,
    'event.name': EVENT_SLASH_COMMAND,
  };

  const logger = logs.getLogger(SERVICE_NAME);
  const logRecord: LogRecord = {
    body: `Slash command: ${event.command}.`,
    attributes,
  };
  logger.emit(logRecord);
}

export function logIdeConnection(
  config: Config,
  event: IdeConnectionEvent,
): void {
  QwenLogger.getInstance(config)?.logIdeConnectionEvent(event);
  if (!isTelemetrySdkInitialized()) return;

  const attributes: LogAttributes = {
    ...getCommonAttributes(config),
    ...event,
    'event.name': EVENT_IDE_CONNECTION,
  };

  const logger = logs.getLogger(SERVICE_NAME);
  const logRecord: LogRecord = {
    body: `Ide connection. Type: ${event.connection_type}.`,
    attributes,
  };
  logger.emit(logRecord);
}

export function logConversationFinishedEvent(
  config: Config,
  event: ConversationFinishedEvent,
): void {
  QwenLogger.getInstance(config)?.logConversationFinishedEvent(event);
  if (!isTelemetrySdkInitialized()) return;

  const attributes: LogAttributes = {
    ...getCommonAttributes(config),
    ...event,
    'event.name': EVENT_CONVERSATION_FINISHED,
  };

  const logger = logs.getLogger(SERVICE_NAME);
  const logRecord: LogRecord = {
    body: `Conversation finished.`,
    attributes,
  };
  logger.emit(logRecord);
}

export function logChatCompression(
  config: Config,
  event: ChatCompressionEvent,
): void {
  QwenLogger.getInstance(config)?.logChatCompressionEvent(event);

  const attributes: LogAttributes = {
    ...getCommonAttributes(config),
    ...event,
    'event.name': EVENT_CHAT_COMPRESSION,
  };

  const logger = logs.getLogger(SERVICE_NAME);
  const logRecord: LogRecord = {
    body: `Chat compression (Saved ${event.tokens_before - event.tokens_after} tokens)`,
    attributes,
  };
  logger.emit(logRecord);

  recordChatCompressionMetrics(config, {
    tokens_before: event.tokens_before,
    tokens_after: event.tokens_after,
  });
}

export function logKittySequenceOverflow(
  config: Config,
  event: KittySequenceOverflowEvent,
): void {
  QwenLogger.getInstance(config)?.logKittySequenceOverflowEvent(event);
  if (!isTelemetrySdkInitialized()) return;
  const attributes: LogAttributes = {
    ...getCommonAttributes(config),
    ...event,
  };
  const logger = logs.getLogger(SERVICE_NAME);
  const logRecord: LogRecord = {
    body: `Kitty sequence buffer overflow: ${event.sequence_length} bytes`,
    attributes,
  };
  logger.emit(logRecord);
}
export function logInvalidChunk(
  config: Config,
  event: InvalidChunkEvent,
): void {
  QwenLogger.getInstance(config)?.logInvalidChunkEvent(event);
  if (!isTelemetrySdkInitialized()) return;

  const attributes: LogAttributes = {
    ...getCommonAttributes(config),
    'event.name': EVENT_INVALID_CHUNK,
    'event.timestamp': event['event.timestamp'],
  };

  if (event.error_message) {
    attributes['error.message'] = event.error_message;
  }

  const logger = logs.getLogger(SERVICE_NAME);
  const logRecord: LogRecord = {
    body: `Invalid chunk received from stream.`,
    attributes,
  };
  logger.emit(logRecord);
  recordInvalidChunk(config);
}

export function logContentRetry(
  config: Config,
  event: ContentRetryEvent,
): void {
  QwenLogger.getInstance(config)?.logContentRetryEvent(event);
  if (!isTelemetrySdkInitialized()) return;

  const attributes: LogAttributes = {
    ...getCommonAttributes(config),
    ...event,
    'event.name': EVENT_CONTENT_RETRY,
  };

  const logger = logs.getLogger(SERVICE_NAME);
  const logRecord: LogRecord = {
    body: `Content retry attempt ${event.attempt_number} due to ${event.error_type}.`,
    attributes,
  };
  logger.emit(logRecord);
  recordContentRetry(config);
}

export function logContentRetryFailure(
  config: Config,
  event: ContentRetryFailureEvent,
): void {
  QwenLogger.getInstance(config)?.logContentRetryFailureEvent(event);
  if (!isTelemetrySdkInitialized()) return;

  const attributes: LogAttributes = {
    ...getCommonAttributes(config),
    ...event,
    'event.name': EVENT_CONTENT_RETRY_FAILURE,
  };

  const logger = logs.getLogger(SERVICE_NAME);
  const logRecord: LogRecord = {
    body: `All content retries failed after ${event.total_attempts} attempts.`,
    attributes,
  };
  logger.emit(logRecord);
  recordContentRetryFailure(config);
}

<<<<<<< HEAD
export function logSubagentExecution(
  config: Config,
  event: SubagentExecutionEvent,
): void {
  QwenLogger.getInstance(config)?.logSubagentExecutionEvent(event);
=======
export function logModelRouting(
  config: Config,
  event: ModelRoutingEvent,
): void {
  ClearcutLogger.getInstance(config)?.logModelRoutingEvent(event);
>>>>>>> 0612839a
  if (!isTelemetrySdkInitialized()) return;

  const attributes: LogAttributes = {
    ...getCommonAttributes(config),
    ...event,
<<<<<<< HEAD
    'event.name': EVENT_SUBAGENT_EXECUTION,
=======
    'event.name': EVENT_MODEL_ROUTING,
  };

  const logger = logs.getLogger(SERVICE_NAME);
  const logRecord: LogRecord = {
    body: `Model routing decision. Model: ${event.decision_model}, Source: ${event.decision_source}`,
    attributes,
  };
  logger.emit(logRecord);
  recordModelRoutingMetrics(config, event);
}

export function logModelSlashCommand(
  config: Config,
  event: ModelSlashCommandEvent,
): void {
  ClearcutLogger.getInstance(config)?.logModelSlashCommandEvent(event);
  if (!isTelemetrySdkInitialized()) return;

  const attributes: LogAttributes = {
    ...getCommonAttributes(config),
    ...event,
    'event.name': EVENT_MODEL_SLASH_COMMAND,
  };

  const logger = logs.getLogger(SERVICE_NAME);
  const logRecord: LogRecord = {
    body: `Model slash command. Model: ${event.model_name}`,
    attributes,
  };
  logger.emit(logRecord);
  recordModelSlashCommand(config, event);
}

export function logExtensionInstallEvent(
  config: Config,
  event: ExtensionInstallEvent,
): void {
  ClearcutLogger.getInstance(config)?.logExtensionInstallEvent(event);
  if (!isTelemetrySdkInitialized()) return;

  const attributes: LogAttributes = {
    ...getCommonAttributes(config),
    ...event,
    'event.name': EVENT_EXTENSION_INSTALL,
    'event.timestamp': new Date().toISOString(),
    extension_name: event.extension_name,
    extension_version: event.extension_version,
    extension_source: event.extension_source,
    status: event.status,
  };

  const logger = logs.getLogger(SERVICE_NAME);
  const logRecord: LogRecord = {
    body: `Installed extension ${event.extension_name}`,
    attributes,
  };
  logger.emit(logRecord);
}

export function logExtensionUninstall(
  config: Config,
  event: ExtensionUninstallEvent,
): void {
  ClearcutLogger.getInstance(config)?.logExtensionUninstallEvent(event);
  if (!isTelemetrySdkInitialized()) return;

  const attributes: LogAttributes = {
    ...getCommonAttributes(config),
    ...event,
    'event.name': EVENT_EXTENSION_UNINSTALL,
    'event.timestamp': new Date().toISOString(),
  };

  const logger = logs.getLogger(SERVICE_NAME);
  const logRecord: LogRecord = {
    body: `Uninstalled extension ${event.extension_name}`,
    attributes,
  };
  logger.emit(logRecord);
}

export function logExtensionEnable(
  config: Config,
  event: ExtensionEnableEvent,
): void {
  ClearcutLogger.getInstance(config)?.logExtensionEnableEvent(event);
  if (!isTelemetrySdkInitialized()) return;

  const attributes: LogAttributes = {
    ...getCommonAttributes(config),
    ...event,
    'event.name': EVENT_EXTENSION_ENABLE,
    'event.timestamp': new Date().toISOString(),
  };

  const logger = logs.getLogger(SERVICE_NAME);
  const logRecord: LogRecord = {
    body: `Enabled extension ${event.extension_name}`,
    attributes,
  };
  logger.emit(logRecord);
}

export function logExtensionDisable(
  config: Config,
  event: ExtensionDisableEvent,
): void {
  ClearcutLogger.getInstance(config)?.logExtensionDisableEvent(event);
  if (!isTelemetrySdkInitialized()) return;

  const attributes: LogAttributes = {
    ...getCommonAttributes(config),
    ...event,
    'event.name': EVENT_EXTENSION_DISABLE,
>>>>>>> 0612839a
    'event.timestamp': new Date().toISOString(),
  };

  const logger = logs.getLogger(SERVICE_NAME);
  const logRecord: LogRecord = {
<<<<<<< HEAD
    body: `Subagent execution: ${event.subagent_name}.`,
    attributes,
  };
  logger.emit(logRecord);
  recordSubagentExecutionMetrics(
    config,
    event.subagent_name,
    event.status,
    event.terminate_reason,
  );
=======
    body: `Disabled extension ${event.extension_name}`,
    attributes,
  };
  logger.emit(logRecord);
>>>>>>> 0612839a
}<|MERGE_RESOLUTION|>--- conflicted
+++ resolved
@@ -14,41 +14,28 @@
   EVENT_API_ERROR,
   EVENT_API_REQUEST,
   EVENT_API_RESPONSE,
-  EVENT_CHAT_COMPRESSION,
   EVENT_CLI_CONFIG,
-<<<<<<< HEAD
-  EVENT_CONTENT_RETRY,
-  EVENT_CONTENT_RETRY_FAILURE,
-  EVENT_CONVERSATION_FINISHED,
-  EVENT_FLASH_FALLBACK,
-=======
   EVENT_EXTENSION_UNINSTALL,
   EVENT_EXTENSION_ENABLE,
->>>>>>> 0612839a
   EVENT_IDE_CONNECTION,
-  EVENT_INVALID_CHUNK,
-  EVENT_NEXT_SPEAKER_CHECK,
-  EVENT_SLASH_COMMAND,
-  EVENT_SUBAGENT_EXECUTION,
   EVENT_TOOL_CALL,
   EVENT_USER_PROMPT,
+  EVENT_FLASH_FALLBACK,
+  EVENT_NEXT_SPEAKER_CHECK,
   SERVICE_NAME,
-<<<<<<< HEAD
-=======
   EVENT_SLASH_COMMAND,
   EVENT_CONVERSATION_FINISHED,
   EVENT_CHAT_COMPRESSION,
-  EVENT_MALFORMED_JSON_RESPONSE,
-  EVENT_INVALID_CHUNK,
   EVENT_CONTENT_RETRY,
   EVENT_CONTENT_RETRY_FAILURE,
   EVENT_FILE_OPERATION,
   EVENT_RIPGREP_FALLBACK,
-  EVENT_MODEL_ROUTING,
   EVENT_EXTENSION_INSTALL,
   EVENT_MODEL_SLASH_COMMAND,
   EVENT_EXTENSION_DISABLE,
->>>>>>> 0612839a
+  EVENT_SUBAGENT_EXECUTION,
+  EVENT_MALFORMED_JSON_RESPONSE,
+  EVENT_INVALID_CHUNK,
 } from './constants.js';
 import {
   recordApiErrorMetrics,
@@ -58,6 +45,7 @@
   recordContentRetryFailure,
   recordFileOperationMetric,
   recordInvalidChunk,
+  recordModelSlashCommand,
   recordSubagentExecutionMetrics,
   recordTokenUsageMetrics,
   recordToolCallMetrics,
@@ -68,26 +56,11 @@
   ApiErrorEvent,
   ApiRequestEvent,
   ApiResponseEvent,
-  ChatCompressionEvent,
-  ContentRetryEvent,
-  ContentRetryFailureEvent,
-  ConversationFinishedEvent,
   FileOperationEvent,
-  FlashFallbackEvent,
   IdeConnectionEvent,
-  InvalidChunkEvent,
-  KittySequenceOverflowEvent,
-  LoopDetectedEvent,
-  NextSpeakerCheckEvent,
-  SlashCommandEvent,
   StartSessionEvent,
-  SubagentExecutionEvent,
   ToolCallEvent,
   UserPromptEvent,
-<<<<<<< HEAD
-} from './types.js';
-import { type UiEvent, uiTelemetryService } from './uiTelemetry.js';
-=======
   FlashFallbackEvent,
   NextSpeakerCheckEvent,
   LoopDetectedEvent,
@@ -96,39 +69,21 @@
   ConversationFinishedEvent,
   KittySequenceOverflowEvent,
   ChatCompressionEvent,
-  MalformedJsonResponseEvent,
-  InvalidChunkEvent,
   ContentRetryEvent,
   ContentRetryFailureEvent,
   RipgrepFallbackEvent,
   ToolOutputTruncatedEvent,
-  ModelRoutingEvent,
   ExtensionDisableEvent,
   ExtensionEnableEvent,
   ExtensionUninstallEvent,
   ExtensionInstallEvent,
   ModelSlashCommandEvent,
+  SubagentExecutionEvent,
+  MalformedJsonResponseEvent,
+  InvalidChunkEvent,
 } from './types.js';
-import {
-  recordApiErrorMetrics,
-  recordTokenUsageMetrics,
-  recordApiResponseMetrics,
-  recordToolCallMetrics,
-  recordChatCompressionMetrics,
-  recordFileOperationMetric,
-  recordInvalidChunk,
-  recordContentRetry,
-  recordContentRetryFailure,
-  recordModelRoutingMetrics,
-  recordModelSlashCommand,
-} from './metrics.js';
-import { isTelemetrySdkInitialized } from './sdk.js';
 import type { UiEvent } from './uiTelemetry.js';
 import { uiTelemetryService } from './uiTelemetry.js';
-import { ClearcutLogger } from './clearcut-logger/clearcut-logger.js';
-import { safeJsonStringify } from '../utils/safeJsonStringify.js';
-import { UserAccountManager } from '../utils/userAccountManager.js';
->>>>>>> 0612839a
 
 const shouldLogUserPrompts = (config: Config): boolean =>
   config.getTelemetryLogPromptsEnabled();
@@ -248,7 +203,7 @@
   config: Config,
   event: ToolOutputTruncatedEvent,
 ): void {
-  ClearcutLogger.getInstance(config)?.logToolOutputTruncatedEvent(event);
+  QwenLogger.getInstance(config)?.logToolOutputTruncatedEvent(event);
   if (!isTelemetrySdkInitialized()) return;
 
   const attributes: LogAttributes = {
@@ -355,7 +310,7 @@
   config: Config,
   event: RipgrepFallbackEvent,
 ): void {
-  ClearcutLogger.getInstance(config)?.logRipgrepFallbackEvent();
+  QwenLogger.getInstance(config)?.logRipgrepFallbackEvent();
   if (!isTelemetrySdkInitialized()) return;
 
   const attributes: LogAttributes = {
@@ -493,7 +448,7 @@
   config: Config,
   _event: LoopDetectionDisabledEvent,
 ): void {
-  ClearcutLogger.getInstance(config)?.logLoopDetectionDisabledEvent();
+  QwenLogger.getInstance(config)?.logLoopDetectionDisabledEvent();
 }
 
 export function logNextSpeakerCheck(
@@ -622,6 +577,28 @@
   };
   logger.emit(logRecord);
 }
+
+export function logMalformedJsonResponse(
+  config: Config,
+  event: MalformedJsonResponseEvent,
+): void {
+  QwenLogger.getInstance(config)?.logMalformedJsonResponseEvent(event);
+  if (!isTelemetrySdkInitialized()) return;
+
+  const attributes: LogAttributes = {
+    ...getCommonAttributes(config),
+    ...event,
+    'event.name': EVENT_MALFORMED_JSON_RESPONSE,
+  };
+
+  const logger = logs.getLogger(SERVICE_NAME);
+  const logRecord: LogRecord = {
+    body: `Malformed JSON response from ${event.model}.`,
+    attributes,
+  };
+  logger.emit(logRecord);
+}
+
 export function logInvalidChunk(
   config: Config,
   event: InvalidChunkEvent,
@@ -692,149 +669,22 @@
   recordContentRetryFailure(config);
 }
 
-<<<<<<< HEAD
 export function logSubagentExecution(
   config: Config,
   event: SubagentExecutionEvent,
 ): void {
   QwenLogger.getInstance(config)?.logSubagentExecutionEvent(event);
-=======
-export function logModelRouting(
-  config: Config,
-  event: ModelRoutingEvent,
-): void {
-  ClearcutLogger.getInstance(config)?.logModelRoutingEvent(event);
->>>>>>> 0612839a
-  if (!isTelemetrySdkInitialized()) return;
-
-  const attributes: LogAttributes = {
-    ...getCommonAttributes(config),
-    ...event,
-<<<<<<< HEAD
+  if (!isTelemetrySdkInitialized()) return;
+
+  const attributes: LogAttributes = {
+    ...getCommonAttributes(config),
+    ...event,
     'event.name': EVENT_SUBAGENT_EXECUTION,
-=======
-    'event.name': EVENT_MODEL_ROUTING,
-  };
-
-  const logger = logs.getLogger(SERVICE_NAME);
-  const logRecord: LogRecord = {
-    body: `Model routing decision. Model: ${event.decision_model}, Source: ${event.decision_source}`,
-    attributes,
-  };
-  logger.emit(logRecord);
-  recordModelRoutingMetrics(config, event);
-}
-
-export function logModelSlashCommand(
-  config: Config,
-  event: ModelSlashCommandEvent,
-): void {
-  ClearcutLogger.getInstance(config)?.logModelSlashCommandEvent(event);
-  if (!isTelemetrySdkInitialized()) return;
-
-  const attributes: LogAttributes = {
-    ...getCommonAttributes(config),
-    ...event,
-    'event.name': EVENT_MODEL_SLASH_COMMAND,
-  };
-
-  const logger = logs.getLogger(SERVICE_NAME);
-  const logRecord: LogRecord = {
-    body: `Model slash command. Model: ${event.model_name}`,
-    attributes,
-  };
-  logger.emit(logRecord);
-  recordModelSlashCommand(config, event);
-}
-
-export function logExtensionInstallEvent(
-  config: Config,
-  event: ExtensionInstallEvent,
-): void {
-  ClearcutLogger.getInstance(config)?.logExtensionInstallEvent(event);
-  if (!isTelemetrySdkInitialized()) return;
-
-  const attributes: LogAttributes = {
-    ...getCommonAttributes(config),
-    ...event,
-    'event.name': EVENT_EXTENSION_INSTALL,
-    'event.timestamp': new Date().toISOString(),
-    extension_name: event.extension_name,
-    extension_version: event.extension_version,
-    extension_source: event.extension_source,
-    status: event.status,
-  };
-
-  const logger = logs.getLogger(SERVICE_NAME);
-  const logRecord: LogRecord = {
-    body: `Installed extension ${event.extension_name}`,
-    attributes,
-  };
-  logger.emit(logRecord);
-}
-
-export function logExtensionUninstall(
-  config: Config,
-  event: ExtensionUninstallEvent,
-): void {
-  ClearcutLogger.getInstance(config)?.logExtensionUninstallEvent(event);
-  if (!isTelemetrySdkInitialized()) return;
-
-  const attributes: LogAttributes = {
-    ...getCommonAttributes(config),
-    ...event,
-    'event.name': EVENT_EXTENSION_UNINSTALL,
-    'event.timestamp': new Date().toISOString(),
-  };
-
-  const logger = logs.getLogger(SERVICE_NAME);
-  const logRecord: LogRecord = {
-    body: `Uninstalled extension ${event.extension_name}`,
-    attributes,
-  };
-  logger.emit(logRecord);
-}
-
-export function logExtensionEnable(
-  config: Config,
-  event: ExtensionEnableEvent,
-): void {
-  ClearcutLogger.getInstance(config)?.logExtensionEnableEvent(event);
-  if (!isTelemetrySdkInitialized()) return;
-
-  const attributes: LogAttributes = {
-    ...getCommonAttributes(config),
-    ...event,
-    'event.name': EVENT_EXTENSION_ENABLE,
-    'event.timestamp': new Date().toISOString(),
-  };
-
-  const logger = logs.getLogger(SERVICE_NAME);
-  const logRecord: LogRecord = {
-    body: `Enabled extension ${event.extension_name}`,
-    attributes,
-  };
-  logger.emit(logRecord);
-}
-
-export function logExtensionDisable(
-  config: Config,
-  event: ExtensionDisableEvent,
-): void {
-  ClearcutLogger.getInstance(config)?.logExtensionDisableEvent(event);
-  if (!isTelemetrySdkInitialized()) return;
-
-  const attributes: LogAttributes = {
-    ...getCommonAttributes(config),
-    ...event,
-    'event.name': EVENT_EXTENSION_DISABLE,
->>>>>>> 0612839a
-    'event.timestamp': new Date().toISOString(),
-  };
-
-  const logger = logs.getLogger(SERVICE_NAME);
-  const logRecord: LogRecord = {
-<<<<<<< HEAD
+    'event.timestamp': new Date().toISOString(),
+  };
+
+  const logger = logs.getLogger(SERVICE_NAME);
+  const logRecord: LogRecord = {
     body: `Subagent execution: ${event.subagent_name}.`,
     attributes,
   };
@@ -845,10 +695,118 @@
     event.status,
     event.terminate_reason,
   );
-=======
+}
+
+export function logModelSlashCommand(
+  config: Config,
+  event: ModelSlashCommandEvent,
+): void {
+  QwenLogger.getInstance(config)?.logModelSlashCommandEvent(event);
+  if (!isTelemetrySdkInitialized()) return;
+
+  const attributes: LogAttributes = {
+    ...getCommonAttributes(config),
+    ...event,
+    'event.name': EVENT_MODEL_SLASH_COMMAND,
+  };
+
+  const logger = logs.getLogger(SERVICE_NAME);
+  const logRecord: LogRecord = {
+    body: `Model slash command. Model: ${event.model_name}`,
+    attributes,
+  };
+  logger.emit(logRecord);
+  recordModelSlashCommand(config, event);
+}
+
+export function logExtensionInstallEvent(
+  config: Config,
+  event: ExtensionInstallEvent,
+): void {
+  QwenLogger.getInstance(config)?.logExtensionInstallEvent(event);
+  if (!isTelemetrySdkInitialized()) return;
+
+  const attributes: LogAttributes = {
+    ...getCommonAttributes(config),
+    ...event,
+    'event.name': EVENT_EXTENSION_INSTALL,
+    'event.timestamp': new Date().toISOString(),
+    extension_name: event.extension_name,
+    extension_version: event.extension_version,
+    extension_source: event.extension_source,
+    status: event.status,
+  };
+
+  const logger = logs.getLogger(SERVICE_NAME);
+  const logRecord: LogRecord = {
+    body: `Installed extension ${event.extension_name}`,
+    attributes,
+  };
+  logger.emit(logRecord);
+}
+
+export function logExtensionUninstall(
+  config: Config,
+  event: ExtensionUninstallEvent,
+): void {
+  QwenLogger.getInstance(config)?.logExtensionUninstallEvent(event);
+  if (!isTelemetrySdkInitialized()) return;
+
+  const attributes: LogAttributes = {
+    ...getCommonAttributes(config),
+    ...event,
+    'event.name': EVENT_EXTENSION_UNINSTALL,
+    'event.timestamp': new Date().toISOString(),
+  };
+
+  const logger = logs.getLogger(SERVICE_NAME);
+  const logRecord: LogRecord = {
+    body: `Uninstalled extension ${event.extension_name}`,
+    attributes,
+  };
+  logger.emit(logRecord);
+}
+
+export function logExtensionEnable(
+  config: Config,
+  event: ExtensionEnableEvent,
+): void {
+  QwenLogger.getInstance(config)?.logExtensionEnableEvent(event);
+  if (!isTelemetrySdkInitialized()) return;
+
+  const attributes: LogAttributes = {
+    ...getCommonAttributes(config),
+    ...event,
+    'event.name': EVENT_EXTENSION_ENABLE,
+    'event.timestamp': new Date().toISOString(),
+  };
+
+  const logger = logs.getLogger(SERVICE_NAME);
+  const logRecord: LogRecord = {
+    body: `Enabled extension ${event.extension_name}`,
+    attributes,
+  };
+  logger.emit(logRecord);
+}
+
+export function logExtensionDisable(
+  config: Config,
+  event: ExtensionDisableEvent,
+): void {
+  QwenLogger.getInstance(config)?.logExtensionDisableEvent(event);
+  if (!isTelemetrySdkInitialized()) return;
+
+  const attributes: LogAttributes = {
+    ...getCommonAttributes(config),
+    ...event,
+    'event.name': EVENT_EXTENSION_DISABLE,
+    'event.timestamp': new Date().toISOString(),
+  };
+
+  const logger = logs.getLogger(SERVICE_NAME);
+  const logRecord: LogRecord = {
     body: `Disabled extension ${event.extension_name}`,
     attributes,
   };
   logger.emit(logRecord);
->>>>>>> 0612839a
 }