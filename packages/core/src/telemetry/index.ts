/**
 * @license
 * Copyright 2025 Google LLC
 * SPDX-License-Identifier: Apache-2.0
 */

export enum TelemetryTarget {
  GCP = 'gcp',
  LOCAL = 'local',
  QWEN = 'qwen',
}

const DEFAULT_TELEMETRY_TARGET = TelemetryTarget.LOCAL;
const DEFAULT_OTLP_ENDPOINT = 'http://localhost:4317';

export { DEFAULT_TELEMETRY_TARGET, DEFAULT_OTLP_ENDPOINT };
export {
<<<<<<< HEAD
  initializeTelemetry,
  shutdownTelemetry,
  isTelemetrySdkInitialized,
} from './sdk.js';
export {
  resolveTelemetrySettings,
  parseBooleanEnvFlag,
  parseTelemetryTargetValue,
} from './config.js';
export {
  logCliConfiguration,
  logUserPrompt,
  logToolCall,
=======
  logApiError,
  logApiCancel,
>>>>>>> 9d664623
  logApiRequest,
  logApiError,
  logApiResponse,
  logFlashFallback,
  logSlashCommand,
  logConversationFinishedEvent,
  logKittySequenceOverflow,
  logChatCompression,
  logToolOutputTruncated,
  logExtensionEnable,
  logExtensionInstallEvent,
  logExtensionUninstall,
  logRipgrepFallback,
  logNextSpeakerCheck,
} from './loggers.js';
export type { SlashCommandEvent, ChatCompressionEvent } from './types.js';
export {
<<<<<<< HEAD
  SlashCommandStatus,
  EndSessionEvent,
  UserPromptEvent,
=======
  initializeTelemetry,
  isTelemetrySdkInitialized,
  shutdownTelemetry,
} from './sdk.js';
export {
  ApiErrorEvent,
  ApiCancelEvent,
>>>>>>> 9d664623
  ApiRequestEvent,
  ApiErrorEvent,
  ApiResponseEvent,
  FlashFallbackEvent,
  StartSessionEvent,
  ToolCallEvent,
  ConversationFinishedEvent,
  KittySequenceOverflowEvent,
  ToolOutputTruncatedEvent,
  RipgrepFallbackEvent,
  NextSpeakerCheckEvent,
} from './types.js';
export { makeSlashCommandEvent, makeChatCompressionEvent } from './types.js';
export type { TelemetryEvent } from './types.js';
export { SpanStatusCode, ValueType } from '@opentelemetry/api';
export { SemanticAttributes } from '@opentelemetry/semantic-conventions';
export * from './uiTelemetry.js';
<<<<<<< HEAD
export { HighWaterMarkTracker } from './high-water-mark-tracker.js';
export { RateLimiter } from './rate-limiter.js';
export { ActivityType } from './activity-types.js';
export {
  ActivityDetector,
  getActivityDetector,
  recordUserActivity,
  isUserActive,
} from './activity-detector.js';
export {
  // Core metrics functions
  recordToolCallMetrics,
  recordTokenUsageMetrics,
  recordApiResponseMetrics,
  recordApiErrorMetrics,
  recordFileOperationMetric,
  recordInvalidChunk,
  recordContentRetry,
  recordContentRetryFailure,
  // Performance monitoring functions
  recordStartupPerformance,
  recordMemoryUsage,
  recordCpuUsage,
  recordToolQueueDepth,
  recordToolExecutionBreakdown,
  recordTokenEfficiency,
  recordApiRequestBreakdown,
  recordPerformanceScore,
  recordPerformanceRegression,
  recordBaselineComparison,
  isPerformanceMonitoringActive,
  // Performance monitoring types
  PerformanceMetricType,
  MemoryMetricType,
  ToolExecutionPhase,
  ApiRequestPhase,
  FileOperation,
} from './metrics.js';
export { QwenLogger } from './qwen-logger/qwen-logger.js';
=======
export { QwenLogger } from './qwen-logger/qwen-logger.js';
export { DEFAULT_OTLP_ENDPOINT, DEFAULT_TELEMETRY_TARGET };
>>>>>>> 9d664623
<|MERGE_RESOLUTION|>--- conflicted
+++ resolved
@@ -15,7 +15,6 @@
 
 export { DEFAULT_TELEMETRY_TARGET, DEFAULT_OTLP_ENDPOINT };
 export {
-<<<<<<< HEAD
   initializeTelemetry,
   shutdownTelemetry,
   isTelemetrySdkInitialized,
@@ -29,12 +28,9 @@
   logCliConfiguration,
   logUserPrompt,
   logToolCall,
-=======
+  logApiRequest,
   logApiError,
   logApiCancel,
->>>>>>> 9d664623
-  logApiRequest,
-  logApiError,
   logApiResponse,
   logFlashFallback,
   logSlashCommand,
@@ -50,22 +46,13 @@
 } from './loggers.js';
 export type { SlashCommandEvent, ChatCompressionEvent } from './types.js';
 export {
-<<<<<<< HEAD
   SlashCommandStatus,
   EndSessionEvent,
   UserPromptEvent,
-=======
-  initializeTelemetry,
-  isTelemetrySdkInitialized,
-  shutdownTelemetry,
-} from './sdk.js';
-export {
-  ApiErrorEvent,
-  ApiCancelEvent,
->>>>>>> 9d664623
   ApiRequestEvent,
   ApiErrorEvent,
   ApiResponseEvent,
+  ApiCancelEvent,
   FlashFallbackEvent,
   StartSessionEvent,
   ToolCallEvent,
@@ -80,7 +67,6 @@
 export { SpanStatusCode, ValueType } from '@opentelemetry/api';
 export { SemanticAttributes } from '@opentelemetry/semantic-conventions';
 export * from './uiTelemetry.js';
-<<<<<<< HEAD
 export { HighWaterMarkTracker } from './high-water-mark-tracker.js';
 export { RateLimiter } from './rate-limiter.js';
 export { ActivityType } from './activity-types.js';
@@ -119,8 +105,4 @@
   ApiRequestPhase,
   FileOperation,
 } from './metrics.js';
-export { QwenLogger } from './qwen-logger/qwen-logger.js';
-=======
-export { QwenLogger } from './qwen-logger/qwen-logger.js';
-export { DEFAULT_OTLP_ENDPOINT, DEFAULT_TELEMETRY_TARGET };
->>>>>>> 9d664623
+export { QwenLogger } from './qwen-logger/qwen-logger.js';