--- conflicted
+++ resolved
@@ -4,10 +4,9 @@
  * SPDX-License-Identifier: Apache-2.0
  */
 
-import type { GenerateContentResponseUsageMetadata } from '@google/genai';
 import { logs } from '@opentelemetry/api-logs';
 import { SemanticAttributes } from '@opentelemetry/semantic-conventions';
-import { beforeEach, describe, expect, it, vi } from 'vitest';
+import { beforeEach, afterEach, describe, expect, it, vi } from 'vitest';
 import type { Config } from '../config/config.js';
 import type {
   AnyToolInvocation,
@@ -23,15 +22,7 @@
   ToolErrorType,
   ToolRegistry,
 } from '../index.js';
-<<<<<<< HEAD
-import { makeFakeConfig } from '../test-utils/config.js';
-import { UserAccountManager } from '../utils/userAccountManager.js';
-=======
 import { OutputFormat } from '../output/types.js';
-import { logs } from '@opentelemetry/api-logs';
-import { SemanticAttributes } from '@opentelemetry/semantic-conventions';
-import type { Config } from '../config/config.js';
->>>>>>> 0612839a
 import {
   EVENT_API_REQUEST,
   EVENT_API_RESPONSE,
@@ -39,40 +30,30 @@
   EVENT_FLASH_FALLBACK,
   EVENT_TOOL_CALL,
   EVENT_USER_PROMPT,
-<<<<<<< HEAD
-=======
-  EVENT_FLASH_FALLBACK,
   EVENT_MALFORMED_JSON_RESPONSE,
   EVENT_FILE_OPERATION,
   EVENT_RIPGREP_FALLBACK,
-  EVENT_MODEL_ROUTING,
   EVENT_EXTENSION_ENABLE,
   EVENT_EXTENSION_DISABLE,
   EVENT_EXTENSION_INSTALL,
   EVENT_EXTENSION_UNINSTALL,
->>>>>>> 0612839a
 } from './constants.js';
 import {
   logApiRequest,
   logApiResponse,
-  logChatCompression,
   logCliConfiguration,
+  logUserPrompt,
+  logToolCall,
   logFlashFallback,
-<<<<<<< HEAD
-  logToolCall,
-  logUserPrompt,
-=======
   logChatCompression,
   logMalformedJsonResponse,
   logFileOperation,
   logRipgrepFallback,
   logToolOutputTruncated,
-  logModelRouting,
   logExtensionEnable,
   logExtensionDisable,
   logExtensionInstallEvent,
   logExtensionUninstall,
->>>>>>> 0612839a
 } from './loggers.js';
 import * as metrics from './metrics.js';
 import { QwenLogger } from './qwen-logger/qwen-logger.js';
@@ -85,34 +66,25 @@
   StartSessionEvent,
   ToolCallEvent,
   UserPromptEvent,
-<<<<<<< HEAD
-=======
-  FlashFallbackEvent,
   RipgrepFallbackEvent,
   MalformedJsonResponseEvent,
->>>>>>> 0612839a
   makeChatCompressionEvent,
   FileOperationEvent,
   ToolOutputTruncatedEvent,
-  ModelRoutingEvent,
   ExtensionEnableEvent,
   ExtensionDisableEvent,
   ExtensionInstallEvent,
   ExtensionUninstallEvent,
 } from './types.js';
-<<<<<<< HEAD
-=======
-import * as metrics from './metrics.js';
 import { FileOperation } from './metrics.js';
-import * as sdk from './sdk.js';
-import { vi, describe, beforeEach, it, expect, afterEach } from 'vitest';
 import type {
   CallableTool,
   GenerateContentResponseUsageMetadata,
 } from '@google/genai';
 import { DiscoveredMCPTool } from '../tools/mcp-tool.js';
->>>>>>> 0612839a
 import * as uiTelemetry from './uiTelemetry.js';
+import { UserAccountManager } from '../utils/userAccountManager.js';
+import { makeFakeConfig } from '../test-utils/config.js';
 
 describe('loggers', () => {
   const mockLogger = {
@@ -378,37 +350,7 @@
       expect(mockMetrics.recordTokenUsageMetrics).toHaveBeenCalledWith(
         mockConfig,
         50,
-<<<<<<< HEAD
-        'output',
-      );
-
-      expect(mockUiEvent.addEvent).toHaveBeenCalledWith({
-        ...event,
-        'event.name': EVENT_API_RESPONSE,
-        'event.timestamp': '2025-01-01T00:00:00.000Z',
-      });
-    });
-
-    it('should log an API response with an error', () => {
-      const usageData: GenerateContentResponseUsageMetadata = {
-        promptTokenCount: 17,
-        candidatesTokenCount: 50,
-        cachedContentTokenCount: 10,
-        thoughtsTokenCount: 5,
-        toolUsePromptTokenCount: 2,
-      };
-      const event = new ApiResponseEvent(
-        'test-response-id-2',
-        'test-model',
-        100,
-        'prompt-id-1',
-        AuthType.USE_GEMINI,
-        usageData,
-        'test-response',
-        'test-error',
-=======
         { model: 'test-model', type: 'output' },
->>>>>>> 0612839a
       );
 
       expect(mockUiEvent.addEvent).toHaveBeenCalledWith({
@@ -501,7 +443,7 @@
     } as unknown as Config;
 
     beforeEach(() => {
-      vi.spyOn(ClearcutLogger.prototype, 'logRipgrepFallbackEvent');
+      vi.spyOn(QwenLogger.prototype, 'logRipgrepFallbackEvent');
     });
 
     it('should log ripgrep fallback event', () => {
@@ -509,9 +451,7 @@
 
       logRipgrepFallback(mockConfig, event);
 
-      expect(
-        ClearcutLogger.prototype.logRipgrepFallbackEvent,
-      ).toHaveBeenCalled();
+      expect(QwenLogger.prototype.logRipgrepFallbackEvent).toHaveBeenCalled();
 
       const emittedEvent = mockLogger.emit.mock.calls[0][0];
       expect(emittedEvent.body).toBe('Switching to grep as fallback.');
@@ -530,9 +470,7 @@
 
       logRipgrepFallback(mockConfig, event);
 
-      expect(
-        ClearcutLogger.prototype.logRipgrepFallbackEvent,
-      ).toHaveBeenCalled();
+      expect(QwenLogger.prototype.logRipgrepFallbackEvent).toHaveBeenCalled();
 
       const emittedEvent = mockLogger.emit.mock.calls[0][0];
       expect(emittedEvent.body).toBe('Switching to grep as fallback.');
@@ -1072,12 +1010,10 @@
       });
     });
   });
-<<<<<<< HEAD
-=======
 
   describe('logMalformedJsonResponse', () => {
     beforeEach(() => {
-      vi.spyOn(ClearcutLogger.prototype, 'logMalformedJsonResponseEvent');
+      vi.spyOn(QwenLogger.prototype, 'logMalformedJsonResponseEvent');
     });
 
     it('logs the event to Clearcut and OTEL', () => {
@@ -1087,7 +1023,7 @@
       logMalformedJsonResponse(mockConfig, event);
 
       expect(
-        ClearcutLogger.prototype.logMalformedJsonResponseEvent,
+        QwenLogger.prototype.logMalformedJsonResponseEvent,
       ).toHaveBeenCalledWith(event);
 
       expect(mockLogger.emit).toHaveBeenCalledWith({
@@ -1199,78 +1135,14 @@
     });
   });
 
-  describe('logModelRouting', () => {
+  describe('logExtensionInstall', () => {
     const mockConfig = {
       getSessionId: () => 'test-session-id',
       getUsageStatisticsEnabled: () => true,
     } as unknown as Config;
 
     beforeEach(() => {
-      vi.spyOn(ClearcutLogger.prototype, 'logModelRoutingEvent');
-      vi.spyOn(metrics, 'recordModelRoutingMetrics');
-    });
-
-    it('should log the event to Clearcut and OTEL, and record metrics', () => {
-      const event = new ModelRoutingEvent(
-        'gemini-pro',
-        'default',
-        100,
-        'test-reason',
-        false,
-        undefined,
-      );
-
-      logModelRouting(mockConfig, event);
-
-      expect(
-        ClearcutLogger.prototype.logModelRoutingEvent,
-      ).toHaveBeenCalledWith(event);
-
-      expect(mockLogger.emit).toHaveBeenCalledWith({
-        body: 'Model routing decision. Model: gemini-pro, Source: default',
-        attributes: {
-          'session.id': 'test-session-id',
-          'user.email': 'test-user@example.com',
-          ...event,
-          'event.name': EVENT_MODEL_ROUTING,
-        },
-      });
-
-      expect(metrics.recordModelRoutingMetrics).toHaveBeenCalledWith(
-        mockConfig,
-        event,
-      );
-    });
-
-    it('should only log to Clearcut if OTEL SDK is not initialized', () => {
-      vi.spyOn(sdk, 'isTelemetrySdkInitialized').mockReturnValue(false);
-      const event = new ModelRoutingEvent(
-        'gemini-pro',
-        'default',
-        100,
-        'test-reason',
-        false,
-        undefined,
-      );
-
-      logModelRouting(mockConfig, event);
-
-      expect(
-        ClearcutLogger.prototype.logModelRoutingEvent,
-      ).toHaveBeenCalledWith(event);
-      expect(mockLogger.emit).not.toHaveBeenCalled();
-      expect(metrics.recordModelRoutingMetrics).not.toHaveBeenCalled();
-    });
-  });
-
-  describe('logExtensionInstall', () => {
-    const mockConfig = {
-      getSessionId: () => 'test-session-id',
-      getUsageStatisticsEnabled: () => true,
-    } as unknown as Config;
-
-    beforeEach(() => {
-      vi.spyOn(ClearcutLogger.prototype, 'logExtensionInstallEvent');
+      vi.spyOn(QwenLogger.prototype, 'logExtensionInstallEvent');
     });
 
     afterEach(() => {
@@ -1288,7 +1160,7 @@
       logExtensionInstallEvent(mockConfig, event);
 
       expect(
-        ClearcutLogger.prototype.logExtensionInstallEvent,
+        QwenLogger.prototype.logExtensionInstallEvent,
       ).toHaveBeenCalledWith(event);
 
       expect(mockLogger.emit).toHaveBeenCalledWith({
@@ -1314,7 +1186,7 @@
     } as unknown as Config;
 
     beforeEach(() => {
-      vi.spyOn(ClearcutLogger.prototype, 'logExtensionUninstallEvent');
+      vi.spyOn(QwenLogger.prototype, 'logExtensionUninstallEvent');
     });
 
     afterEach(() => {
@@ -1327,7 +1199,7 @@
       logExtensionUninstall(mockConfig, event);
 
       expect(
-        ClearcutLogger.prototype.logExtensionUninstallEvent,
+        QwenLogger.prototype.logExtensionUninstallEvent,
       ).toHaveBeenCalledWith(event);
 
       expect(mockLogger.emit).toHaveBeenCalledWith({
@@ -1351,7 +1223,7 @@
     } as unknown as Config;
 
     beforeEach(() => {
-      vi.spyOn(ClearcutLogger.prototype, 'logExtensionEnableEvent');
+      vi.spyOn(QwenLogger.prototype, 'logExtensionEnableEvent');
     });
 
     afterEach(() => {
@@ -1363,9 +1235,9 @@
 
       logExtensionEnable(mockConfig, event);
 
-      expect(
-        ClearcutLogger.prototype.logExtensionEnableEvent,
-      ).toHaveBeenCalledWith(event);
+      expect(QwenLogger.prototype.logExtensionEnableEvent).toHaveBeenCalledWith(
+        event,
+      );
 
       expect(mockLogger.emit).toHaveBeenCalledWith({
         body: 'Enabled extension vscode',
@@ -1388,7 +1260,7 @@
     } as unknown as Config;
 
     beforeEach(() => {
-      vi.spyOn(ClearcutLogger.prototype, 'logExtensionDisableEvent');
+      vi.spyOn(QwenLogger.prototype, 'logExtensionDisableEvent');
     });
 
     afterEach(() => {
@@ -1401,7 +1273,7 @@
       logExtensionDisable(mockConfig, event);
 
       expect(
-        ClearcutLogger.prototype.logExtensionDisableEvent,
+        QwenLogger.prototype.logExtensionDisableEvent,
       ).toHaveBeenCalledWith(event);
 
       expect(mockLogger.emit).toHaveBeenCalledWith({
@@ -1417,5 +1289,4 @@
       });
     });
   });
->>>>>>> 0612839a
 });