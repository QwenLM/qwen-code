/**
 * @license
 * Copyright 2025 Google LLC
 * SPDX-License-Identifier: Apache-2.0
 */

import * as fs from 'node:fs';
import { isSubpath } from '../utils/paths.js';
import { detectIde, DetectedIde, getIdeInfo } from '../ide/detect-ide.js';
import {
  ideContext,
  IdeContextNotificationSchema,
  IdeDiffAcceptedNotificationSchema,
  IdeDiffClosedNotificationSchema,
  CloseDiffResponseSchema,
  DiffUpdateResult,
} from '../ide/ideContext.js';
import { getIdeProcessId } from './process-utils.js';
import { Client } from '@modelcontextprotocol/sdk/client/index.js';
import { StreamableHTTPClientTransport } from '@modelcontextprotocol/sdk/client/streamableHttp.js';
import * as os from 'node:os';
import * as path from 'node:path';
import { EnvHttpProxyAgent } from 'undici';

const logger = {
  // eslint-disable-next-line @typescript-eslint/no-explicit-any
  debug: (...args: any[]) => console.debug('[DEBUG] [IDEClient]', ...args),
  // eslint-disable-next-line @typescript-eslint/no-explicit-any
  error: (...args: any[]) => console.error('[ERROR] [IDEClient]', ...args),
};

export type IDEConnectionState = {
  status: IDEConnectionStatus;
  details?: string; // User-facing
};

export enum IDEConnectionStatus {
  Connected = 'connected',
  Disconnected = 'disconnected',
  Connecting = 'connecting',
}

function getRealPath(path: string): string {
  try {
    return fs.realpathSync(path);
  } catch (_e) {
    // If realpathSync fails, it might be because the path doesn't exist.
    // In that case, we can fall back to the original path.
    return path;
  }
}

/**
 * Manages the connection to and interaction with the IDE server.
 */
export class IdeClient {
  private static instance: IdeClient;
  private client: Client | undefined = undefined;
  private state: IDEConnectionState = {
    status: IDEConnectionStatus.Disconnected,
    details:
      'IDE integration is currently disabled. To enable it, run /ide enable.',
  };
  private readonly currentIde: DetectedIde | undefined;
  private readonly currentIdeDisplayName: string | undefined;
  private diffResponses = new Map<string, (result: DiffUpdateResult) => void>();
  private statusListeners = new Set<(state: IDEConnectionState) => void>();

  private constructor() {
    this.currentIde = detectIde();
    if (this.currentIde) {
      this.currentIdeDisplayName = getIdeInfo(this.currentIde).displayName;
    }
  }

  static getInstance(): IdeClient {
    if (!IdeClient.instance) {
      IdeClient.instance = new IdeClient();
    }
    return IdeClient.instance;
  }

  addStatusChangeListener(listener: (state: IDEConnectionState) => void) {
    this.statusListeners.add(listener);
  }

  removeStatusChangeListener(listener: (state: IDEConnectionState) => void) {
    this.statusListeners.delete(listener);
  }

  async connect(): Promise<void> {
    if (!this.currentIde || !this.currentIdeDisplayName) {
      this.setState(
        IDEConnectionStatus.Disconnected,
        `IDE integration is not supported in your current environment. To use this feature, run Qwen Code in one of these supported IDEs: ${Object.values(
          DetectedIde,
        )
          .map((ide) => getIdeInfo(ide).displayName)
          .join(', ')}`,
        false,
      );
      return;
    }

    this.setState(IDEConnectionStatus.Connecting);

    const ideInfoFromFile = await this.getIdeInfoFromFile();
    const workspacePath =
      ideInfoFromFile.workspacePath ??
      process.env['GEMINI_CLI_IDE_WORKSPACE_PATH'];

    const { isValid, error } = IdeClient.validateWorkspacePath(
      workspacePath,
      this.currentIdeDisplayName,
      process.cwd(),
    );

    if (!isValid) {
      this.setState(IDEConnectionStatus.Disconnected, error, true);
      return;
    }

    const portFromFile = ideInfoFromFile.port;
    if (portFromFile) {
      const connected = await this.establishConnection(portFromFile);
      if (connected) {
        return;
      }
    }

    const portFromEnv = this.getPortFromEnv();
    if (portFromEnv) {
      const connected = await this.establishConnection(portFromEnv);
      if (connected) {
        return;
      }
    }

    this.setState(
      IDEConnectionStatus.Disconnected,
      `Failed to connect to IDE companion extension for ${this.currentIdeDisplayName}. Please ensure the extension is running. To install the extension, run /ide install.`,
      true,
    );
  }

  /**
   * A diff is accepted with any modifications if the user performs one of the
   * following actions:
   * - Clicks the checkbox icon in the IDE to accept
   * - Runs `command+shift+p` > "Gemini CLI: Accept Diff in IDE" to accept
   * - Selects "accept" in the CLI UI
   * - Saves the file via `ctrl/command+s`
   *
   * A diff is rejected if the user performs one of the following actions:
   * - Clicks the "x" icon in the IDE
   * - Runs "Gemini CLI: Close Diff in IDE"
   * - Selects "no" in the CLI UI
   * - Closes the file
   */
  async openDiff(
    filePath: string,
    newContent?: string,
  ): Promise<DiffUpdateResult> {
    return new Promise<DiffUpdateResult>((resolve, reject) => {
      this.diffResponses.set(filePath, resolve);
      this.client
        ?.callTool({
          name: `openDiff`,
          arguments: {
            filePath,
            newContent,
          },
        })
        .catch((err) => {
          logger.debug(`callTool for ${filePath} failed:`, err);
          reject(err);
        });
    });
  }

  async closeDiff(filePath: string): Promise<string | undefined> {
    try {
      const result = await this.client?.callTool({
        name: `closeDiff`,
        arguments: {
          filePath,
        },
      });

      if (result) {
        const parsed = CloseDiffResponseSchema.parse(result);
        return parsed.content;
      }
    } catch (err) {
      logger.debug(`callTool for ${filePath} failed:`, err);
    }
    return;
  }

  // Closes the diff. Instead of waiting for a notification,
  // manually resolves the diff resolver as the desired outcome.
  async resolveDiffFromCli(filePath: string, outcome: 'accepted' | 'rejected') {
    const content = await this.closeDiff(filePath);
    const resolver = this.diffResponses.get(filePath);
    if (resolver) {
      if (outcome === 'accepted') {
        resolver({ status: 'accepted', content });
      } else {
        resolver({ status: 'rejected', content: undefined });
      }
      this.diffResponses.delete(filePath);
    }
  }

  async disconnect() {
    if (this.state.status === IDEConnectionStatus.Disconnected) {
      return;
    }
    for (const filePath of this.diffResponses.keys()) {
      await this.closeDiff(filePath);
    }
    this.diffResponses.clear();
    this.setState(
      IDEConnectionStatus.Disconnected,
      'IDE integration disabled. To enable it again, run /ide enable.',
    );
    this.client?.close();
  }

  getCurrentIde(): DetectedIde | undefined {
    return this.currentIde;
  }

  getConnectionStatus(): IDEConnectionState {
    return this.state;
  }

  getDetectedIdeDisplayName(): string | undefined {
    return this.currentIdeDisplayName;
  }

  private setState(
    status: IDEConnectionStatus,
    details?: string,
    logToConsole = false,
  ) {
    const isAlreadyDisconnected =
      this.state.status === IDEConnectionStatus.Disconnected &&
      status === IDEConnectionStatus.Disconnected;

    // Only update details & log to console if the state wasn't already
    // disconnected, so that the first detail message is preserved.
    if (!isAlreadyDisconnected) {
      this.state = { status, details };
      for (const listener of this.statusListeners) {
        listener(this.state);
      }
      if (details) {
        if (logToConsole) {
          logger.error(details);
        } else {
          // We only want to log disconnect messages to debug
          // if they are not already being logged to the console.
          logger.debug(details);
        }
      }
    }

    if (status === IDEConnectionStatus.Disconnected) {
      ideContext.clearIdeContext();
    }
  }

<<<<<<< HEAD
  private validateWorkspacePath(): boolean {
    const ideWorkspacePath = process.env['QWEN_CODE_IDE_WORKSPACE_PATH'];
=======
  static validateWorkspacePath(
    ideWorkspacePath: string | undefined,
    currentIdeDisplayName: string | undefined,
    cwd: string,
  ): { isValid: boolean; error?: string } {
>>>>>>> 1a278f8a
    if (ideWorkspacePath === undefined) {
      return {
        isValid: false,
        error: `Failed to connect to IDE companion extension for ${currentIdeDisplayName}. Please ensure the extension is running. To install the extension, run /ide install.`,
      };
    }

    if (ideWorkspacePath === '') {
      return {
        isValid: false,
        error: `To use this feature, please open a workspace folder in ${currentIdeDisplayName} and try again.`,
      };
    }

<<<<<<< HEAD
    const idePath = getRealPath(ideWorkspacePath).toLocaleLowerCase();
    const cwd = getRealPath(process.cwd()).toLocaleLowerCase();
    const rel = path.relative(idePath, cwd);
    if (rel.startsWith('..') || path.isAbsolute(rel)) {
      this.setState(
        IDEConnectionStatus.Disconnected,
        `Directory mismatch. Qwen Code is running in a different location than the open workspace in ${this.currentIdeDisplayName}. Please run the CLI from the same directory as your project's root folder.`,
        true,
      );
      return false;
=======
    const ideWorkspacePaths = ideWorkspacePath.split(path.delimiter);
    const realCwd = getRealPath(cwd);
    const isWithinWorkspace = ideWorkspacePaths.some((workspacePath) => {
      const idePath = getRealPath(workspacePath);
      return isSubpath(idePath, realCwd);
    });

    if (!isWithinWorkspace) {
      return {
        isValid: false,
        error: `Directory mismatch. Gemini CLI is running in a different location than the open workspace in ${currentIdeDisplayName}. Please run the CLI from one of the following directories: ${ideWorkspacePaths.join(
          ', ',
        )}`,
      };
>>>>>>> 1a278f8a
    }
    return { isValid: true };
  }

  private getPortFromEnv(): string | undefined {
    const port = process.env['QWEN_CODE_IDE_SERVER_PORT'];
    if (!port) {
      return undefined;
    }
    return port;
  }

  private async getIdeInfoFromFile(): Promise<{
    port?: string;
    workspacePath?: string;
  }> {
    try {
      const ideProcessId = await getIdeProcessId();
      const portFile = path.join(
        os.tmpdir(),
        `gemini-ide-server-${ideProcessId}.json`,
      );
      const portFileContents = await fs.promises.readFile(portFile, 'utf8');
      const ideInfo = JSON.parse(portFileContents);
      return {
        port: ideInfo?.port?.toString(),
        workspacePath: ideInfo?.workspacePath,
      };
    } catch (_) {
      return {};
    }
  }

  private createProxyAwareFetch() {
    // ignore proxy for 'localhost' by deafult to allow connecting to the ide mcp server
    const existingNoProxy = process.env['NO_PROXY'] || '';
    const agent = new EnvHttpProxyAgent({
      noProxy: [existingNoProxy, 'localhost'].filter(Boolean).join(','),
    });
    const undiciPromise = import('undici');
    return async (url: string | URL, init?: RequestInit): Promise<Response> => {
      const { fetch: fetchFn } = await undiciPromise;
      const fetchOptions: RequestInit & { dispatcher?: unknown } = {
        ...init,
        dispatcher: agent,
      };
      const options = fetchOptions as unknown as import('undici').RequestInit;
      const response = await fetchFn(url, options);
      return new Response(response.body as ReadableStream<unknown> | null, {
        status: response.status,
        statusText: response.statusText,
        headers: response.headers,
      });
    };
  }

  private registerClientHandlers() {
    if (!this.client) {
      return;
    }

    this.client.setNotificationHandler(
      IdeContextNotificationSchema,
      (notification) => {
        ideContext.setIdeContext(notification.params);
      },
    );
    this.client.onerror = (_error) => {
      this.setState(
        IDEConnectionStatus.Disconnected,
        `IDE connection error. The connection was lost unexpectedly. Please try reconnecting by running /ide enable`,
        true,
      );
    };
    this.client.onclose = () => {
      this.setState(
        IDEConnectionStatus.Disconnected,
        `IDE connection error. The connection was lost unexpectedly. Please try reconnecting by running /ide enable`,
        true,
      );
    };
    this.client.setNotificationHandler(
      IdeDiffAcceptedNotificationSchema,
      (notification) => {
        const { filePath, content } = notification.params;
        const resolver = this.diffResponses.get(filePath);
        if (resolver) {
          resolver({ status: 'accepted', content });
          this.diffResponses.delete(filePath);
        } else {
          logger.debug(`No resolver found for ${filePath}`);
        }
      },
    );

    this.client.setNotificationHandler(
      IdeDiffClosedNotificationSchema,
      (notification) => {
        const { filePath } = notification.params;
        const resolver = this.diffResponses.get(filePath);
        if (resolver) {
          resolver({ status: 'rejected', content: undefined });
          this.diffResponses.delete(filePath);
        } else {
          logger.debug(`No resolver found for ${filePath}`);
        }
      },
    );
  }

  private async establishConnection(port: string): Promise<boolean> {
    let transport: StreamableHTTPClientTransport | undefined;
    try {
      this.client = new Client({
        name: 'streamable-http-client',
        // TODO(#3487): use the CLI version here.
        version: '1.0.0',
      });

      transport = new StreamableHTTPClientTransport(
        new URL(`http://${getIdeServerHost()}:${port}/mcp`),
        {
          fetch: this.createProxyAwareFetch(),
        },
      );

      this.registerClientHandlers();

      await this.client.connect(transport);
      this.registerClientHandlers();
      this.setState(IDEConnectionStatus.Connected);
      return true;
    } catch (_error) {
      if (transport) {
        try {
          await transport.close();
        } catch (closeError) {
          logger.debug('Failed to close transport:', closeError);
        }
      }
      return false;
    }
  }

  async init(): Promise<void> {
    if (this.state.status === IDEConnectionStatus.Connected) {
      return;
    }
    if (!this.currentIde) {
      this.setState(
        IDEConnectionStatus.Disconnected,
        'Not running in a supported IDE, skipping connection.',
      );
      return;
    }

    this.setState(IDEConnectionStatus.Connecting);

    if (!this.validateWorkspacePath()) {
      return;
    }

    const port = this.getPortFromEnv();
    if (!port) {
      return;
    }

    await this.establishConnection(port);
  }

  dispose() {
    this.client?.close();
  }

  setDisconnected() {
    this.setState(IDEConnectionStatus.Disconnected);
  }
}

function getIdeServerHost() {
  const isInContainer =
    fs.existsSync('/.dockerenv') || fs.existsSync('/run/.containerenv');
  return isInContainer ? 'host.docker.internal' : 'localhost';
}<|MERGE_RESOLUTION|>--- conflicted
+++ resolved
@@ -107,7 +107,7 @@
     const ideInfoFromFile = await this.getIdeInfoFromFile();
     const workspacePath =
       ideInfoFromFile.workspacePath ??
-      process.env['GEMINI_CLI_IDE_WORKSPACE_PATH'];
+      process.env['QWEN_CODE_IDE_WORKSPACE_PATH'];
 
     const { isValid, error } = IdeClient.validateWorkspacePath(
       workspacePath,
@@ -271,16 +271,11 @@
     }
   }
 
-<<<<<<< HEAD
-  private validateWorkspacePath(): boolean {
-    const ideWorkspacePath = process.env['QWEN_CODE_IDE_WORKSPACE_PATH'];
-=======
   static validateWorkspacePath(
     ideWorkspacePath: string | undefined,
     currentIdeDisplayName: string | undefined,
     cwd: string,
   ): { isValid: boolean; error?: string } {
->>>>>>> 1a278f8a
     if (ideWorkspacePath === undefined) {
       return {
         isValid: false,
@@ -295,18 +290,6 @@
       };
     }
 
-<<<<<<< HEAD
-    const idePath = getRealPath(ideWorkspacePath).toLocaleLowerCase();
-    const cwd = getRealPath(process.cwd()).toLocaleLowerCase();
-    const rel = path.relative(idePath, cwd);
-    if (rel.startsWith('..') || path.isAbsolute(rel)) {
-      this.setState(
-        IDEConnectionStatus.Disconnected,
-        `Directory mismatch. Qwen Code is running in a different location than the open workspace in ${this.currentIdeDisplayName}. Please run the CLI from the same directory as your project's root folder.`,
-        true,
-      );
-      return false;
-=======
     const ideWorkspacePaths = ideWorkspacePath.split(path.delimiter);
     const realCwd = getRealPath(cwd);
     const isWithinWorkspace = ideWorkspacePaths.some((workspacePath) => {
@@ -317,11 +300,10 @@
     if (!isWithinWorkspace) {
       return {
         isValid: false,
-        error: `Directory mismatch. Gemini CLI is running in a different location than the open workspace in ${currentIdeDisplayName}. Please run the CLI from one of the following directories: ${ideWorkspacePaths.join(
+        error: `Directory mismatch. Qwen Code is running in a different location than the open workspace in ${currentIdeDisplayName}. Please run the CLI from one of the following directories: ${ideWorkspacePaths.join(
           ', ',
         )}`,
       };
->>>>>>> 1a278f8a
     }
     return { isValid: true };
   }
@@ -342,7 +324,7 @@
       const ideProcessId = await getIdeProcessId();
       const portFile = path.join(
         os.tmpdir(),
-        `gemini-ide-server-${ideProcessId}.json`,
+        `qwen-code-ide-server-${ideProcessId}.json`,
       );
       const portFileContents = await fs.promises.readFile(portFile, 'utf8');
       const ideInfo = JSON.parse(portFileContents);
@@ -465,40 +447,6 @@
       return false;
     }
   }
-
-  async init(): Promise<void> {
-    if (this.state.status === IDEConnectionStatus.Connected) {
-      return;
-    }
-    if (!this.currentIde) {
-      this.setState(
-        IDEConnectionStatus.Disconnected,
-        'Not running in a supported IDE, skipping connection.',
-      );
-      return;
-    }
-
-    this.setState(IDEConnectionStatus.Connecting);
-
-    if (!this.validateWorkspacePath()) {
-      return;
-    }
-
-    const port = this.getPortFromEnv();
-    if (!port) {
-      return;
-    }
-
-    await this.establishConnection(port);
-  }
-
-  dispose() {
-    this.client?.close();
-  }
-
-  setDisconnected() {
-    this.setState(IDEConnectionStatus.Disconnected);
-  }
 }
 
 function getIdeServerHost() {
