/**
 * @license
 * Copyright 2025 Google LLC
 * SPDX-License-Identifier: Apache-2.0
 */

import * as child_process from 'child_process';
import * as process from 'process';
import * as path from 'path';
import * as fs from 'fs';
import * as os from 'os';
import { DetectedIde } from './detect-ide.js';
<<<<<<< HEAD
import { QWEN_CODE_COMPANION_EXTENSION_NAME } from './constants.js';
=======
import { GEMINI_CLI_COMPANION_EXTENSION_NAME } from './constants.js';
>>>>>>> 1a278f8a

const VSCODE_COMMAND = process.platform === 'win32' ? 'code.cmd' : 'code';

export interface IdeInstaller {
  install(): Promise<InstallResult>;
}

export interface InstallResult {
  success: boolean;
  message: string;
}

async function findVsCodeCommand(): Promise<string | null> {
  // 1. Check PATH first.
  try {
    if (process.platform === 'win32') {
      const result = child_process
        .execSync(`where.exe ${VSCODE_COMMAND}`)
        .toString()
        .trim();
      // `where.exe` can return multiple paths. Return the first one.
      const firstPath = result.split(/\r?\n/)[0];
      if (firstPath) {
        return firstPath;
      }
    } else {
      child_process.execSync(`command -v ${VSCODE_COMMAND}`, {
        stdio: 'ignore',
      });
      return VSCODE_COMMAND;
    }
  } catch {
    // Not in PATH, continue to check common locations.
  }

  // 2. Check common installation locations.
  const locations: string[] = [];
  const platform = process.platform;
  const homeDir = os.homedir();

  if (platform === 'darwin') {
    // macOS
    locations.push(
      '/Applications/Visual Studio Code.app/Contents/Resources/app/bin/code',
      path.join(homeDir, 'Library/Application Support/Code/bin/code'),
    );
  } else if (platform === 'linux') {
    // Linux
    locations.push(
      '/usr/share/code/bin/code',
      '/snap/bin/code',
      path.join(homeDir, '.local/share/code/bin/code'),
    );
  } else if (platform === 'win32') {
    // Windows
    locations.push(
      path.join(
        process.env['ProgramFiles'] || 'C:\\Program Files',
        'Microsoft VS Code',
        'bin',
        'code.cmd',
      ),
      path.join(
        homeDir,
        'AppData',
        'Local',
        'Programs',
        'Microsoft VS Code',
        'bin',
        'code.cmd',
      ),
    );
  }

  for (const location of locations) {
    if (fs.existsSync(location)) {
      return location;
    }
  }

  return null;
}

class VsCodeInstaller implements IdeInstaller {
  private vsCodeCommand: Promise<string | null>;

  constructor() {
    this.vsCodeCommand = findVsCodeCommand();
  }

  async install(): Promise<InstallResult> {
    const commandPath = await this.vsCodeCommand;
    if (!commandPath) {
      return {
        success: false,
        message: `VS Code CLI not found. Please ensure 'code' is in your system's PATH. For help, see https://code.visualstudio.com/docs/configure/command-line#_code-is-not-recognized-as-an-internal-or-external-command. You can also install the '${GEMINI_CLI_COMPANION_EXTENSION_NAME}' extension manually from the VS Code marketplace.`,
      };
    }

    const command = `"${commandPath}" --install-extension qwenlm.qwen-code-vscode-ide-companion --force`;
    try {
      child_process.execSync(command, { stdio: 'pipe' });
      return {
        success: true,
        message: 'VS Code companion extension was installed successfully.',
      };
    } catch (_error) {
      return {
        success: false,
<<<<<<< HEAD
        message: `Failed to install VS Code companion extension. Please try installing '${QWEN_CODE_COMPANION_EXTENSION_NAME}' manually from the VS Code extension marketplace.`,
=======
        message: `Failed to install VS Code companion extension. Please try installing '${GEMINI_CLI_COMPANION_EXTENSION_NAME}' manually from the VS Code extension marketplace.`,
>>>>>>> 1a278f8a
      };
    }
  }
}

export function getIdeInstaller(ide: DetectedIde): IdeInstaller | null {
  switch (ide) {
    case DetectedIde.VSCode:
      return new VsCodeInstaller();
    default:
      return null;
  }
}<|MERGE_RESOLUTION|>--- conflicted
+++ resolved
@@ -10,11 +10,7 @@
 import * as fs from 'fs';
 import * as os from 'os';
 import { DetectedIde } from './detect-ide.js';
-<<<<<<< HEAD
 import { QWEN_CODE_COMPANION_EXTENSION_NAME } from './constants.js';
-=======
-import { GEMINI_CLI_COMPANION_EXTENSION_NAME } from './constants.js';
->>>>>>> 1a278f8a
 
 const VSCODE_COMMAND = process.platform === 'win32' ? 'code.cmd' : 'code';
 
@@ -110,7 +106,7 @@
     if (!commandPath) {
       return {
         success: false,
-        message: `VS Code CLI not found. Please ensure 'code' is in your system's PATH. For help, see https://code.visualstudio.com/docs/configure/command-line#_code-is-not-recognized-as-an-internal-or-external-command. You can also install the '${GEMINI_CLI_COMPANION_EXTENSION_NAME}' extension manually from the VS Code marketplace.`,
+        message: `VS Code CLI not found. Please ensure 'code' is in your system's PATH. For help, see https://code.visualstudio.com/docs/configure/command-line#_code-is-not-recognized-as-an-internal-or-external-command. You can also install the '${QWEN_CODE_COMPANION_EXTENSION_NAME}' extension manually from the VS Code marketplace.`,
       };
     }
 
@@ -124,11 +120,7 @@
     } catch (_error) {
       return {
         success: false,
-<<<<<<< HEAD
         message: `Failed to install VS Code companion extension. Please try installing '${QWEN_CODE_COMPANION_EXTENSION_NAME}' manually from the VS Code extension marketplace.`,
-=======
-        message: `Failed to install VS Code companion extension. Please try installing '${GEMINI_CLI_COMPANION_EXTENSION_NAME}' manually from the VS Code extension marketplace.`,
->>>>>>> 1a278f8a
       };
     }
   }
