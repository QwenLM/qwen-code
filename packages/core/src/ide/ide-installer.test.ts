/**
 * @license
 * Copyright 2025 Google LLC
 * SPDX-License-Identifier: Apache-2.0
 */

import { vi } from 'vitest';

vi.mock('node:child_process', async (importOriginal) => {
  const actual =
    (await importOriginal()) as typeof import('node:child_process');
  return {
    ...actual,
    execSync: vi.fn(),
    spawnSync: vi.fn(() => ({ status: 0 })),
  };
});
vi.mock('fs');
vi.mock('os');

import { describe, it, expect, beforeEach, afterEach } from 'vitest';
import { getIdeInstaller } from './ide-installer.js';
import * as child_process from 'node:child_process';
import * as fs from 'node:fs';
import * as os from 'node:os';
import * as path from 'node:path';
import { IDE_DEFINITIONS, type IdeInfo } from './detect-ide.js';

describe('ide-installer', () => {
  const HOME_DIR = '/home/user';

  beforeEach(() => {
    vi.spyOn(os, 'homedir').mockReturnValue(HOME_DIR);
  });

  afterEach(() => {
    vi.restoreAllMocks();
  });

  describe('getIdeInstaller', () => {
    it.each([
      { ide: IDE_DEFINITIONS.vscode },
      { ide: IDE_DEFINITIONS.firebasestudio },
    ])('returns a VsCodeInstaller for "$ide.name"', ({ ide }) => {
      const installer = getIdeInstaller(ide);

      expect(installer).not.toBeNull();
      expect(installer?.install).toEqual(expect.any(Function));
    });
  });

  describe('VsCodeInstaller', () => {
    function setup({
      ide = IDE_DEFINITIONS.vscode,
      existsResult = false,
      execSync = () => '',
      platform = 'linux' as NodeJS.Platform,
    }: {
      ide?: IdeInfo;
      existsResult?: boolean;
      execSync?: () => string;
      platform?: NodeJS.Platform;
    } = {}) {
      vi.spyOn(child_process, 'execSync').mockImplementation(execSync);
      vi.spyOn(fs, 'existsSync').mockReturnValue(existsResult);
      const installer = getIdeInstaller(ide, platform)!;

      return { installer };
    }

    describe('install', () => {
      it.each([
        {
          platform: 'win32' as NodeJS.Platform,
          expectedLookupPaths: [
            path.join('C:\\Program Files', 'Microsoft VS Code/bin/code.cmd'),
            path.join(
              HOME_DIR,
              '/AppData/Local/Programs/Microsoft VS Code/bin/code.cmd',
            ),
          ],
        },
        {
          platform: 'darwin' as NodeJS.Platform,
          expectedLookupPaths: [
            '/Applications/Visual Studio Code.app/Contents/Resources/app/bin/code',
            path.join(HOME_DIR, 'Library/Application Support/Code/bin/code'),
          ],
        },
        {
          platform: 'linux' as NodeJS.Platform,
          expectedLookupPaths: ['/usr/share/code/bin/code'],
        },
      ])(
        'identifies the path to code cli on platform: $platform',
        async ({ platform, expectedLookupPaths }) => {
          const { installer } = setup({
            platform,
            execSync: () => {
              throw new Error('Command not found'); // `code` is not in PATH
            },
          });
          await installer.install();
          for (const [idx, path] of expectedLookupPaths.entries()) {
            expect(fs.existsSync).toHaveBeenNthCalledWith(idx + 1, path);
          }
        },
      );

      it('installs the extension using code cli', async () => {
        const { installer } = setup({
          platform: 'linux',
        });
        await installer.install();
<<<<<<< HEAD
        expect(child_process.execSync).toHaveBeenCalledWith(
          '"code" --install-extension qwenlm.qwen-code-vscode-ide-companion --force',
=======
        expect(child_process.spawnSync).toHaveBeenCalledWith(
          'code',
          [
            '--install-extension',
            'google.gemini-cli-vscode-ide-companion',
            '--force',
          ],
>>>>>>> 0612839a
          { stdio: 'pipe' },
        );
      });

      it.each([
        {
          ide: IDE_DEFINITIONS.vscode,
          expectedMessage:
            'VS Code companion extension was installed successfully',
        },
        {
          ide: IDE_DEFINITIONS.firebasestudio,
          expectedMessage:
            'Firebase Studio companion extension was installed successfully',
        },
      ])(
        'returns that the cli was installed successfully',
        async ({ ide, expectedMessage }) => {
          const { installer } = setup({ ide });
          const result = await installer.install();
          expect(result.success).toBe(true);
          expect(result.message).toContain(expectedMessage);
        },
      );

      it.each([
        {
          ide: IDE_DEFINITIONS.vscode,
          expectedErr: 'VS Code CLI not found',
        },
        {
          ide: IDE_DEFINITIONS.firebasestudio,
          expectedErr: 'Firebase Studio CLI not found',
        },
      ])(
        'should return a failure message if $ide is not installed',
        async ({ ide, expectedErr }) => {
          const { installer } = setup({
            ide,
            execSync: () => {
              throw new Error('Command not found');
            },
            existsResult: false,
          });
          const result = await installer.install();
          expect(result.success).toBe(false);
          expect(result.message).toContain(expectedErr);
        },
      );
    });
  });
});<|MERGE_RESOLUTION|>--- conflicted
+++ resolved
@@ -112,18 +112,13 @@
           platform: 'linux',
         });
         await installer.install();
-<<<<<<< HEAD
-        expect(child_process.execSync).toHaveBeenCalledWith(
-          '"code" --install-extension qwenlm.qwen-code-vscode-ide-companion --force',
-=======
         expect(child_process.spawnSync).toHaveBeenCalledWith(
           'code',
           [
             '--install-extension',
-            'google.gemini-cli-vscode-ide-companion',
+            'qwenlm.qwen-code-vscode-ide-companion',
             '--force',
           ],
->>>>>>> 0612839a
           { stdio: 'pipe' },
         );
       });
