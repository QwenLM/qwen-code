/**
 * @license
 * Copyright 2025 Google LLC
 * SPDX-License-Identifier: Apache-2.0
 */

import { exec } from 'node:child_process';
import { promisify } from 'node:util';
import os from 'node:os';
import path from 'node:path';

const execAsync = promisify(exec);

const MAX_TRAVERSAL_DEPTH = 32;

/**
 * Fetches the parent process ID, name, and command for a given process ID.
 *
 * @param pid The process ID to inspect.
 * @returns A promise that resolves to the parent's PID, name, and command.
 */
async function getProcessInfo(pid: number): Promise<{
  parentPid: number;
  name: string;
  command: string;
}> {
  try {
    const platform = os.platform();
    if (platform === 'win32') {
      const powershellCommand = [
        '$p = Get-CimInstance Win32_Process',
        `-Filter 'ProcessId=${pid}'`,
        '-ErrorAction SilentlyContinue;',
        'if ($p) {',
        '@{Name=$p.Name;ParentProcessId=$p.ParentProcessId;CommandLine=$p.CommandLine}',
        '| ConvertTo-Json',
        '}',
      ].join(' ');
      const { stdout } = await execAsync(`powershell "${powershellCommand}"`);
      const output = stdout.trim();
      if (!output) return { parentPid: 0, name: '', command: '' };
      const {
        Name = '',
        ParentProcessId = 0,
        CommandLine = '',
      } = JSON.parse(output);
<<<<<<< HEAD
      return { parentPid: ParentProcessId, name: Name, command: CommandLine };
=======
      return {
        parentPid: ParentProcessId,
        name: Name,
        command: CommandLine ?? '',
      };
>>>>>>> 0612839a
    } else {
      const command = `ps -o ppid=,command= -p ${pid}`;
      const { stdout } = await execAsync(command);
      const trimmedStdout = stdout.trim();
<<<<<<< HEAD
=======
      if (!trimmedStdout) {
        return { parentPid: 0, name: '', command: '' };
      }
>>>>>>> 0612839a
      const ppidString = trimmedStdout.split(/\s+/)[0];
      const parentPid = parseInt(ppidString, 10);
      const fullCommand = trimmedStdout.substring(ppidString.length).trim();
      const processName = path.basename(fullCommand.split(' ')[0]);
      return {
        parentPid: isNaN(parentPid) ? 1 : parentPid,
        name: processName,
        command: fullCommand,
      };
    }
  } catch (_e) {
    console.debug(`Failed to get process info for pid ${pid}:`, _e);
    return { parentPid: 0, name: '', command: '' };
  }
}

/**
 * Finds the IDE process info on Unix-like systems.
 *
 * The strategy is to find the shell process that spawned the CLI, and then
 * find that shell's parent process (the IDE). To get the true IDE process,
 * we traverse one level higher to get the grandparent.
 *
 * @returns A promise that resolves to the PID and command of the IDE process.
 */
async function getIdeProcessInfoForUnix(): Promise<{
  pid: number;
  command: string;
}> {
  const shells = ['zsh', 'bash', 'sh', 'tcsh', 'csh', 'ksh', 'fish', 'dash'];
  let currentPid = process.pid;

  for (let i = 0; i < MAX_TRAVERSAL_DEPTH; i++) {
    try {
      const { parentPid, name } = await getProcessInfo(currentPid);

      const isShell = shells.some((shell) => name === shell);
      if (isShell) {
        // The direct parent of the shell is often a utility process (e.g. VS
        // Code's `ptyhost` process). To get the true IDE process, we need to
        // traverse one level higher to get the grandparent.
        let idePid = parentPid;
        try {
          const { parentPid: grandParentPid } = await getProcessInfo(parentPid);
          if (grandParentPid > 1) {
            idePid = grandParentPid;
          }
        } catch {
          // Ignore if getting grandparent fails, we'll just use the parent pid.
        }
        const { command } = await getProcessInfo(idePid);
        return { pid: idePid, command };
      }

      if (parentPid <= 1) {
        break; // Reached the root
      }
      currentPid = parentPid;
    } catch {
      // Process in chain died
      break;
    }
  }

  const { command } = await getProcessInfo(currentPid);
  return { pid: currentPid, command };
}

/**
 * Finds the IDE process info on Windows.
 *
 * The strategy is to find the great-grandchild of the root process.
 *
 * @returns A promise that resolves to the PID and command of the IDE process.
 */
async function getIdeProcessInfoForWindows(): Promise<{
  pid: number;
  command: string;
}> {
  let currentPid = process.pid;
  let previousPid = process.pid;

  for (let i = 0; i < MAX_TRAVERSAL_DEPTH; i++) {
    try {
      const { parentPid } = await getProcessInfo(currentPid);

      if (parentPid > 0) {
        try {
          const { parentPid: grandParentPid } = await getProcessInfo(parentPid);
          if (grandParentPid === 0) {
            // We've found the grandchild of the root (`currentPid`). The IDE
            // process is its child, which we've stored in `previousPid`.
            const { command } = await getProcessInfo(previousPid);
            return { pid: previousPid, command };
          }
        } catch {
          // getting grandparent failed, proceed
        }
      }

      if (parentPid <= 0) {
        break; // Reached the root
      }
      previousPid = currentPid;
      currentPid = parentPid;
    } catch {
      // Process in chain died
      break;
    }
  }
  const { command } = await getProcessInfo(currentPid);
  return { pid: currentPid, command };
}

/**
 * Traverses up the process tree to find the process ID and command of the IDE.
 *
 * This function uses different strategies depending on the operating system
 * to identify the main application process (e.g., the main VS Code window
 * process).
 *
 * If the IDE process cannot be reliably identified, it will return the
 * top-level ancestor process ID and command as a fallback.
 *
 * @returns A promise that resolves to the PID and command of the IDE process.
 */
export async function getIdeProcessInfo(): Promise<{
  pid: number;
  command: string;
}> {
  const platform = os.platform();

  if (platform === 'win32') {
    return getIdeProcessInfoForWindows();
  }

  return getIdeProcessInfoForUnix();
}<|MERGE_RESOLUTION|>--- conflicted
+++ resolved
@@ -44,25 +44,18 @@
         ParentProcessId = 0,
         CommandLine = '',
       } = JSON.parse(output);
-<<<<<<< HEAD
-      return { parentPid: ParentProcessId, name: Name, command: CommandLine };
-=======
       return {
         parentPid: ParentProcessId,
         name: Name,
         command: CommandLine ?? '',
       };
->>>>>>> 0612839a
     } else {
       const command = `ps -o ppid=,command= -p ${pid}`;
       const { stdout } = await execAsync(command);
       const trimmedStdout = stdout.trim();
-<<<<<<< HEAD
-=======
       if (!trimmedStdout) {
         return { parentPid: 0, name: '', command: '' };
       }
->>>>>>> 0612839a
       const ppidString = trimmedStdout.split(/\s+/)[0];
       const parentPid = parseInt(ppidString, 10);
       const fullCommand = trimmedStdout.substring(ppidString.length).trim();
