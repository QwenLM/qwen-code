/**
 * @license
 * Copyright 2025 Google LLC
 * SPDX-License-Identifier: Apache-2.0
 */

import { afterEach, beforeEach, describe, expect, it, vi } from 'vitest';
import { promises as fs } from 'node:fs';
import * as path from 'node:path';
import { MCPOAuthTokenStorage } from './oauth-token-storage.js';
import { FORCE_ENCRYPTED_FILE_ENV_VAR } from './token-storage/index.js';
import type { OAuthCredentials, OAuthToken } from './token-storage/types.js';
import { GEMINI_DIR } from '../utils/paths.js';

// Mock dependencies
vi.mock('node:fs', () => ({
  promises: {
    readFile: vi.fn(),
    writeFile: vi.fn(),
    mkdir: vi.fn(),
    unlink: vi.fn(),
  },
}));

vi.mock('node:path', () => ({
  dirname: vi.fn(),
  join: vi.fn(),
}));

vi.mock('../config/storage.js', () => ({
  Storage: {
    getMcpOAuthTokensPath: vi.fn(),
  },
}));

const mockHybridTokenStorage = {
  listServers: vi.fn(),
  setCredentials: vi.fn(),
  getCredentials: vi.fn(),
  deleteCredentials: vi.fn(),
  clearAll: vi.fn(),
  getAllCredentials: vi.fn(),
};
vi.mock('./token-storage/hybrid-token-storage.js', () => ({
  HybridTokenStorage: vi.fn(() => mockHybridTokenStorage),
}));

const ONE_HR_MS = 3600000;

describe('MCPOAuthTokenStorage', () => {
  let tokenStorage: MCPOAuthTokenStorage;

  const mockToken: OAuthToken = {
    accessToken: 'access_token_123',
    refreshToken: 'refresh_token_456',
    tokenType: 'Bearer',
    scope: 'read write',
    expiresAt: Date.now() + ONE_HR_MS,
  };

  const mockCredentials: OAuthCredentials = {
    serverName: 'test-server',
    token: mockToken,
    clientId: 'test-client-id',
    tokenUrl: 'https://auth.example.com/token',
    updatedAt: Date.now(),
  };

  describe('with encrypted flag false', () => {
    beforeEach(() => {
      vi.stubEnv(FORCE_ENCRYPTED_FILE_ENV_VAR, 'false');
      tokenStorage = new MCPOAuthTokenStorage();

      vi.clearAllMocks();
      vi.spyOn(console, 'error');
    });

    afterEach(() => {
      vi.unstubAllEnvs();
      vi.restoreAllMocks();
    });

    describe('getAllCredentials', () => {
      it('should return empty map when token file does not exist', async () => {
        vi.mocked(fs.readFile).mockRejectedValue({ code: 'ENOENT' });

        const tokens = await tokenStorage.getAllCredentials();

        expect(tokens.size).toBe(0);
        expect(console.error).not.toHaveBeenCalled();
      });

      it('should load tokens from file successfully', async () => {
        const tokensArray = [mockCredentials];
        vi.mocked(fs.readFile).mockResolvedValue(JSON.stringify(tokensArray));

<<<<<<< HEAD
      expect(tokens.size).toBe(1);
      expect(tokens.get('test-server')).toEqual(mockCredentials);
      expect(fs.readFile).toHaveBeenCalledWith(
        path.join('/mock/home', '.qwen', 'mcp-oauth-tokens.json'),
        'utf-8',
      );
    });
=======
        const tokens = await tokenStorage.getAllCredentials();
>>>>>>> 0612839a

        expect(tokens.size).toBe(1);
        expect(tokens.get('test-server')).toEqual(mockCredentials);
        expect(fs.readFile).toHaveBeenCalledWith(
          path.join('/mock/home', GEMINI_DIR, 'mcp-oauth-tokens.json'),
          'utf-8',
        );
      });

      it('should handle corrupted token file gracefully', async () => {
        vi.mocked(fs.readFile).mockResolvedValue('invalid json');

        const tokens = await tokenStorage.getAllCredentials();

        expect(tokens.size).toBe(0);
        expect(console.error).toHaveBeenCalledWith(
          expect.stringContaining('Failed to load MCP OAuth tokens'),
        );
      });

      it('should handle file read errors other than ENOENT', async () => {
        const error = new Error('Permission denied');
        vi.mocked(fs.readFile).mockRejectedValue(error);

        const tokens = await tokenStorage.getAllCredentials();

        expect(tokens.size).toBe(0);
        expect(console.error).toHaveBeenCalledWith(
          expect.stringContaining('Failed to load MCP OAuth tokens'),
        );
      });
    });

    describe('saveToken', () => {
      it('should save token with restricted permissions', async () => {
        vi.mocked(fs.readFile).mockRejectedValue({ code: 'ENOENT' });
        vi.mocked(fs.mkdir).mockResolvedValue(undefined);
        vi.mocked(fs.writeFile).mockResolvedValue(undefined);

        await tokenStorage.saveToken(
          'test-server',
          mockToken,
          'client-id',
          'https://token.url',
        );

        expect(fs.mkdir).toHaveBeenCalledWith(
          path.join('/mock/home', GEMINI_DIR),
          { recursive: true },
        );
        expect(fs.writeFile).toHaveBeenCalledWith(
          path.join('/mock/home', GEMINI_DIR, 'mcp-oauth-tokens.json'),
          expect.stringContaining('test-server'),
          { mode: 0o600 },
        );
      });

      it('should update existing token for same server', async () => {
        const existingCredentials: OAuthCredentials = {
          ...mockCredentials,
          serverName: 'existing-server',
        };
        vi.mocked(fs.readFile).mockResolvedValue(
          JSON.stringify([existingCredentials]),
        );
        vi.mocked(fs.writeFile).mockResolvedValue(undefined);

        const newToken: OAuthToken = {
          ...mockToken,
          accessToken: 'new_access_token',
        };
        await tokenStorage.saveToken('existing-server', newToken);

        const writeCall = vi.mocked(fs.writeFile).mock.calls[0];
        const savedData = JSON.parse(
          writeCall[1] as string,
        ) as OAuthCredentials[];

        expect(savedData).toHaveLength(1);
        expect(savedData[0].token.accessToken).toBe('new_access_token');
        expect(savedData[0].serverName).toBe('existing-server');
      });

      it('should handle write errors gracefully', async () => {
        vi.mocked(fs.readFile).mockRejectedValue({ code: 'ENOENT' });
        vi.mocked(fs.mkdir).mockResolvedValue(undefined);
        const writeError = new Error('Disk full');
        vi.mocked(fs.writeFile).mockRejectedValue(writeError);

        await expect(
          tokenStorage.saveToken('test-server', mockToken),
        ).rejects.toThrow('Disk full');

        expect(console.error).toHaveBeenCalledWith(
          expect.stringContaining('Failed to save MCP OAuth token'),
        );
      });
    });

    describe('getCredentials', () => {
      it('should return token for existing server', async () => {
        vi.mocked(fs.readFile).mockResolvedValue(
          JSON.stringify([mockCredentials]),
        );

<<<<<<< HEAD
      expect(fs.mkdir).toHaveBeenCalledWith(path.join('/mock/home', '.qwen'), {
        recursive: true,
      });
      expect(fs.writeFile).toHaveBeenCalledWith(
        path.join('/mock/home', '.qwen', 'mcp-oauth-tokens.json'),
        expect.stringContaining('test-server'),
        { mode: 0o600 },
      );
    });
=======
        const result = await tokenStorage.getCredentials('test-server');
>>>>>>> 0612839a

        expect(result).toEqual(mockCredentials);
      });

      it('should return null for non-existent server', async () => {
        vi.mocked(fs.readFile).mockResolvedValue(
          JSON.stringify([mockCredentials]),
        );

        const result = await tokenStorage.getCredentials('non-existent');

        expect(result).toBeNull();
      });

      it('should return null when no tokens file exists', async () => {
        vi.mocked(fs.readFile).mockRejectedValue({ code: 'ENOENT' });

        const result = await tokenStorage.getCredentials('test-server');

        expect(result).toBeNull();
      });
    });

    describe('deleteCredentials', () => {
      it('should remove token for specific server', async () => {
        const credentials1: OAuthCredentials = {
          ...mockCredentials,
          serverName: 'server1',
        };
        const credentials2: OAuthCredentials = {
          ...mockCredentials,
          serverName: 'server2',
        };
        vi.mocked(fs.readFile).mockResolvedValue(
          JSON.stringify([credentials1, credentials2]),
        );
        vi.mocked(fs.writeFile).mockResolvedValue(undefined);

        await tokenStorage.deleteCredentials('server1');

        const writeCall = vi.mocked(fs.writeFile).mock.calls[0];
        const savedData = JSON.parse(writeCall[1] as string);

        expect(savedData).toHaveLength(1);
        expect(savedData[0].serverName).toBe('server2');
      });

      it('should remove token file when no tokens remain', async () => {
        vi.mocked(fs.readFile).mockResolvedValue(
          JSON.stringify([mockCredentials]),
        );
        vi.mocked(fs.unlink).mockResolvedValue(undefined);

        await tokenStorage.deleteCredentials('test-server');

        expect(fs.unlink).toHaveBeenCalledWith(
          path.join('/mock/home', GEMINI_DIR, 'mcp-oauth-tokens.json'),
        );
        expect(fs.writeFile).not.toHaveBeenCalled();
      });

      it('should handle removal of non-existent token gracefully', async () => {
        vi.mocked(fs.readFile).mockResolvedValue(
          JSON.stringify([mockCredentials]),
        );

        await tokenStorage.deleteCredentials('non-existent');

        expect(fs.writeFile).not.toHaveBeenCalled();
        expect(fs.unlink).not.toHaveBeenCalled();
      });

      it('should handle file operation errors gracefully', async () => {
        vi.mocked(fs.readFile).mockResolvedValue(
          JSON.stringify([mockCredentials]),
        );
        vi.mocked(fs.unlink).mockRejectedValue(new Error('Permission denied'));

        await tokenStorage.deleteCredentials('test-server');

        expect(console.error).toHaveBeenCalledWith(
          expect.stringContaining('Failed to remove MCP OAuth token'),
        );
      });
    });

    describe('isTokenExpired', () => {
      it('should return false for token without expiry', () => {
        const tokenWithoutExpiry: OAuthToken = { ...mockToken };
        delete tokenWithoutExpiry.expiresAt;

        const result = tokenStorage.isTokenExpired(tokenWithoutExpiry);

        expect(result).toBe(false);
      });

      it('should return false for valid token', () => {
        const futureToken: OAuthToken = {
          ...mockToken,
          expiresAt: Date.now() + ONE_HR_MS,
        };

        const result = tokenStorage.isTokenExpired(futureToken);

        expect(result).toBe(false);
      });

      it('should return true for expired token', () => {
        const expiredToken: OAuthToken = {
          ...mockToken,
          expiresAt: Date.now() - ONE_HR_MS,
        };

        const result = tokenStorage.isTokenExpired(expiredToken);

        expect(result).toBe(true);
      });

      it('should return true for token expiring within buffer time', () => {
        const soonToExpireToken: OAuthToken = {
          ...mockToken,
          expiresAt: Date.now() + 60000, // 1 minute from now (within 5-minute buffer)
        };

        const result = tokenStorage.isTokenExpired(soonToExpireToken);

        expect(result).toBe(true);
      });
    });

    describe('clearAll', () => {
      it('should remove token file successfully', async () => {
        vi.mocked(fs.unlink).mockResolvedValue(undefined);

        await tokenStorage.clearAll();

<<<<<<< HEAD
      expect(fs.unlink).toHaveBeenCalledWith(
        path.join('/mock/home', '.qwen', 'mcp-oauth-tokens.json'),
      );
      expect(fs.writeFile).not.toHaveBeenCalled();
    });
=======
        expect(fs.unlink).toHaveBeenCalledWith(
          path.join('/mock/home', GEMINI_DIR, 'mcp-oauth-tokens.json'),
        );
      });
>>>>>>> 0612839a

      it('should handle non-existent file gracefully', async () => {
        vi.mocked(fs.unlink).mockRejectedValue({ code: 'ENOENT' });

        await tokenStorage.clearAll();

        expect(console.error).not.toHaveBeenCalled();
      });

      it('should handle other file errors gracefully', async () => {
        vi.mocked(fs.unlink).mockRejectedValue(new Error('Permission denied'));

        await tokenStorage.clearAll();

        expect(console.error).toHaveBeenCalledWith(
          expect.stringContaining('Failed to clear MCP OAuth tokens'),
        );
      });
    });
  });

  describe('with encrypted flag true', () => {
    beforeEach(() => {
      vi.stubEnv(FORCE_ENCRYPTED_FILE_ENV_VAR, 'true');
      tokenStorage = new MCPOAuthTokenStorage();

      vi.clearAllMocks();
      vi.spyOn(console, 'error');
    });

    afterEach(() => {
      vi.unstubAllEnvs();
      vi.restoreAllMocks();
    });

    it('should use HybridTokenStorage to list all credentials', async () => {
      mockHybridTokenStorage.getAllCredentials.mockResolvedValue(new Map());
      const servers = await tokenStorage.getAllCredentials();
      expect(mockHybridTokenStorage.getAllCredentials).toHaveBeenCalled();
      expect(servers).toEqual(new Map());
    });

    it('should use HybridTokenStorage to list servers', async () => {
      mockHybridTokenStorage.listServers.mockResolvedValue(['server1']);
      const servers = await tokenStorage.listServers();
      expect(mockHybridTokenStorage.listServers).toHaveBeenCalled();
      expect(servers).toEqual(['server1']);
    });

    it('should use HybridTokenStorage to set credentials', async () => {
      await tokenStorage.setCredentials(mockCredentials);
      expect(mockHybridTokenStorage.setCredentials).toHaveBeenCalledWith(
        mockCredentials,
      );
    });

    it('should use HybridTokenStorage to save a token', async () => {
      const serverName = 'server1';
      const now = Date.now();
      vi.spyOn(Date, 'now').mockReturnValue(now);

      await tokenStorage.saveToken(
        serverName,
        mockToken,
        'clientId',
        'tokenUrl',
        'mcpUrl',
      );

      const expectedCredential: OAuthCredentials = {
        serverName,
        token: mockToken,
        clientId: 'clientId',
        tokenUrl: 'tokenUrl',
        mcpServerUrl: 'mcpUrl',
        updatedAt: now,
      };

      expect(mockHybridTokenStorage.setCredentials).toHaveBeenCalledWith(
        expectedCredential,
      );
      expect(path.dirname).toHaveBeenCalled();
      expect(fs.mkdir).toHaveBeenCalled();
    });

<<<<<<< HEAD
  describe('clearAllTokens', () => {
    it('should remove token file successfully', async () => {
      vi.mocked(fs.unlink).mockResolvedValue(undefined);

      await MCPOAuthTokenStorage.clearAllTokens();

      expect(fs.unlink).toHaveBeenCalledWith(
        path.join('/mock/home', '.qwen', 'mcp-oauth-tokens.json'),
=======
    it('should use HybridTokenStorage to get credentials', async () => {
      mockHybridTokenStorage.getCredentials.mockResolvedValue(mockCredentials);
      const result = await tokenStorage.getCredentials('server1');
      expect(mockHybridTokenStorage.getCredentials).toHaveBeenCalledWith(
        'server1',
>>>>>>> 0612839a
      );
      expect(result).toBe(mockCredentials);
    });

    it('should use HybridTokenStorage to delete credentials', async () => {
      await tokenStorage.deleteCredentials('server1');
      expect(mockHybridTokenStorage.deleteCredentials).toHaveBeenCalledWith(
        'server1',
      );
    });

    it('should use HybridTokenStorage to clear all tokens', async () => {
      await tokenStorage.clearAll();
      expect(mockHybridTokenStorage.clearAll).toHaveBeenCalled();
    });
  });
});<|MERGE_RESOLUTION|>--- conflicted
+++ resolved
@@ -10,7 +10,7 @@
 import { MCPOAuthTokenStorage } from './oauth-token-storage.js';
 import { FORCE_ENCRYPTED_FILE_ENV_VAR } from './token-storage/index.js';
 import type { OAuthCredentials, OAuthToken } from './token-storage/types.js';
-import { GEMINI_DIR } from '../utils/paths.js';
+import { QWEN_DIR } from '../utils/paths.js';
 
 // Mock dependencies
 vi.mock('node:fs', () => ({
@@ -94,22 +94,12 @@
         const tokensArray = [mockCredentials];
         vi.mocked(fs.readFile).mockResolvedValue(JSON.stringify(tokensArray));
 
-<<<<<<< HEAD
-      expect(tokens.size).toBe(1);
-      expect(tokens.get('test-server')).toEqual(mockCredentials);
-      expect(fs.readFile).toHaveBeenCalledWith(
-        path.join('/mock/home', '.qwen', 'mcp-oauth-tokens.json'),
-        'utf-8',
-      );
-    });
-=======
         const tokens = await tokenStorage.getAllCredentials();
->>>>>>> 0612839a
 
         expect(tokens.size).toBe(1);
         expect(tokens.get('test-server')).toEqual(mockCredentials);
         expect(fs.readFile).toHaveBeenCalledWith(
-          path.join('/mock/home', GEMINI_DIR, 'mcp-oauth-tokens.json'),
+          path.join('/mock/home', QWEN_DIR, 'mcp-oauth-tokens.json'),
           'utf-8',
         );
       });
@@ -152,11 +142,11 @@
         );
 
         expect(fs.mkdir).toHaveBeenCalledWith(
-          path.join('/mock/home', GEMINI_DIR),
+          path.join('/mock/home', QWEN_DIR),
           { recursive: true },
         );
         expect(fs.writeFile).toHaveBeenCalledWith(
-          path.join('/mock/home', GEMINI_DIR, 'mcp-oauth-tokens.json'),
+          path.join('/mock/home', QWEN_DIR, 'mcp-oauth-tokens.json'),
           expect.stringContaining('test-server'),
           { mode: 0o600 },
         );
@@ -210,19 +200,7 @@
           JSON.stringify([mockCredentials]),
         );
 
-<<<<<<< HEAD
-      expect(fs.mkdir).toHaveBeenCalledWith(path.join('/mock/home', '.qwen'), {
-        recursive: true,
-      });
-      expect(fs.writeFile).toHaveBeenCalledWith(
-        path.join('/mock/home', '.qwen', 'mcp-oauth-tokens.json'),
-        expect.stringContaining('test-server'),
-        { mode: 0o600 },
-      );
-    });
-=======
         const result = await tokenStorage.getCredentials('test-server');
->>>>>>> 0612839a
 
         expect(result).toEqual(mockCredentials);
       });
@@ -279,7 +257,7 @@
         await tokenStorage.deleteCredentials('test-server');
 
         expect(fs.unlink).toHaveBeenCalledWith(
-          path.join('/mock/home', GEMINI_DIR, 'mcp-oauth-tokens.json'),
+          path.join('/mock/home', QWEN_DIR, 'mcp-oauth-tokens.json'),
         );
         expect(fs.writeFile).not.toHaveBeenCalled();
       });
@@ -359,18 +337,10 @@
 
         await tokenStorage.clearAll();
 
-<<<<<<< HEAD
-      expect(fs.unlink).toHaveBeenCalledWith(
-        path.join('/mock/home', '.qwen', 'mcp-oauth-tokens.json'),
-      );
-      expect(fs.writeFile).not.toHaveBeenCalled();
-    });
-=======
         expect(fs.unlink).toHaveBeenCalledWith(
-          path.join('/mock/home', GEMINI_DIR, 'mcp-oauth-tokens.json'),
-        );
-      });
->>>>>>> 0612839a
+          path.join('/mock/home', QWEN_DIR, 'mcp-oauth-tokens.json'),
+        );
+      });
 
       it('should handle non-existent file gracefully', async () => {
         vi.mocked(fs.unlink).mockRejectedValue({ code: 'ENOENT' });
@@ -456,22 +426,11 @@
       expect(fs.mkdir).toHaveBeenCalled();
     });
 
-<<<<<<< HEAD
-  describe('clearAllTokens', () => {
-    it('should remove token file successfully', async () => {
-      vi.mocked(fs.unlink).mockResolvedValue(undefined);
-
-      await MCPOAuthTokenStorage.clearAllTokens();
-
-      expect(fs.unlink).toHaveBeenCalledWith(
-        path.join('/mock/home', '.qwen', 'mcp-oauth-tokens.json'),
-=======
     it('should use HybridTokenStorage to get credentials', async () => {
       mockHybridTokenStorage.getCredentials.mockResolvedValue(mockCredentials);
       const result = await tokenStorage.getCredentials('server1');
       expect(mockHybridTokenStorage.getCredentials).toHaveBeenCalledWith(
         'server1',
->>>>>>> 0612839a
       );
       expect(result).toBe(mockCredentials);
     });
