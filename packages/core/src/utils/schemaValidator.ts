--- conflicted
+++ resolved
@@ -9,14 +9,11 @@
 // Ajv's ESM/CJS interop: use 'any' for compatibility as recommended by Ajv docs
 // eslint-disable-next-line @typescript-eslint/no-explicit-any
 const AjvClass = (AjvPkg as any).default || AjvPkg;
-<<<<<<< HEAD
 const ajValidator = new AjvClass({ coerceTypes: true });
-=======
-const ajValidator = new AjvClass();
 // eslint-disable-next-line @typescript-eslint/no-explicit-any
 const addFormatsFunc = (addFormats as any).default || addFormats;
 addFormatsFunc(ajValidator);
->>>>>>> 17cdce62
+
 
 /**
  * Simple utility to validate objects against JSON Schemas
