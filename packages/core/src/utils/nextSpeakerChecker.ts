/**
 * @license
 * Copyright 2025 Google LLC
 * SPDX-License-Identifier: Apache-2.0
 */

import type { Content } from '@google/genai';
<<<<<<< HEAD
import { DEFAULT_QWEN_FLASH_MODEL } from '../config/models.js';
import type { GeminiClient } from '../core/client.js';
=======
import { DEFAULT_GEMINI_FLASH_MODEL } from '../config/models.js';
import type { BaseLlmClient } from '../core/baseLlmClient.js';
>>>>>>> 0612839a
import type { GeminiChat } from '../core/geminiChat.js';
import { isFunctionResponse } from './messageInspectors.js';

const CHECK_PROMPT = `Analyze *only* the content and structure of your immediately preceding response (your last turn in the conversation history). Based *strictly* on that response, determine who should logically speak next: the 'user' or the 'model' (you).
**Decision Rules (apply in order):**
1.  **Model Continues:** If your last response explicitly states an immediate next action *you* intend to take (e.g., "Next, I will...", "Now I'll process...", "Moving on to analyze...", indicates an intended tool call that didn't execute), OR if the response seems clearly incomplete (cut off mid-thought without a natural conclusion), then the **'model'** should speak next.
2.  **Question to User:** If your last response ends with a direct question specifically addressed *to the user*, then the **'user'** should speak next.
3.  **Waiting for User:** If your last response completed a thought, statement, or task *and* does not meet the criteria for Rule 1 (Model Continues) or Rule 2 (Question to User), it implies a pause expecting user input or reaction. In this case, the **'user'** should speak next.`;

const RESPONSE_SCHEMA: Record<string, unknown> = {
  type: 'object',
  properties: {
    reasoning: {
      type: 'string',
      description:
        "Brief explanation justifying the 'next_speaker' choice based *strictly* on the applicable rule and the content/structure of the preceding turn.",
    },
    next_speaker: {
      type: 'string',
      enum: ['user', 'model'],
      description:
        'Who should speak next based *only* on the preceding turn and the decision rules',
    },
  },
  required: ['reasoning', 'next_speaker'],
};

export interface NextSpeakerResponse {
  reasoning: string;
  next_speaker: 'user' | 'model';
}

export async function checkNextSpeaker(
  chat: GeminiChat,
  baseLlmClient: BaseLlmClient,
  abortSignal: AbortSignal,
  promptId: string,
): Promise<NextSpeakerResponse | null> {
  // We need to capture the curated history because there are many moments when the model will return invalid turns
  // that when passed back up to the endpoint will break subsequent calls. An example of this is when the model decides
  // to respond with an empty part collection if you were to send that message back to the server it will respond with
  // a 400 indicating that model part collections MUST have content.
  const curatedHistory = chat.getHistory(/* curated */ true);

  // Ensure there's a model response to analyze
  if (curatedHistory.length === 0) {
    // Cannot determine next speaker if history is empty.
    return null;
  }

  const comprehensiveHistory = chat.getHistory();
  // If comprehensiveHistory is empty, there is no last message to check.
  // This case should ideally be caught by the curatedHistory.length check earlier,
  // but as a safeguard:
  if (comprehensiveHistory.length === 0) {
    return null;
  }
  const lastComprehensiveMessage =
    comprehensiveHistory[comprehensiveHistory.length - 1];

  // If the last message is a user message containing only function_responses,
  // then the model should speak next.
  if (
    lastComprehensiveMessage &&
    isFunctionResponse(lastComprehensiveMessage)
  ) {
    return {
      reasoning:
        'The last message was a function response, so the model should speak next.',
      next_speaker: 'model',
    };
  }

  if (
    lastComprehensiveMessage &&
    lastComprehensiveMessage.role === 'model' &&
    lastComprehensiveMessage.parts &&
    lastComprehensiveMessage.parts.length === 0
  ) {
    lastComprehensiveMessage.parts.push({ text: '' });
    return {
      reasoning:
        'The last message was a filler model message with no content (nothing for user to act on), model should speak next.',
      next_speaker: 'model',
    };
  }

  // Things checked out. Let's proceed to potentially making an LLM request.

  const lastMessage = curatedHistory[curatedHistory.length - 1];
  if (!lastMessage || lastMessage.role !== 'model') {
    // Cannot determine next speaker if the last turn wasn't from the model
    // or if history is empty.
    return null;
  }

  const contents: Content[] = [
    ...curatedHistory,
    { role: 'user', parts: [{ text: CHECK_PROMPT }] },
  ];

  try {
    const parsedResponse = (await baseLlmClient.generateJson({
      contents,
      schema: RESPONSE_SCHEMA,
      model: DEFAULT_GEMINI_FLASH_MODEL,
      abortSignal,
<<<<<<< HEAD
      DEFAULT_QWEN_FLASH_MODEL,
    )) as unknown as NextSpeakerResponse;
=======
      promptId,
    })) as unknown as NextSpeakerResponse;
>>>>>>> 0612839a

    if (
      parsedResponse &&
      parsedResponse.next_speaker &&
      ['user', 'model'].includes(parsedResponse.next_speaker)
    ) {
      return parsedResponse;
    }
    return null;
  } catch (error) {
    console.warn(
      'Failed to talk to Gemini endpoint when seeing if conversation should continue.',
      error,
    );
    return null;
  }
}<|MERGE_RESOLUTION|>--- conflicted
+++ resolved
@@ -5,13 +5,8 @@
  */
 
 import type { Content } from '@google/genai';
-<<<<<<< HEAD
 import { DEFAULT_QWEN_FLASH_MODEL } from '../config/models.js';
-import type { GeminiClient } from '../core/client.js';
-=======
-import { DEFAULT_GEMINI_FLASH_MODEL } from '../config/models.js';
 import type { BaseLlmClient } from '../core/baseLlmClient.js';
->>>>>>> 0612839a
 import type { GeminiChat } from '../core/geminiChat.js';
 import { isFunctionResponse } from './messageInspectors.js';
 
@@ -117,15 +112,10 @@
     const parsedResponse = (await baseLlmClient.generateJson({
       contents,
       schema: RESPONSE_SCHEMA,
-      model: DEFAULT_GEMINI_FLASH_MODEL,
+      model: DEFAULT_QWEN_FLASH_MODEL,
       abortSignal,
-<<<<<<< HEAD
-      DEFAULT_QWEN_FLASH_MODEL,
-    )) as unknown as NextSpeakerResponse;
-=======
       promptId,
     })) as unknown as NextSpeakerResponse;
->>>>>>> 0612839a
 
     if (
       parsedResponse &&
