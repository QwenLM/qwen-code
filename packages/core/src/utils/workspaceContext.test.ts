--- conflicted
+++ resolved
@@ -5,15 +5,9 @@
  */
 
 import { describe, it, expect, beforeEach, afterEach, vi } from 'vitest';
-<<<<<<< HEAD
-import * as fs from 'fs';
-import * as os from 'os';
-import * as path from 'path';
-=======
 import * as fs from 'node:fs';
 import * as os from 'node:os';
 import * as path from 'node:path';
->>>>>>> 76553622
 import { WorkspaceContext } from './workspaceContext.js';
 
 describe('WorkspaceContext with real filesystem', () => {
@@ -50,20 +44,8 @@
     it('should validate and resolve directories to absolute paths', () => {
       const workspaceContext = new WorkspaceContext(cwd, [otherDir]);
       const directories = workspaceContext.getDirectories();
-<<<<<<< HEAD
 
       expect(directories).toEqual([cwd, otherDir]);
-    });
-
-    it('should reject non-existent directories', () => {
-      const nonExistentDir = path.join(tempDir, 'does-not-exist');
-      expect(() => {
-        new WorkspaceContext(cwd, [nonExistentDir]);
-      }).toThrow('Directory does not exist');
-=======
-
-      expect(directories).toEqual([cwd, otherDir]);
->>>>>>> 76553622
     });
 
     it('should handle empty initialization', () => {
@@ -88,22 +70,8 @@
       const relativePath = path.relative(cwd, otherDir);
       workspaceContext.addDirectory(relativePath, cwd);
       const directories = workspaceContext.getDirectories();
-<<<<<<< HEAD
 
       expect(directories).toEqual([cwd, otherDir]);
-    });
-
-    it('should reject non-existent directories', () => {
-      const nonExistentDir = path.join(tempDir, 'does-not-exist');
-      const workspaceContext = new WorkspaceContext(cwd);
-
-      expect(() => {
-        workspaceContext.addDirectory(nonExistentDir);
-      }).toThrow('Directory does not exist');
-=======
-
-      expect(directories).toEqual([cwd, otherDir]);
->>>>>>> 76553622
     });
 
     it('should prevent duplicate directories', () => {
@@ -235,7 +203,6 @@
           symlinkDir = path.join(cwd, 'symlink-file');
           fs.symlinkSync(realDir, symlinkDir, 'dir');
         });
-<<<<<<< HEAD
 
         it('should reject dir paths', () => {
           const workspaceContext = new WorkspaceContext(cwd);
@@ -253,25 +220,6 @@
           expect(workspaceContext.isPathWithinWorkspace(filePath)).toBe(false);
         });
 
-=======
-
-        it('should reject dir paths', () => {
-          const workspaceContext = new WorkspaceContext(cwd);
-
-          expect(workspaceContext.isPathWithinWorkspace(symlinkDir)).toBe(
-            false,
-          );
-        });
-
-        it('should reject non-existent paths', () => {
-          const filePath = path.join(symlinkDir, 'does-not-exist.txt');
-
-          const workspaceContext = new WorkspaceContext(cwd);
-
-          expect(workspaceContext.isPathWithinWorkspace(filePath)).toBe(false);
-        });
-
->>>>>>> 76553622
         it('should reject non-existent deep paths', () => {
           const filePath = path.join(symlinkDir, 'deep', 'does-not-exist.txt');
 
@@ -371,7 +319,6 @@
 
       expect(listener).not.toHaveBeenCalled();
     });
-<<<<<<< HEAD
 
     it('should support multiple listeners', () => {
       const workspaceContext = new WorkspaceContext(cwd);
@@ -419,55 +366,6 @@
       const dirs1 = workspaceContext.getDirectories();
       const dirs2 = workspaceContext.getDirectories();
 
-=======
-
-    it('should support multiple listeners', () => {
-      const workspaceContext = new WorkspaceContext(cwd);
-      const listener1 = vi.fn();
-      const listener2 = vi.fn();
-      workspaceContext.onDirectoriesChanged(listener1);
-      workspaceContext.onDirectoriesChanged(listener2);
-
-      workspaceContext.addDirectory(otherDir);
-
-      expect(listener1).toHaveBeenCalledOnce();
-      expect(listener2).toHaveBeenCalledOnce();
-    });
-
-    it('should allow unsubscribing a listener', () => {
-      const workspaceContext = new WorkspaceContext(cwd);
-      const listener = vi.fn();
-      const unsubscribe = workspaceContext.onDirectoriesChanged(listener);
-
-      unsubscribe();
-      workspaceContext.addDirectory(otherDir);
-
-      expect(listener).not.toHaveBeenCalled();
-    });
-
-    it('should not fail if a listener throws an error', () => {
-      const workspaceContext = new WorkspaceContext(cwd);
-      const errorListener = () => {
-        throw new Error('test error');
-      };
-      const listener = vi.fn();
-      workspaceContext.onDirectoriesChanged(errorListener);
-      workspaceContext.onDirectoriesChanged(listener);
-
-      expect(() => {
-        workspaceContext.addDirectory(otherDir);
-      }).not.toThrow();
-      expect(listener).toHaveBeenCalledOnce();
-    });
-  });
-
-  describe('getDirectories', () => {
-    it('should return a copy of directories array', () => {
-      const workspaceContext = new WorkspaceContext(cwd);
-      const dirs1 = workspaceContext.getDirectories();
-      const dirs2 = workspaceContext.getDirectories();
-
->>>>>>> 76553622
       expect(dirs1).not.toBe(dirs2);
       expect(dirs1).toEqual(dirs2);
     });
