--- conflicted
+++ resolved
@@ -19,7 +19,7 @@
 import type { FileExclusions } from '../utils/ignorePatterns.js';
 import { ToolErrorType } from './tool-error.js';
 
-const MAX_LLM_CONTENT_LENGTH = 20_000;
+// const MAX_LLM_CONTENT_LENGTH = 20_000;
 
 // --- Interfaces ---
 
@@ -87,7 +87,6 @@
         glob: this.params.glob,
         signal,
       });
-<<<<<<< HEAD
 
       // Build search description
       const searchLocationDescription = this.params.path
@@ -121,38 +120,6 @@
       const totalMatches = rawMatches.length;
       const matchTerm = totalMatches === 1 ? 'match' : 'matches';
 
-=======
-
-      // Build search description
-      const searchLocationDescription = this.params.path
-        ? `in path "${searchDirDisplay}"`
-        : `in the workspace directory`;
-
-      const filterDescription = this.params.glob
-        ? ` (filter: "${this.params.glob}")`
-        : '';
-
-      // Check if we have any matches
-      if (rawMatches.length === 0) {
-        const noMatchMsg = `No matches found for pattern "${this.params.pattern}" ${searchLocationDescription}${filterDescription}.`;
-        return { llmContent: noMatchMsg, returnDisplay: `No matches found` };
-      }
-
-      // Apply line limit if specified
-      let truncatedByLineLimit = false;
-      let matchesToInclude = rawMatches;
-      if (
-        this.params.limit !== undefined &&
-        rawMatches.length > this.params.limit
-      ) {
-        matchesToInclude = rawMatches.slice(0, this.params.limit);
-        truncatedByLineLimit = true;
-      }
-
-      const totalMatches = rawMatches.length;
-      const matchTerm = totalMatches === 1 ? 'match' : 'matches';
-
->>>>>>> d17c37af
       // Build header
       const header = `Found ${totalMatches} ${matchTerm} for pattern "${this.params.pattern}" ${searchLocationDescription}${filterDescription}:\n---\n`;
 
@@ -179,7 +146,6 @@
           grepOutput += `L${match.lineNumber}: ${trimmedLine}\n`;
         });
         grepOutput += '---\n';
-<<<<<<< HEAD
       }
 
       // Apply character limit as safety net
@@ -207,35 +173,6 @@
         llmContent += ` [${omittedMatches} ${omittedMatches === 1 ? 'line' : 'lines'} truncated] ...`;
       }
 
-=======
-      }
-
-      // Apply character limit as safety net
-      let truncatedByCharLimit = false;
-      if (grepOutput.length > MAX_LLM_CONTENT_LENGTH) {
-        grepOutput = grepOutput.slice(0, MAX_LLM_CONTENT_LENGTH) + '...';
-        truncatedByCharLimit = true;
-      }
-
-      // Count how many lines we actually included after character truncation
-      const finalLines = grepOutput
-        .split('\n')
-        .filter(
-          (line) =>
-            line.trim() && !line.startsWith('File:') && !line.startsWith('---'),
-        );
-      const includedLines = finalLines.length;
-
-      // Build result
-      let llmContent = header + grepOutput;
-
-      // Add truncation notice if needed
-      if (truncatedByLineLimit || truncatedByCharLimit) {
-        const omittedMatches = totalMatches - includedLines;
-        llmContent += ` [${omittedMatches} ${omittedMatches === 1 ? 'line' : 'lines'} truncated] ...`;
-      }
-
->>>>>>> d17c37af
       // Build display message
       let displayMessage = `Found ${totalMatches} ${matchTerm}`;
       if (truncatedByLineLimit || truncatedByCharLimit) {
