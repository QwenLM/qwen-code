--- conflicted
+++ resolved
@@ -119,14 +119,11 @@
 
     it('should throw an error for a relative directory path', () => {
       expect(() =>
-<<<<<<< HEAD
         shellTool.build({
           command: 'ls',
           directory: 'rel/path',
           is_background: false,
         }),
-=======
-        shellTool.build({ command: 'ls', directory: 'rel/path' }),
       ).toThrow('Directory must be an absolute path.');
     });
 
@@ -135,29 +132,16 @@
         createMockWorkspaceContext('/test/dir', ['/another/workspace']),
       );
       expect(() =>
-        shellTool.build({ command: 'ls', directory: '/not/in/workspace' }),
->>>>>>> 0612839a
+        shellTool.build({
+          command: 'ls',
+          directory: '/not/in/workspace',
+          is_background: false,
+        }),
       ).toThrow(
         "Directory '/not/in/workspace' is not within any of the registered workspace directories.",
       );
     });
 
-<<<<<<< HEAD
-    it('should include background indicator in description when is_background is true', () => {
-      const invocation = shellTool.build({
-        command: 'npm start',
-        is_background: true,
-      });
-      expect(invocation.getDescription()).toContain('[background]');
-    });
-
-    it('should not include background indicator in description when is_background is false', () => {
-      const invocation = shellTool.build({
-        command: 'npm test',
-        is_background: false,
-      });
-      expect(invocation.getDescription()).not.toContain('[background]');
-=======
     it('should return an invocation for a valid absolute directory path', () => {
       (mockConfig.getWorkspaceContext as Mock).mockReturnValue(
         createMockWorkspaceContext('/test/dir', ['/another/workspace']),
@@ -165,9 +149,25 @@
       const invocation = shellTool.build({
         command: 'ls',
         directory: '/test/dir/subdir',
+        is_background: false,
       });
       expect(invocation).toBeDefined();
->>>>>>> 0612839a
+    });
+
+    it('should include background indicator in description when is_background is true', () => {
+      const invocation = shellTool.build({
+        command: 'npm start',
+        is_background: true,
+      });
+      expect(invocation.getDescription()).toContain('[background]');
+    });
+
+    it('should not include background indicator in description when is_background is false', () => {
+      const invocation = shellTool.build({
+        command: 'npm test',
+        is_background: false,
+      });
+      expect(invocation.getDescription()).not.toContain('[background]');
     });
   });
 
@@ -218,7 +218,6 @@
       expect(vi.mocked(fs.unlinkSync)).toHaveBeenCalledWith(tmpFile);
     });
 
-<<<<<<< HEAD
     it('should add ampersand to command when is_background is true and command does not end with &', async () => {
       const invocation = shellTool.build({
         command: 'npm start',
@@ -240,8 +239,7 @@
         expect.any(Function),
         mockAbortSignal,
         false,
-        undefined,
-        undefined,
+        {},
       );
     });
 
@@ -266,8 +264,7 @@
         expect.any(Function),
         mockAbortSignal,
         false,
-        undefined,
-        undefined,
+        {},
       );
     });
 
@@ -292,9 +289,10 @@
         expect.any(Function),
         mockAbortSignal,
         false,
-        undefined,
-        undefined,
-=======
+        {},
+      );
+    });
+
     it('should use the provided directory as cwd', async () => {
       (mockConfig.getWorkspaceContext as Mock).mockReturnValue(
         createMockWorkspaceContext('/test/dir'),
@@ -302,6 +300,7 @@
       const invocation = shellTool.build({
         command: 'ls',
         directory: '/test/dir/subdir',
+        is_background: false,
       });
       const promise = invocation.execute(mockAbortSignal);
       resolveShellExecution();
@@ -316,7 +315,6 @@
         mockAbortSignal,
         false,
         {},
->>>>>>> 0612839a
       );
     });
 
@@ -398,19 +396,12 @@
 
     it('should throw an error for invalid directory', () => {
       expect(() =>
-<<<<<<< HEAD
         shellTool.build({
           command: 'ls',
           directory: 'nonexistent',
           is_background: false,
         }),
-      ).toThrow(
-        `Directory 'nonexistent' is not a registered workspace directory.`,
-      );
-=======
-        shellTool.build({ command: 'ls', directory: 'nonexistent' }),
       ).toThrow('Directory must be an absolute path.');
->>>>>>> 0612839a
     });
 
     it('should summarize output when configured', async () => {
@@ -476,49 +467,6 @@
         vi.useRealTimers();
       });
 
-<<<<<<< HEAD
-      it('should throttle text output updates', async () => {
-        const invocation = shellTool.build({
-          command: 'stream',
-          is_background: false,
-        });
-        const promise = invocation.execute(mockAbortSignal, updateOutputMock);
-
-        // First chunk, should be throttled.
-        mockShellOutputCallback({
-          type: 'data',
-          chunk: 'hello ',
-        });
-        expect(updateOutputMock).not.toHaveBeenCalled();
-
-        // Advance time past the throttle interval.
-        await vi.advanceTimersByTimeAsync(OUTPUT_UPDATE_INTERVAL_MS + 1);
-
-        // Send a second chunk. THIS event triggers the update with the CUMULATIVE content.
-        mockShellOutputCallback({
-          type: 'data',
-          chunk: 'hello world',
-        });
-
-        // It should have been called once now with the combined output.
-        expect(updateOutputMock).toHaveBeenCalledOnce();
-        expect(updateOutputMock).toHaveBeenCalledWith('hello world');
-
-        resolveExecutionPromise({
-          rawOutput: Buffer.from(''),
-          output: '',
-          exitCode: 0,
-          signal: null,
-          error: null,
-          aborted: false,
-          pid: 12345,
-          executionMethod: 'child_process',
-        });
-        await promise;
-      });
-
-=======
->>>>>>> 0612839a
       it('should immediately show binary detection message and throttle progress', async () => {
         const invocation = shellTool.build({
           command: 'cat img',
@@ -596,8 +544,7 @@
           expect.any(Function),
           mockAbortSignal,
           false,
-          undefined,
-          undefined,
+          {},
         );
       });
 
@@ -627,8 +574,7 @@
           expect.any(Function),
           mockAbortSignal,
           false,
-          undefined,
-          undefined,
+          {},
         );
       });
 
@@ -658,8 +604,7 @@
           expect.any(Function),
           mockAbortSignal,
           false,
-          undefined,
-          undefined,
+          {},
         );
       });
 
@@ -688,8 +633,7 @@
           expect.any(Function),
           mockAbortSignal,
           false,
-          undefined,
-          undefined,
+          {},
         );
       });
 
@@ -718,8 +662,7 @@
           expect.any(Function),
           mockAbortSignal,
           false,
-          undefined,
-          undefined,
+          {},
         );
       });
 
@@ -749,8 +692,7 @@
           expect.any(Function),
           mockAbortSignal,
           false,
-          undefined,
-          undefined,
+          {},
         );
       });
 
@@ -786,8 +728,7 @@
           expect.any(Function),
           mockAbortSignal,
           false,
-          undefined,
-          undefined,
+          {},
         );
       });
 
@@ -824,15 +765,13 @@
           expect.any(Function),
           mockAbortSignal,
           false,
-          undefined,
-          undefined,
+          {},
         );
       });
     });
   });
 
   describe('shouldConfirmExecute', () => {
-<<<<<<< HEAD
     it('should not request confirmation for read-only commands', async () => {
       const invocation = shellTool.build({
         command: 'ls -la',
@@ -848,10 +787,6 @@
 
     it('should request confirmation for a new command and whitelist it on "Always"', async () => {
       const params = { command: 'npm install', is_background: false };
-=======
-    it('should request confirmation for a new command and allowlist it on "Always"', async () => {
-      const params = { command: 'npm install' };
->>>>>>> 0612839a
       const invocation = shellTool.build(params);
       const confirmation = await invocation.shouldConfirmExecute(
         new AbortController().signal,
@@ -865,16 +800,11 @@
         ToolConfirmationOutcome.ProceedAlways,
       );
 
-<<<<<<< HEAD
       // Should now be whitelisted
       const secondInvocation = shellTool.build({
         command: 'npm test',
         is_background: false,
       });
-=======
-      // Should now be allowlisted
-      const secondInvocation = shellTool.build({ command: 'npm test' });
->>>>>>> 0612839a
       const secondConfirmation = await secondInvocation.shouldConfirmExecute(
         new AbortController().signal,
       );
@@ -901,80 +831,4 @@
       expect(shellTool.description).toMatchSnapshot();
     });
   });
-<<<<<<< HEAD
-});
-
-describe('validateToolParams', () => {
-  it('should return null for valid directory', () => {
-    const config = {
-      getCoreTools: () => undefined,
-      getExcludeTools: () => undefined,
-      getTargetDir: () => '/root',
-      getWorkspaceContext: () =>
-        createMockWorkspaceContext('/root', ['/users/test']),
-    } as unknown as Config;
-    const shellTool = new ShellTool(config);
-    const result = shellTool.validateToolParams({
-      command: 'ls',
-      directory: 'test',
-      is_background: false,
-    });
-    expect(result).toBeNull();
-  });
-
-  it('should return error for directory outside workspace', () => {
-    const config = {
-      getCoreTools: () => undefined,
-      getExcludeTools: () => undefined,
-      getTargetDir: () => '/root',
-      getWorkspaceContext: () =>
-        createMockWorkspaceContext('/root', ['/users/test']),
-    } as unknown as Config;
-    const shellTool = new ShellTool(config);
-    const result = shellTool.validateToolParams({
-      command: 'ls',
-      directory: 'test2',
-      is_background: false,
-    });
-    expect(result).toContain('is not a registered workspace directory');
-  });
-});
-
-describe('build', () => {
-  it('should return an invocation for valid directory', () => {
-    const config = {
-      getCoreTools: () => undefined,
-      getExcludeTools: () => undefined,
-      getTargetDir: () => '/root',
-      getWorkspaceContext: () =>
-        createMockWorkspaceContext('/root', ['/users/test']),
-    } as unknown as Config;
-    const shellTool = new ShellTool(config);
-    const invocation = shellTool.build({
-      command: 'ls',
-      directory: 'test',
-      is_background: false,
-    });
-    expect(invocation).toBeDefined();
-  });
-
-  it('should throw an error for directory outside workspace', () => {
-    const config = {
-      getCoreTools: () => undefined,
-      getExcludeTools: () => undefined,
-      getTargetDir: () => '/root',
-      getWorkspaceContext: () =>
-        createMockWorkspaceContext('/root', ['/users/test']),
-    } as unknown as Config;
-    const shellTool = new ShellTool(config);
-    expect(() =>
-      shellTool.build({
-        command: 'ls',
-        directory: 'test2',
-        is_background: false,
-      }),
-    ).toThrow('is not a registered workspace directory');
-  });
-=======
->>>>>>> 0612839a
 });