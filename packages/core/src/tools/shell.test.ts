/**
 * @license
 * Copyright 2025 Google LLC
 * SPDX-License-Identifier: Apache-2.0
 */

import {
  vi,
  describe,
  it,
  expect,
  beforeEach,
  afterEach,
  type Mock,
} from 'vitest';

const mockShellExecutionService = vi.hoisted(() => vi.fn());
vi.mock('../services/shellExecutionService.js', () => ({
  ShellExecutionService: { execute: mockShellExecutionService },
}));
vi.mock('fs');
vi.mock('os');
vi.mock('crypto');
vi.mock('../utils/summarizer.js');

import { isCommandAllowed } from '../utils/shell-utils.js';
import { ShellTool } from './shell.js';
import { type Config } from '../config/config.js';
import {
  type ShellExecutionResult,
  type ShellOutputEvent,
} from '../services/shellExecutionService.js';
import * as fs from 'fs';
import * as os from 'os';
import * as path from 'path';
import * as crypto from 'crypto';
import * as summarizer from '../utils/summarizer.js';
import { ToolConfirmationOutcome } from './tools.js';
import { OUTPUT_UPDATE_INTERVAL_MS } from './shell.js';
import { createMockWorkspaceContext } from '../test-utils/mockWorkspaceContext.js';

describe('ShellTool', () => {
  let shellTool: ShellTool;
  let mockConfig: Config;
  let mockShellOutputCallback: (event: ShellOutputEvent) => void;
  let resolveExecutionPromise: (result: ShellExecutionResult) => void;

  beforeEach(() => {
    vi.clearAllMocks();

    mockConfig = {
      getCoreTools: vi.fn().mockReturnValue([]),
      getExcludeTools: vi.fn().mockReturnValue([]),
      getDebugMode: vi.fn().mockReturnValue(false),
      getTargetDir: vi.fn().mockReturnValue('/test/dir'),
      getSummarizeToolOutputConfig: vi.fn().mockReturnValue(undefined),
      getWorkspaceContext: () => createMockWorkspaceContext('.'),
      getGeminiClient: vi.fn(),
<<<<<<< HEAD
      getGitCoAuthor: vi.fn().mockReturnValue({
        enabled: true,
        name: 'Qwen-Coder',
        email: 'qwen-coder@alibabacloud.com',
      }),
=======
      getShouldUseNodePtyShell: vi.fn().mockReturnValue(false),
>>>>>>> 1a278f8a
    } as unknown as Config;

    shellTool = new ShellTool(mockConfig);

    vi.mocked(os.platform).mockReturnValue('linux');
    vi.mocked(os.tmpdir).mockReturnValue('/tmp');
    (vi.mocked(crypto.randomBytes) as Mock).mockReturnValue(
      Buffer.from('abcdef', 'hex'),
    );

    // Capture the output callback to simulate streaming events from the service
    mockShellExecutionService.mockImplementation((_cmd, _cwd, callback) => {
      mockShellOutputCallback = callback;
      return {
        pid: 12345,
        result: new Promise((resolve) => {
          resolveExecutionPromise = resolve;
        }),
      };
    });
  });

  describe('isCommandAllowed', () => {
    it('should allow a command if no restrictions are provided', () => {
      (mockConfig.getCoreTools as Mock).mockReturnValue(undefined);
      (mockConfig.getExcludeTools as Mock).mockReturnValue(undefined);
      expect(isCommandAllowed('ls -l', mockConfig).allowed).toBe(true);
    });

    it('should block a command with command substitution using $()', () => {
      expect(isCommandAllowed('echo $(rm -rf /)', mockConfig).allowed).toBe(
        false,
      );
    });
  });

  describe('build', () => {
    it('should return an invocation for a valid command', () => {
      const invocation = shellTool.build({
        command: 'ls -l',
        is_background: false,
      });
      expect(invocation).toBeDefined();
    });

    it('should throw an error for an empty command', () => {
      expect(() =>
        shellTool.build({ command: ' ', is_background: false }),
      ).toThrow('Command cannot be empty.');
    });

    it('should throw an error for a non-existent directory', () => {
      vi.mocked(fs.existsSync).mockReturnValue(false);
      expect(() =>
        shellTool.build({
          command: 'ls',
          directory: 'rel/path',
          is_background: false,
        }),
      ).toThrow(
        "Directory 'rel/path' is not a registered workspace directory.",
      );
    });

    it('should include background indicator in description when is_background is true', () => {
      const invocation = shellTool.build({
        command: 'npm start',
        is_background: true,
      });
      expect(invocation.getDescription()).toContain('[background]');
    });

    it('should not include background indicator in description when is_background is false', () => {
      const invocation = shellTool.build({
        command: 'npm test',
        is_background: false,
      });
      expect(invocation.getDescription()).not.toContain('[background]');
    });
  });

  describe('execute', () => {
    const mockAbortSignal = new AbortController().signal;

    const resolveShellExecution = (
      result: Partial<ShellExecutionResult> = {},
    ) => {
      const fullResult: ShellExecutionResult = {
        rawOutput: Buffer.from(result.output || ''),
        output: 'Success',
        exitCode: 0,
        signal: null,
        error: null,
        aborted: false,
        pid: 12345,
        executionMethod: 'child_process',
        ...result,
      };
      resolveExecutionPromise(fullResult);
    };

    it('should wrap command on linux and parse pgrep output', async () => {
      const invocation = shellTool.build({
        command: 'my-command &',
        is_background: false,
      });
      const promise = invocation.execute(mockAbortSignal);
      resolveShellExecution({ pid: 54321 });

      vi.mocked(fs.existsSync).mockReturnValue(true);
      vi.mocked(fs.readFileSync).mockReturnValue('54321\n54322\n'); // Service PID and background PID

      const result = await promise;

      const tmpFile = path.join(os.tmpdir(), 'shell_pgrep_abcdef.tmp');
      const wrappedCommand = `{ my-command & }; __code=$?; pgrep -g 0 >${tmpFile} 2>&1; exit $__code;`;
      expect(mockShellExecutionService).toHaveBeenCalledWith(
        wrappedCommand,
        expect.any(String),
        expect.any(Function),
        mockAbortSignal,
        false,
        undefined,
        undefined,
      );
      expect(result.llmContent).toContain('Background PIDs: 54322');
      expect(vi.mocked(fs.unlinkSync)).toHaveBeenCalledWith(tmpFile);
    });

    it('should add ampersand to command when is_background is true and command does not end with &', async () => {
      const invocation = shellTool.build({
        command: 'npm start',
        is_background: true,
      });
      const promise = invocation.execute(mockAbortSignal);
      resolveShellExecution({ pid: 54321 });

      vi.mocked(fs.existsSync).mockReturnValue(true);
      vi.mocked(fs.readFileSync).mockReturnValue('54321\n54322\n');

      await promise;

      const tmpFile = path.join(os.tmpdir(), 'shell_pgrep_abcdef.tmp');
      const wrappedCommand = `{ npm start & }; __code=$?; pgrep -g 0 >${tmpFile} 2>&1; exit $__code;`;
      expect(mockShellExecutionService).toHaveBeenCalledWith(
        wrappedCommand,
        expect.any(String),
        expect.any(Function),
        mockAbortSignal,
      );
    });

    it('should not add extra ampersand when is_background is true and command already ends with &', async () => {
      const invocation = shellTool.build({
        command: 'npm start &',
        is_background: true,
      });
      const promise = invocation.execute(mockAbortSignal);
      resolveShellExecution({ pid: 54321 });

      vi.mocked(fs.existsSync).mockReturnValue(true);
      vi.mocked(fs.readFileSync).mockReturnValue('54321\n54322\n');

      await promise;

      const tmpFile = path.join(os.tmpdir(), 'shell_pgrep_abcdef.tmp');
      const wrappedCommand = `{ npm start & }; __code=$?; pgrep -g 0 >${tmpFile} 2>&1; exit $__code;`;
      expect(mockShellExecutionService).toHaveBeenCalledWith(
        wrappedCommand,
        expect.any(String),
        expect.any(Function),
        mockAbortSignal,
      );
    });

    it('should not add ampersand when is_background is false', async () => {
      const invocation = shellTool.build({
        command: 'npm test',
        is_background: false,
      });
      const promise = invocation.execute(mockAbortSignal);
      resolveShellExecution({ pid: 54321 });

      vi.mocked(fs.existsSync).mockReturnValue(true);
      vi.mocked(fs.readFileSync).mockReturnValue('54321\n54322\n');

      await promise;

      const tmpFile = path.join(os.tmpdir(), 'shell_pgrep_abcdef.tmp');
      const wrappedCommand = `{ npm test; }; __code=$?; pgrep -g 0 >${tmpFile} 2>&1; exit $__code;`;
      expect(mockShellExecutionService).toHaveBeenCalledWith(
        wrappedCommand,
        expect.any(String),
        expect.any(Function),
        mockAbortSignal,
      );
    });

    it('should not wrap command on windows', async () => {
      vi.mocked(os.platform).mockReturnValue('win32');
      const invocation = shellTool.build({
        command: 'dir',
        is_background: false,
      });
      const promise = invocation.execute(mockAbortSignal);
      resolveShellExecution({
        rawOutput: Buffer.from(''),
        output: '',
        exitCode: 0,
        signal: null,
        error: null,
        aborted: false,
        pid: 12345,
        executionMethod: 'child_process',
      });
      await promise;
      expect(mockShellExecutionService).toHaveBeenCalledWith(
        'dir',
        expect.any(String),
        expect.any(Function),
        mockAbortSignal,
        false,
        undefined,
        undefined,
      );
    });

    it('should format error messages correctly', async () => {
      const error = new Error('wrapped command failed');
      const invocation = shellTool.build({
        command: 'user-command',
        is_background: false,
      });
      const promise = invocation.execute(mockAbortSignal);
      resolveShellExecution({
        error,
        exitCode: 1,
        output: 'err',
        rawOutput: Buffer.from('err'),
        signal: null,
        aborted: false,
        pid: 12345,
        executionMethod: 'child_process',
      });

      const result = await promise;
      expect(result.llmContent).toContain('Error: wrapped command failed');
      expect(result.llmContent).not.toContain('pgrep');
    });

    it('should throw an error for invalid parameters', () => {
      expect(() =>
        shellTool.build({ command: '', is_background: false }),
      ).toThrow('Command cannot be empty.');
    });

    it('should throw an error for invalid directory', () => {
      vi.mocked(fs.existsSync).mockReturnValue(false);
      expect(() =>
        shellTool.build({
          command: 'ls',
          directory: 'nonexistent',
          is_background: false,
        }),
      ).toThrow(
        `Directory 'nonexistent' is not a registered workspace directory.`,
      );
    });

    it('should summarize output when configured', async () => {
      (mockConfig.getSummarizeToolOutputConfig as Mock).mockReturnValue({
        [shellTool.name]: { tokenBudget: 1000 },
      });
      vi.mocked(summarizer.summarizeToolOutput).mockResolvedValue(
        'summarized output',
      );

      const invocation = shellTool.build({
        command: 'ls',
        is_background: false,
      });
      const promise = invocation.execute(mockAbortSignal);
      resolveExecutionPromise({
        output: 'long output',
        rawOutput: Buffer.from('long output'),
        exitCode: 0,
        signal: null,
        error: null,
        aborted: false,
        pid: 12345,
        executionMethod: 'child_process',
      });

      const result = await promise;

      expect(summarizer.summarizeToolOutput).toHaveBeenCalledWith(
        expect.any(String),
        mockConfig.getGeminiClient(),
        mockAbortSignal,
        1000,
      );
      expect(result.llmContent).toBe('summarized output');
      expect(result.returnDisplay).toBe('long output');
    });

    it('should clean up the temp file on synchronous execution error', async () => {
      const error = new Error('sync spawn error');
      mockShellExecutionService.mockImplementation(() => {
        throw error;
      });
      vi.mocked(fs.existsSync).mockReturnValue(true); // Pretend the file exists

      const invocation = shellTool.build({
        command: 'a-command',
        is_background: false,
      });
      await expect(invocation.execute(mockAbortSignal)).rejects.toThrow(error);

      const tmpFile = path.join(os.tmpdir(), 'shell_pgrep_abcdef.tmp');
      expect(vi.mocked(fs.unlinkSync)).toHaveBeenCalledWith(tmpFile);
    });

    describe('Streaming to `updateOutput`', () => {
      let updateOutputMock: Mock;
      beforeEach(() => {
        vi.useFakeTimers({ toFake: ['Date'] });
        updateOutputMock = vi.fn();
      });
      afterEach(() => {
        vi.useRealTimers();
      });

      it('should throttle text output updates', async () => {
        const invocation = shellTool.build({
          command: 'stream',
          is_background: false,
        });
        const promise = invocation.execute(mockAbortSignal, updateOutputMock);

        // First chunk, should be throttled.
        mockShellOutputCallback({
          type: 'data',
          chunk: 'hello ',
        });
        expect(updateOutputMock).not.toHaveBeenCalled();

        // Advance time past the throttle interval.
        await vi.advanceTimersByTimeAsync(OUTPUT_UPDATE_INTERVAL_MS + 1);

        // Send a second chunk. THIS event triggers the update with the CUMULATIVE content.
        mockShellOutputCallback({
          type: 'data',
          chunk: 'hello world',
        });

        // It should have been called once now with the combined output.
        expect(updateOutputMock).toHaveBeenCalledOnce();
        expect(updateOutputMock).toHaveBeenCalledWith('hello world');

        resolveExecutionPromise({
          rawOutput: Buffer.from(''),
          output: '',
          exitCode: 0,
          signal: null,
          error: null,
          aborted: false,
          pid: 12345,
          executionMethod: 'child_process',
        });
        await promise;
      });

      it('should immediately show binary detection message and throttle progress', async () => {
        const invocation = shellTool.build({
          command: 'cat img',
          is_background: false,
        });
        const promise = invocation.execute(mockAbortSignal, updateOutputMock);

        mockShellOutputCallback({ type: 'binary_detected' });
        expect(updateOutputMock).toHaveBeenCalledOnce();
        expect(updateOutputMock).toHaveBeenCalledWith(
          '[Binary output detected. Halting stream...]',
        );

        mockShellOutputCallback({
          type: 'binary_progress',
          bytesReceived: 1024,
        });
        expect(updateOutputMock).toHaveBeenCalledOnce();

        // Advance time past the throttle interval.
        await vi.advanceTimersByTimeAsync(OUTPUT_UPDATE_INTERVAL_MS + 1);

        // Send a SECOND progress event. This one will trigger the flush.
        mockShellOutputCallback({
          type: 'binary_progress',
          bytesReceived: 2048,
        });

        // Now it should be called a second time with the latest progress.
        expect(updateOutputMock).toHaveBeenCalledTimes(2);
        expect(updateOutputMock).toHaveBeenLastCalledWith(
          '[Receiving binary output... 2.0 KB received]',
        );

        resolveExecutionPromise({
          rawOutput: Buffer.from(''),
          output: '',
          exitCode: 0,
          signal: null,
          error: null,
          aborted: false,
          pid: 12345,
          executionMethod: 'child_process',
        });
        await promise;
      });
    });

    describe('addCoAuthorToGitCommit', () => {
      it('should add co-author to git commit with double quotes', async () => {
        const command = 'git commit -m "Initial commit"';
        const invocation = shellTool.build({ command, is_background: false });
        const promise = invocation.execute(mockAbortSignal);

        // Mock the shell execution to return success
        resolveExecutionPromise({
          rawOutput: Buffer.from(''),
          output: '',
          stdout: '',
          stderr: '',
          exitCode: 0,
          signal: null,
          error: null,
          aborted: false,
          pid: 12345,
        });

        await promise;

        // Verify that the command was executed with co-author added
        expect(mockShellExecutionService).toHaveBeenCalledWith(
          expect.stringContaining(
            'Co-authored-by: Qwen-Coder <qwen-coder@alibabacloud.com>',
          ),
          expect.any(String),
          expect.any(Function),
          mockAbortSignal,
        );
      });

      it('should add co-author to git commit with single quotes', async () => {
        const command = "git commit -m 'Fix bug'";
        const invocation = shellTool.build({ command, is_background: false });
        const promise = invocation.execute(mockAbortSignal);

        resolveExecutionPromise({
          rawOutput: Buffer.from(''),
          output: '',
          stdout: '',
          stderr: '',
          exitCode: 0,
          signal: null,
          error: null,
          aborted: false,
          pid: 12345,
        });

        await promise;

        expect(mockShellExecutionService).toHaveBeenCalledWith(
          expect.stringContaining(
            'Co-authored-by: Qwen-Coder <qwen-coder@alibabacloud.com>',
          ),
          expect.any(String),
          expect.any(Function),
          mockAbortSignal,
        );
      });

      it('should handle git commit with additional flags', async () => {
        const command = 'git commit -a -m "Add feature"';
        const invocation = shellTool.build({ command, is_background: false });
        const promise = invocation.execute(mockAbortSignal);

        resolveExecutionPromise({
          rawOutput: Buffer.from(''),
          output: '',
          stdout: '',
          stderr: '',
          exitCode: 0,
          signal: null,
          error: null,
          aborted: false,
          pid: 12345,
        });

        await promise;

        expect(mockShellExecutionService).toHaveBeenCalledWith(
          expect.stringContaining(
            'Co-authored-by: Qwen-Coder <qwen-coder@alibabacloud.com>',
          ),
          expect.any(String),
          expect.any(Function),
          mockAbortSignal,
        );
      });

      it('should not modify non-git commands', async () => {
        const command = 'npm install';
        const invocation = shellTool.build({ command, is_background: false });
        const promise = invocation.execute(mockAbortSignal);

        resolveExecutionPromise({
          rawOutput: Buffer.from(''),
          output: '',
          stdout: '',
          stderr: '',
          exitCode: 0,
          signal: null,
          error: null,
          aborted: false,
          pid: 12345,
        });

        await promise;

        // On Linux, commands are wrapped with pgrep functionality
        expect(mockShellExecutionService).toHaveBeenCalledWith(
          expect.stringContaining('npm install'),
          expect.any(String),
          expect.any(Function),
          mockAbortSignal,
        );
      });

      it('should not modify git commands without -m flag', async () => {
        const command = 'git commit';
        const invocation = shellTool.build({ command, is_background: false });
        const promise = invocation.execute(mockAbortSignal);

        resolveExecutionPromise({
          rawOutput: Buffer.from(''),
          output: '',
          stdout: '',
          stderr: '',
          exitCode: 0,
          signal: null,
          error: null,
          aborted: false,
          pid: 12345,
        });

        await promise;

        // On Linux, commands are wrapped with pgrep functionality
        expect(mockShellExecutionService).toHaveBeenCalledWith(
          expect.stringContaining('git commit'),
          expect.any(String),
          expect.any(Function),
          mockAbortSignal,
        );
      });

      it('should handle git commit with escaped quotes in message', async () => {
        const command = 'git commit -m "Fix \\"quoted\\" text"';
        const invocation = shellTool.build({ command, is_background: false });
        const promise = invocation.execute(mockAbortSignal);

        resolveExecutionPromise({
          rawOutput: Buffer.from(''),
          output: '',
          stdout: '',
          stderr: '',
          exitCode: 0,
          signal: null,
          error: null,
          aborted: false,
          pid: 12345,
        });

        await promise;

        expect(mockShellExecutionService).toHaveBeenCalledWith(
          expect.stringContaining(
            'Co-authored-by: Qwen-Coder <qwen-coder@alibabacloud.com>',
          ),
          expect.any(String),
          expect.any(Function),
          mockAbortSignal,
        );
      });

      it('should not add co-author when disabled in config', async () => {
        // Mock config with disabled co-author
        (mockConfig.getGitCoAuthor as Mock).mockReturnValue({
          enabled: false,
          name: 'Qwen-Coder',
          email: 'qwen-coder@alibabacloud.com',
        });

        const command = 'git commit -m "Initial commit"';
        const invocation = shellTool.build({ command, is_background: false });
        const promise = invocation.execute(mockAbortSignal);

        resolveExecutionPromise({
          rawOutput: Buffer.from(''),
          output: '',
          stdout: '',
          stderr: '',
          exitCode: 0,
          signal: null,
          error: null,
          aborted: false,
          pid: 12345,
        });

        await promise;

        // On Linux, commands are wrapped with pgrep functionality
        expect(mockShellExecutionService).toHaveBeenCalledWith(
          expect.stringContaining('git commit -m "Initial commit"'),
          expect.any(String),
          expect.any(Function),
          mockAbortSignal,
        );
      });

      it('should use custom name and email from config', async () => {
        // Mock config with custom co-author details
        (mockConfig.getGitCoAuthor as Mock).mockReturnValue({
          enabled: true,
          name: 'Custom Bot',
          email: 'custom@example.com',
        });

        const command = 'git commit -m "Test commit"';
        const invocation = shellTool.build({ command, is_background: false });
        const promise = invocation.execute(mockAbortSignal);

        resolveExecutionPromise({
          rawOutput: Buffer.from(''),
          output: '',
          stdout: '',
          stderr: '',
          exitCode: 0,
          signal: null,
          error: null,
          aborted: false,
          pid: 12345,
        });

        await promise;

        expect(mockShellExecutionService).toHaveBeenCalledWith(
          expect.stringContaining(
            'Co-authored-by: Custom Bot <custom@example.com>',
          ),
          expect.any(String),
          expect.any(Function),
          mockAbortSignal,
        );
      });
    });
  });

  describe('shouldConfirmExecute', () => {
    it('should request confirmation for a new command and whitelist it on "Always"', async () => {
      const params = { command: 'npm install', is_background: false };
      const invocation = shellTool.build(params);
      const confirmation = await invocation.shouldConfirmExecute(
        new AbortController().signal,
      );

      expect(confirmation).not.toBe(false);
      expect(confirmation && confirmation.type).toBe('exec');

      // eslint-disable-next-line @typescript-eslint/no-explicit-any
      await (confirmation as any).onConfirm(
        ToolConfirmationOutcome.ProceedAlways,
      );

      // Should now be whitelisted
      const secondInvocation = shellTool.build({
        command: 'npm test',
        is_background: false,
      });
      const secondConfirmation = await secondInvocation.shouldConfirmExecute(
        new AbortController().signal,
      );
      expect(secondConfirmation).toBe(false);
    });

    it('should throw an error if validation fails', () => {
      expect(() =>
        shellTool.build({ command: '', is_background: false }),
      ).toThrow();
    });
  });
});

describe('validateToolParams', () => {
  it('should return null for valid directory', () => {
    const config = {
      getCoreTools: () => undefined,
      getExcludeTools: () => undefined,
      getTargetDir: () => '/root',
      getWorkspaceContext: () =>
        createMockWorkspaceContext('/root', ['/users/test']),
    } as unknown as Config;
    const shellTool = new ShellTool(config);
    const result = shellTool.validateToolParams({
      command: 'ls',
      directory: 'test',
      is_background: false,
    });
    expect(result).toBeNull();
  });

  it('should return error for directory outside workspace', () => {
    const config = {
      getCoreTools: () => undefined,
      getExcludeTools: () => undefined,
      getTargetDir: () => '/root',
      getWorkspaceContext: () =>
        createMockWorkspaceContext('/root', ['/users/test']),
    } as unknown as Config;
    const shellTool = new ShellTool(config);
    const result = shellTool.validateToolParams({
      command: 'ls',
      directory: 'test2',
      is_background: false,
    });
    expect(result).toContain('is not a registered workspace directory');
  });

  describe('getDescription', () => {
    it('should return the windows description when on windows', () => {
      vi.mocked(os.platform).mockReturnValue('win32');
      const shellTool = new ShellTool(mockConfig);
      expect(shellTool.description).toMatchSnapshot();
    });

    it('should return the non-windows description when not on windows', () => {
      vi.mocked(os.platform).mockReturnValue('linux');
      const shellTool = new ShellTool(mockConfig);
      expect(shellTool.description).toMatchSnapshot();
    });
  });
});

describe('build', () => {
  it('should return an invocation for valid directory', () => {
    const config = {
      getCoreTools: () => undefined,
      getExcludeTools: () => undefined,
      getTargetDir: () => '/root',
      getWorkspaceContext: () =>
        createMockWorkspaceContext('/root', ['/users/test']),
    } as unknown as Config;
    const shellTool = new ShellTool(config);
    const invocation = shellTool.build({
      command: 'ls',
      directory: 'test',
      is_background: false,
    });
    expect(invocation).toBeDefined();
  });

  it('should throw an error for directory outside workspace', () => {
    const config = {
      getCoreTools: () => undefined,
      getExcludeTools: () => undefined,
      getTargetDir: () => '/root',
      getWorkspaceContext: () =>
        createMockWorkspaceContext('/root', ['/users/test']),
    } as unknown as Config;
    const shellTool = new ShellTool(config);
    expect(() =>
      shellTool.build({
        command: 'ls',
        directory: 'test2',
        is_background: false,
      }),
    ).toThrow('is not a registered workspace directory');
  });
});<|MERGE_RESOLUTION|>--- conflicted
+++ resolved
@@ -56,15 +56,12 @@
       getSummarizeToolOutputConfig: vi.fn().mockReturnValue(undefined),
       getWorkspaceContext: () => createMockWorkspaceContext('.'),
       getGeminiClient: vi.fn(),
-<<<<<<< HEAD
       getGitCoAuthor: vi.fn().mockReturnValue({
         enabled: true,
         name: 'Qwen-Coder',
         email: 'qwen-coder@alibabacloud.com',
       }),
-=======
       getShouldUseNodePtyShell: vi.fn().mockReturnValue(false),
->>>>>>> 1a278f8a
     } as unknown as Config;
 
     shellTool = new ShellTool(mockConfig);
@@ -214,6 +211,9 @@
         expect.any(String),
         expect.any(Function),
         mockAbortSignal,
+        false,
+        undefined,
+        undefined,
       );
     });
 
@@ -237,6 +237,9 @@
         expect.any(String),
         expect.any(Function),
         mockAbortSignal,
+        false,
+        undefined,
+        undefined,
       );
     });
 
@@ -260,6 +263,9 @@
         expect.any(String),
         expect.any(Function),
         mockAbortSignal,
+        false,
+        undefined,
+        undefined,
       );
     });
 
@@ -495,13 +501,12 @@
         resolveExecutionPromise({
           rawOutput: Buffer.from(''),
           output: '',
-          stdout: '',
-          stderr: '',
-          exitCode: 0,
-          signal: null,
-          error: null,
-          aborted: false,
-          pid: 12345,
+          exitCode: 0,
+          signal: null,
+          error: null,
+          aborted: false,
+          pid: 12345,
+          executionMethod: 'child_process',
         });
 
         await promise;
@@ -514,6 +519,9 @@
           expect.any(String),
           expect.any(Function),
           mockAbortSignal,
+          false,
+          undefined,
+          undefined,
         );
       });
 
@@ -525,13 +533,12 @@
         resolveExecutionPromise({
           rawOutput: Buffer.from(''),
           output: '',
-          stdout: '',
-          stderr: '',
-          exitCode: 0,
-          signal: null,
-          error: null,
-          aborted: false,
-          pid: 12345,
+          exitCode: 0,
+          signal: null,
+          error: null,
+          aborted: false,
+          pid: 12345,
+          executionMethod: 'child_process',
         });
 
         await promise;
@@ -543,6 +550,9 @@
           expect.any(String),
           expect.any(Function),
           mockAbortSignal,
+          false,
+          undefined,
+          undefined,
         );
       });
 
@@ -554,13 +564,12 @@
         resolveExecutionPromise({
           rawOutput: Buffer.from(''),
           output: '',
-          stdout: '',
-          stderr: '',
-          exitCode: 0,
-          signal: null,
-          error: null,
-          aborted: false,
-          pid: 12345,
+          exitCode: 0,
+          signal: null,
+          error: null,
+          aborted: false,
+          pid: 12345,
+          executionMethod: 'child_process',
         });
 
         await promise;
@@ -572,6 +581,9 @@
           expect.any(String),
           expect.any(Function),
           mockAbortSignal,
+          false,
+          undefined,
+          undefined,
         );
       });
 
@@ -583,13 +595,12 @@
         resolveExecutionPromise({
           rawOutput: Buffer.from(''),
           output: '',
-          stdout: '',
-          stderr: '',
-          exitCode: 0,
-          signal: null,
-          error: null,
-          aborted: false,
-          pid: 12345,
+          exitCode: 0,
+          signal: null,
+          error: null,
+          aborted: false,
+          pid: 12345,
+          executionMethod: 'child_process',
         });
 
         await promise;
@@ -600,6 +611,9 @@
           expect.any(String),
           expect.any(Function),
           mockAbortSignal,
+          false,
+          undefined,
+          undefined,
         );
       });
 
@@ -611,13 +625,12 @@
         resolveExecutionPromise({
           rawOutput: Buffer.from(''),
           output: '',
-          stdout: '',
-          stderr: '',
-          exitCode: 0,
-          signal: null,
-          error: null,
-          aborted: false,
-          pid: 12345,
+          exitCode: 0,
+          signal: null,
+          error: null,
+          aborted: false,
+          pid: 12345,
+          executionMethod: 'child_process',
         });
 
         await promise;
@@ -628,6 +641,9 @@
           expect.any(String),
           expect.any(Function),
           mockAbortSignal,
+          false,
+          undefined,
+          undefined,
         );
       });
 
@@ -639,13 +655,12 @@
         resolveExecutionPromise({
           rawOutput: Buffer.from(''),
           output: '',
-          stdout: '',
-          stderr: '',
-          exitCode: 0,
-          signal: null,
-          error: null,
-          aborted: false,
-          pid: 12345,
+          exitCode: 0,
+          signal: null,
+          error: null,
+          aborted: false,
+          pid: 12345,
+          executionMethod: 'child_process',
         });
 
         await promise;
@@ -657,6 +672,9 @@
           expect.any(String),
           expect.any(Function),
           mockAbortSignal,
+          false,
+          undefined,
+          undefined,
         );
       });
 
@@ -675,13 +693,12 @@
         resolveExecutionPromise({
           rawOutput: Buffer.from(''),
           output: '',
-          stdout: '',
-          stderr: '',
-          exitCode: 0,
-          signal: null,
-          error: null,
-          aborted: false,
-          pid: 12345,
+          exitCode: 0,
+          signal: null,
+          error: null,
+          aborted: false,
+          pid: 12345,
+          executionMethod: 'child_process',
         });
 
         await promise;
@@ -692,6 +709,9 @@
           expect.any(String),
           expect.any(Function),
           mockAbortSignal,
+          false,
+          undefined,
+          undefined,
         );
       });
 
@@ -710,13 +730,12 @@
         resolveExecutionPromise({
           rawOutput: Buffer.from(''),
           output: '',
-          stdout: '',
-          stderr: '',
-          exitCode: 0,
-          signal: null,
-          error: null,
-          aborted: false,
-          pid: 12345,
+          exitCode: 0,
+          signal: null,
+          error: null,
+          aborted: false,
+          pid: 12345,
+          executionMethod: 'child_process',
         });
 
         await promise;
@@ -728,6 +747,9 @@
           expect.any(String),
           expect.any(Function),
           mockAbortSignal,
+          false,
+          undefined,
+          undefined,
         );
       });
     });
@@ -764,6 +786,20 @@
       expect(() =>
         shellTool.build({ command: '', is_background: false }),
       ).toThrow();
+    });
+  });
+
+  describe('getDescription', () => {
+    it('should return the windows description when on windows', () => {
+      vi.mocked(os.platform).mockReturnValue('win32');
+      const shellTool = new ShellTool(mockConfig);
+      expect(shellTool.description).toMatchSnapshot();
+    });
+
+    it('should return the non-windows description when not on windows', () => {
+      vi.mocked(os.platform).mockReturnValue('linux');
+      const shellTool = new ShellTool(mockConfig);
+      expect(shellTool.description).toMatchSnapshot();
     });
   });
 });
@@ -802,20 +838,6 @@
     });
     expect(result).toContain('is not a registered workspace directory');
   });
-
-  describe('getDescription', () => {
-    it('should return the windows description when on windows', () => {
-      vi.mocked(os.platform).mockReturnValue('win32');
-      const shellTool = new ShellTool(mockConfig);
-      expect(shellTool.description).toMatchSnapshot();
-    });
-
-    it('should return the non-windows description when not on windows', () => {
-      vi.mocked(os.platform).mockReturnValue('linux');
-      const shellTool = new ShellTool(mockConfig);
-      expect(shellTool.description).toMatchSnapshot();
-    });
-  });
 });
 
 describe('build', () => {
