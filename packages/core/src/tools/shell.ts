--- conflicted
+++ resolved
@@ -340,19 +340,10 @@
   }
 }
 
-<<<<<<< HEAD
-export class ShellTool extends BaseDeclarativeTool<
-  ShellToolParams,
-  ToolResult
-> {
-  static Name: string = 'run_shell_command';
-  private allowlist: Set<string> = new Set();
-
-  constructor(private readonly config: Config) {
-    super(
-      ShellTool.Name,
-      'Shell',
-      `This tool executes a given shell command as \`bash -c <command>\`. 
+function getShellToolDescription(): string {
+  const platform = os.platform();
+  const toolDescription = `
+    ${platform === 'win32' ? 'This tool executes a given shell command as `cmd.exe /c <command>`.' : 'This tool executes a given shell command as `bash -c <command>`. '}
 
       **Background vs Foreground Execution:**
       You should decide whether commands should run in background or foreground based on their nature:
@@ -371,11 +362,7 @@
       - Git operations: \`git commit\`, \`git push\`
       - Test runs: \`npm test\`, \`pytest\`
       
-      Command is executed as a subprocess that leads its own process group. Command process group can be terminated as \`kill -- -PGID\` or signaled as \`kill -s SIGNAL -- -PGID\`.
-=======
-function getShellToolDescription(): string {
-  const returnedInfo = `
->>>>>>> 1a278f8a
+      ${platform === 'win32' ? '' : 'Command is executed as a subprocess that leads its own process group. Command process group can be terminated as `kill -- -PGID` or signaled as `kill -s SIGNAL -- -PGID`.'}
 
       The following information is returned:
 
@@ -389,11 +376,7 @@
       Background PIDs: List of background processes started or \`(none)\`.
       Process Group PGID: Process group started or \`(none)\``;
 
-  if (os.platform() === 'win32') {
-    return `This tool executes a given shell command as \`cmd.exe /c <command>\`. Command can start background processes using \`start /b\`.${returnedInfo}`;
-  } else {
-    return `This tool executes a given shell command as \`bash -c <command>\`. Command can start background processes using \`&\`. Command is executed as a subprocess that leads its own process group. Command process group can be terminated as \`kill -- -PGID\` or signaled as \`kill -s SIGNAL -- -PGID\`.${returnedInfo}`;
-  }
+  return toolDescription;
 }
 
 function getCommandDescription(): string {
@@ -447,13 +430,9 @@
     );
   }
 
-<<<<<<< HEAD
-  override validateToolParams(params: ShellToolParams): string | null {
-=======
   protected override validateToolParamValues(
     params: ShellToolParams,
   ): string | null {
->>>>>>> 1a278f8a
     const commandCheck = isCommandAllowed(params.command, this.config);
     if (!commandCheck.allowed) {
       if (!commandCheck.reason) {
