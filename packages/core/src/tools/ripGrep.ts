/**
 * @license
 * Copyright 2025 Google LLC
 * SPDX-License-Identifier: Apache-2.0
 */

import fs from 'node:fs';
import path from 'node:path';
import { EOL } from 'node:os';
import { spawn } from 'node:child_process';
<<<<<<< HEAD
=======
import { downloadRipGrep } from '@joshua.litt/get-ripgrep';
>>>>>>> 0612839a
import type { ToolInvocation, ToolResult } from './tools.js';
import { BaseDeclarativeTool, BaseToolInvocation, Kind } from './tools.js';
import { SchemaValidator } from '../utils/schemaValidator.js';
import { makeRelative, shortenPath } from '../utils/paths.js';
import { getErrorMessage, isNodeError } from '../utils/errors.js';
import type { Config } from '../config/config.js';
import { fileExists } from '../utils/fileUtils.js';
import { Storage } from '../config/storage.js';

const DEFAULT_TOTAL_MAX_MATCHES = 20000;

function getRgPath(): string {
  return path.join(Storage.getGlobalBinDir(), 'rg');
}

/**
 * Checks if `rg` exists, if not then attempt to download it.
 */
export async function canUseRipgrep(): Promise<boolean> {
  if (await fileExists(getRgPath())) {
    return true;
  }

  await downloadRipGrep(Storage.getGlobalBinDir());
  return await fileExists(getRgPath());
}

/**
 * Ensures `rg` is downloaded, or throws.
 */
export async function ensureRgPath(): Promise<string> {
  if (await canUseRipgrep()) {
    return getRgPath();
  }
  throw new Error('Cannot use ripgrep.');
}

/**
 * Lazy loads the ripgrep binary path to avoid loading the library until needed
 */
async function getRipgrepPath(): Promise<string> {
  const { rgPath } = await import('@lvce-editor/ripgrep');
  return rgPath;
}

/**
 * Parameters for the GrepTool
 */
export interface RipGrepToolParams {
  /**
   * The regular expression pattern to search for in file contents
   */
  pattern: string;

  /**
   * The directory to search in (optional, defaults to current directory relative to root)
   */
  path?: string;

  /**
   * File pattern to include in the search (e.g. "*.js", "*.{ts,tsx}")
   */
  include?: string;
}

/**
 * Result object for a single grep match
 */
interface GrepMatch {
  filePath: string;
  lineNumber: number;
  line: string;
}

class GrepToolInvocation extends BaseToolInvocation<
  RipGrepToolParams,
  ToolResult
> {
  constructor(
    private readonly config: Config,
    params: RipGrepToolParams,
  ) {
    super(params);
  }

  /**
   * Checks if a path is within the root directory and resolves it.
   * @param relativePath Path relative to the root directory (or undefined for root).
   * @returns The absolute path if valid and exists, or null if no path specified (to search all directories).
   * @throws {Error} If path is outside root, doesn't exist, or isn't a directory.
   */
  private resolveAndValidatePath(relativePath?: string): string | null {
    // If no path specified, return null to indicate searching all workspace directories
    if (!relativePath) {
      return null;
    }

    const targetPath = path.resolve(this.config.getTargetDir(), relativePath);

    // Security Check: Ensure the resolved path is within workspace boundaries
    const workspaceContext = this.config.getWorkspaceContext();
    if (!workspaceContext.isPathWithinWorkspace(targetPath)) {
      const directories = workspaceContext.getDirectories();
      throw new Error(
        `Path validation failed: Attempted path "${relativePath}" resolves outside the allowed workspace directories: ${directories.join(', ')}`,
      );
    }

    // Check existence and type after resolving
    try {
      const stats = fs.statSync(targetPath);
      if (!stats.isDirectory()) {
        throw new Error(`Path is not a directory: ${targetPath}`);
      }
    } catch (error: unknown) {
      if (isNodeError(error) && error.code !== 'ENOENT') {
        throw new Error(`Path does not exist: ${targetPath}`);
      }
      throw new Error(
        `Failed to access path stats for ${targetPath}: ${error}`,
      );
    }

    return targetPath;
  }

  async execute(signal: AbortSignal): Promise<ToolResult> {
    try {
      const workspaceContext = this.config.getWorkspaceContext();
      const searchDirAbs = this.resolveAndValidatePath(this.params.path);
      const searchDirDisplay = this.params.path || '.';

      // Determine which directories to search
      let searchDirectories: readonly string[];
      if (searchDirAbs === null) {
        // No path specified - search all workspace directories
        searchDirectories = workspaceContext.getDirectories();
      } else {
        // Specific path provided - search only that directory
        searchDirectories = [searchDirAbs];
      }

      let allMatches: GrepMatch[] = [];
      const totalMaxMatches = DEFAULT_TOTAL_MAX_MATCHES;

      if (this.config.getDebugMode()) {
        console.log(`[GrepTool] Total result limit: ${totalMaxMatches}`);
      }

      for (const searchDir of searchDirectories) {
        const searchResult = await this.performRipgrepSearch({
          pattern: this.params.pattern,
          path: searchDir,
          include: this.params.include,
          signal,
        });

        if (searchDirectories.length > 1) {
          const dirName = path.basename(searchDir);
          searchResult.forEach((match) => {
            match.filePath = path.join(dirName, match.filePath);
          });
        }

        allMatches = allMatches.concat(searchResult);

        if (allMatches.length >= totalMaxMatches) {
          allMatches = allMatches.slice(0, totalMaxMatches);
          break;
        }
      }

      let searchLocationDescription: string;
      if (searchDirAbs === null) {
        const numDirs = workspaceContext.getDirectories().length;
        searchLocationDescription =
          numDirs > 1
            ? `across ${numDirs} workspace directories`
            : `in the workspace directory`;
      } else {
        searchLocationDescription = `in path "${searchDirDisplay}"`;
      }

      if (allMatches.length === 0) {
        const noMatchMsg = `No matches found for pattern "${this.params.pattern}" ${searchLocationDescription}${this.params.include ? ` (filter: "${this.params.include}")` : ''}.`;
        return { llmContent: noMatchMsg, returnDisplay: `No matches found` };
      }

      const wasTruncated = allMatches.length >= totalMaxMatches;

      const matchesByFile = allMatches.reduce(
        (acc, match) => {
          const fileKey = match.filePath;
          if (!acc[fileKey]) {
            acc[fileKey] = [];
          }
          acc[fileKey].push(match);
          acc[fileKey].sort((a, b) => a.lineNumber - b.lineNumber);
          return acc;
        },
        {} as Record<string, GrepMatch[]>,
      );

      const matchCount = allMatches.length;
      const matchTerm = matchCount === 1 ? 'match' : 'matches';

      let llmContent = `Found ${matchCount} ${matchTerm} for pattern "${this.params.pattern}" ${searchLocationDescription}${this.params.include ? ` (filter: "${this.params.include}")` : ''}`;

      if (wasTruncated) {
        llmContent += ` (results limited to ${totalMaxMatches} matches for performance)`;
      }

      llmContent += `:\n---\n`;

      for (const filePath in matchesByFile) {
        llmContent += `File: ${filePath}\n`;
        matchesByFile[filePath].forEach((match) => {
          const trimmedLine = match.line.trim();
          llmContent += `L${match.lineNumber}: ${trimmedLine}\n`;
        });
        llmContent += '---\n';
      }

      let displayMessage = `Found ${matchCount} ${matchTerm}`;
      if (wasTruncated) {
        displayMessage += ` (limited)`;
      }

      return {
        llmContent: llmContent.trim(),
        returnDisplay: displayMessage,
      };
    } catch (error) {
      console.error(`Error during GrepLogic execution: ${error}`);
      const errorMessage = getErrorMessage(error);
      return {
        llmContent: `Error during grep search operation: ${errorMessage}`,
        returnDisplay: `Error: ${errorMessage}`,
      };
    }
  }

  private parseRipgrepOutput(output: string, basePath: string): GrepMatch[] {
    const results: GrepMatch[] = [];
    if (!output) return results;

    const lines = output.split(EOL);

    for (const line of lines) {
      if (!line.trim()) continue;

      const firstColonIndex = line.indexOf(':');
      if (firstColonIndex === -1) continue;

      const secondColonIndex = line.indexOf(':', firstColonIndex + 1);
      if (secondColonIndex === -1) continue;

      const filePathRaw = line.substring(0, firstColonIndex);
      const lineNumberStr = line.substring(
        firstColonIndex + 1,
        secondColonIndex,
      );
      const lineContent = line.substring(secondColonIndex + 1);

      const lineNumber = parseInt(lineNumberStr, 10);

      if (!isNaN(lineNumber)) {
        const absoluteFilePath = path.resolve(basePath, filePathRaw);
        const relativeFilePath = path.relative(basePath, absoluteFilePath);

        results.push({
          filePath: relativeFilePath || path.basename(absoluteFilePath),
          lineNumber,
          line: lineContent,
        });
      }
    }
    return results;
  }

  private async performRipgrepSearch(options: {
    pattern: string;
    path: string;
    include?: string;
    signal: AbortSignal;
  }): Promise<GrepMatch[]> {
    const { pattern, path: absolutePath, include } = options;

    const rgArgs = [
      '--line-number',
      '--no-heading',
      '--with-filename',
      '--ignore-case',
      '--regexp',
      pattern,
    ];

    if (include) {
      rgArgs.push('--glob', include);
    }

    const excludes = [
      '.git',
      'node_modules',
      'bower_components',
      '*.log',
      '*.tmp',
      'build',
      'dist',
      'coverage',
    ];
    excludes.forEach((exclude) => {
      rgArgs.push('--glob', `!${exclude}`);
    });

    rgArgs.push('--threads', '4');
    rgArgs.push(absolutePath);

    try {
<<<<<<< HEAD
      const ripgrepPath = await getRipgrepPath();
=======
      const rgPath = await ensureRgPath();
>>>>>>> 0612839a
      const output = await new Promise<string>((resolve, reject) => {
        const child = spawn(ripgrepPath, rgArgs, {
          windowsHide: true,
        });

        const stdoutChunks: Buffer[] = [];
        const stderrChunks: Buffer[] = [];

        const cleanup = () => {
          if (options.signal.aborted) {
            child.kill();
          }
        };

        options.signal.addEventListener('abort', cleanup, { once: true });

        child.stdout.on('data', (chunk) => stdoutChunks.push(chunk));
        child.stderr.on('data', (chunk) => stderrChunks.push(chunk));

        child.on('error', (err) => {
          options.signal.removeEventListener('abort', cleanup);
          reject(
            new Error(
              `Failed to start ripgrep: ${err.message}. Please ensure @lvce-editor/ripgrep is properly installed.`,
            ),
          );
        });

        child.on('close', (code) => {
          options.signal.removeEventListener('abort', cleanup);
          const stdoutData = Buffer.concat(stdoutChunks).toString('utf8');
          const stderrData = Buffer.concat(stderrChunks).toString('utf8');

          if (code === 0) {
            resolve(stdoutData);
          } else if (code === 1) {
            resolve(''); // No matches found
          } else {
            reject(
              new Error(`ripgrep exited with code ${code}: ${stderrData}`),
            );
          }
        });
      });

      return this.parseRipgrepOutput(output, absolutePath);
    } catch (error: unknown) {
      console.error(`GrepLogic: ripgrep failed: ${getErrorMessage(error)}`);
      throw error;
    }
  }

  /**
   * Gets a description of the grep operation
   * @param params Parameters for the grep operation
   * @returns A string describing the grep
   */
  getDescription(): string {
    let description = `'${this.params.pattern}'`;
    if (this.params.include) {
      description += ` in ${this.params.include}`;
    }
    if (this.params.path) {
      const resolvedPath = path.resolve(
        this.config.getTargetDir(),
        this.params.path,
      );
      if (
        resolvedPath === this.config.getTargetDir() ||
        this.params.path === '.'
      ) {
        description += ` within ./`;
      } else {
        const relativePath = makeRelative(
          resolvedPath,
          this.config.getTargetDir(),
        );
        description += ` within ${shortenPath(relativePath)}`;
      }
    } else {
      // When no path is specified, indicate searching all workspace directories
      const workspaceContext = this.config.getWorkspaceContext();
      const directories = workspaceContext.getDirectories();
      if (directories.length > 1) {
        description += ` across all workspace directories`;
      }
    }
    return description;
  }
}

/**
 * Implementation of the Grep tool logic (moved from CLI)
 */
export class RipGrepTool extends BaseDeclarativeTool<
  RipGrepToolParams,
  ToolResult
> {
  static readonly Name = 'search_file_content';

  constructor(private readonly config: Config) {
    super(
      RipGrepTool.Name,
      'SearchText',
      'Searches for a regular expression pattern within the content of files in a specified directory (or current working directory). Can filter files by a glob pattern. Returns the lines containing matches, along with their file paths and line numbers. Total results limited to 20,000 matches like VSCode.',
      Kind.Search,
      {
        properties: {
          pattern: {
            description:
              "The regular expression (regex) pattern to search for within file contents (e.g., 'function\\s+myFunction', 'import\\s+\\{.*\\}\\s+from\\s+.*').",
            type: 'string',
          },
          path: {
            description:
              'Optional: The absolute path to the directory to search within. If omitted, searches the current working directory.',
            type: 'string',
          },
          include: {
            description:
              "Optional: A glob pattern to filter which files are searched (e.g., '*.js', '*.{ts,tsx}', 'src/**'). If omitted, searches all files (respecting potential global ignores).",
            type: 'string',
          },
        },
        required: ['pattern'],
        type: 'object',
      },
    );
  }

  /**
   * Checks if a path is within the root directory and resolves it.
   * @param relativePath Path relative to the root directory (or undefined for root).
   * @returns The absolute path if valid and exists, or null if no path specified (to search all directories).
   * @throws {Error} If path is outside root, doesn't exist, or isn't a directory.
   */
  private resolveAndValidatePath(relativePath?: string): string | null {
    // If no path specified, return null to indicate searching all workspace directories
    if (!relativePath) {
      return null;
    }

    const targetPath = path.resolve(this.config.getTargetDir(), relativePath);

    // Security Check: Ensure the resolved path is within workspace boundaries
    const workspaceContext = this.config.getWorkspaceContext();
    if (!workspaceContext.isPathWithinWorkspace(targetPath)) {
      const directories = workspaceContext.getDirectories();
      throw new Error(
        `Path validation failed: Attempted path "${relativePath}" resolves outside the allowed workspace directories: ${directories.join(', ')}`,
      );
    }

    // Check existence and type after resolving
    try {
      const stats = fs.statSync(targetPath);
      if (!stats.isDirectory()) {
        throw new Error(`Path is not a directory: ${targetPath}`);
      }
    } catch (error: unknown) {
      if (isNodeError(error) && error.code !== 'ENOENT') {
        throw new Error(`Path does not exist: ${targetPath}`);
      }
      throw new Error(
        `Failed to access path stats for ${targetPath}: ${error}`,
      );
    }

    return targetPath;
  }

  /**
   * Validates the parameters for the tool
   * @param params Parameters to validate
   * @returns An error message string if invalid, null otherwise
   */
  override validateToolParams(params: RipGrepToolParams): string | null {
    const errors = SchemaValidator.validate(
      this.schema.parametersJsonSchema,
      params,
    );
    if (errors) {
      return errors;
    }

    // Only validate path if one is provided
    if (params.path) {
      try {
        this.resolveAndValidatePath(params.path);
      } catch (error) {
        return getErrorMessage(error);
      }
    }

    return null; // Parameters are valid
  }

  protected createInvocation(
    params: RipGrepToolParams,
  ): ToolInvocation<RipGrepToolParams, ToolResult> {
    return new GrepToolInvocation(this.config, params);
  }
}<|MERGE_RESOLUTION|>--- conflicted
+++ resolved
@@ -8,10 +8,7 @@
 import path from 'node:path';
 import { EOL } from 'node:os';
 import { spawn } from 'node:child_process';
-<<<<<<< HEAD
-=======
 import { downloadRipGrep } from '@joshua.litt/get-ripgrep';
->>>>>>> 0612839a
 import type { ToolInvocation, ToolResult } from './tools.js';
 import { BaseDeclarativeTool, BaseToolInvocation, Kind } from './tools.js';
 import { SchemaValidator } from '../utils/schemaValidator.js';
@@ -47,14 +44,6 @@
     return getRgPath();
   }
   throw new Error('Cannot use ripgrep.');
-}
-
-/**
- * Lazy loads the ripgrep binary path to avoid loading the library until needed
- */
-async function getRipgrepPath(): Promise<string> {
-  const { rgPath } = await import('@lvce-editor/ripgrep');
-  return rgPath;
 }
 
 /**
@@ -331,13 +320,9 @@
     rgArgs.push(absolutePath);
 
     try {
-<<<<<<< HEAD
-      const ripgrepPath = await getRipgrepPath();
-=======
       const rgPath = await ensureRgPath();
->>>>>>> 0612839a
       const output = await new Promise<string>((resolve, reject) => {
-        const child = spawn(ripgrepPath, rgArgs, {
+        const child = spawn(rgPath, rgArgs, {
           windowsHide: true,
         });
 
