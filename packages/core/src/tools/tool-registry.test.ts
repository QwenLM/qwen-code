/**
 * @license
 * Copyright 2025 Google LLC
 * SPDX-License-Identifier: Apache-2.0
 */

/* eslint-disable @typescript-eslint/no-explicit-any */
import type { Mocked } from 'vitest';
import { describe, it, expect, vi, beforeEach, afterEach } from 'vitest';
import type { ConfigParameters } from '../config/config.js';
import { Config, ApprovalMode } from '../config/config.js';
import { ToolRegistry, DiscoveredTool } from './tool-registry.js';
import { DiscoveredMCPTool } from './mcp-tool.js';
import type { FunctionDeclaration, CallableTool } from '@google/genai';
import { mcpToTool } from '@google/genai';
import { spawn } from 'node:child_process';
import fs from 'node:fs';
import { MockTool } from '../test-utils/tools.js';

import { McpClientManager } from './mcp-client-manager.js';
<<<<<<< HEAD
=======
import { ToolErrorType } from './tool-error.js';
>>>>>>> 76553622

vi.mock('node:fs');

// Mock ./mcp-client.js to control its behavior within tool-registry tests
vi.mock('./mcp-client.js', async () => {
  const originalModule = await vi.importActual('./mcp-client.js');
  return {
    ...originalModule,
  };
});

// Mock node:child_process
vi.mock('node:child_process', async () => {
  const actual = await vi.importActual('node:child_process');
  return {
    ...actual,
    execSync: vi.fn(),
    spawn: vi.fn(),
  };
});

// Mock MCP SDK Client and Transports
const mockMcpClientConnect = vi.fn();
const mockMcpClientOnError = vi.fn();
const mockStdioTransportClose = vi.fn();
const mockSseTransportClose = vi.fn();

vi.mock('@modelcontextprotocol/sdk/client/index.js', () => {
  const MockClient = vi.fn().mockImplementation(() => ({
    connect: mockMcpClientConnect,
    set onerror(handler: any) {
      mockMcpClientOnError(handler);
    },
  }));
  return { Client: MockClient };
});

vi.mock('@modelcontextprotocol/sdk/client/stdio.js', () => {
  const MockStdioClientTransport = vi.fn().mockImplementation(() => ({
    stderr: {
      on: vi.fn(),
    },
    close: mockStdioTransportClose,
  }));
  return { StdioClientTransport: MockStdioClientTransport };
});

vi.mock('@modelcontextprotocol/sdk/client/sse.js', () => {
  const MockSSEClientTransport = vi.fn().mockImplementation(() => ({
    close: mockSseTransportClose,
  }));
  return { SSEClientTransport: MockSSEClientTransport };
});

// Mock @google/genai mcpToTool
vi.mock('@google/genai', async () => {
  const actualGenai =
    await vi.importActual<typeof import('@google/genai')>('@google/genai');
  return {
    ...actualGenai,
    mcpToTool: vi.fn().mockImplementation(() => ({
      tool: vi.fn().mockResolvedValue({ functionDeclarations: [] }),
      callTool: vi.fn(),
    })),
  };
});

// Helper to create a mock CallableTool for specific test needs
const createMockCallableTool = (
  toolDeclarations: FunctionDeclaration[],
): Mocked<CallableTool> => ({
  tool: vi.fn().mockResolvedValue({ functionDeclarations: toolDeclarations }),
  callTool: vi.fn(),
});

const baseConfigParams: ConfigParameters = {
  cwd: '/tmp',
  model: 'test-model',
  embeddingModel: 'test-embedding-model',
  sandbox: undefined,
  targetDir: '/test/dir',
  debugMode: false,
  userMemory: '',
  geminiMdFileCount: 0,
  approvalMode: ApprovalMode.DEFAULT,
  sessionId: 'test-session-id',
};

describe('ToolRegistry', () => {
  let config: Config;
  let toolRegistry: ToolRegistry;
  let mockConfigGetToolDiscoveryCommand: ReturnType<typeof vi.spyOn>;

  beforeEach(() => {
    vi.mocked(fs.existsSync).mockReturnValue(true);
    vi.mocked(fs.statSync).mockReturnValue({
      isDirectory: () => true,
    } as fs.Stats);
    config = new Config(baseConfigParams);
    toolRegistry = new ToolRegistry(config);
    vi.spyOn(console, 'warn').mockImplementation(() => {});
    vi.spyOn(console, 'error').mockImplementation(() => {});
    vi.spyOn(console, 'debug').mockImplementation(() => {});
    vi.spyOn(console, 'log').mockImplementation(() => {});

    mockMcpClientConnect.mockReset().mockResolvedValue(undefined);
    mockStdioTransportClose.mockReset();
    mockSseTransportClose.mockReset();
    vi.mocked(mcpToTool).mockClear();
    vi.mocked(mcpToTool).mockReturnValue(createMockCallableTool([]));

    mockConfigGetToolDiscoveryCommand = vi.spyOn(
      config,
      'getToolDiscoveryCommand',
    );
    vi.spyOn(config, 'getMcpServers');
    vi.spyOn(config, 'getMcpServerCommand');
    vi.spyOn(config, 'getPromptRegistry').mockReturnValue({
      clear: vi.fn(),
      removePromptsByServer: vi.fn(),
    } as any);
  });

  afterEach(() => {
    vi.restoreAllMocks();
  });

  describe('registerTool', () => {
    it('should register a new tool', () => {
      const tool = new MockTool();
      toolRegistry.registerTool(tool);
      expect(toolRegistry.getTool('mock-tool')).toBe(tool);
    });
  });

  describe('getAllTools', () => {
    it('should return all registered tools sorted alphabetically by displayName', () => {
      // Register tools with displayNames in non-alphabetical order
      const toolC = new MockTool('c-tool', 'Tool C');
      const toolA = new MockTool('a-tool', 'Tool A');
      const toolB = new MockTool('b-tool', 'Tool B');

      toolRegistry.registerTool(toolC);
      toolRegistry.registerTool(toolA);
      toolRegistry.registerTool(toolB);

      const allTools = toolRegistry.getAllTools();
      const displayNames = allTools.map((t) => t.displayName);

      // Assert that the returned array is sorted by displayName
      expect(displayNames).toEqual(['Tool A', 'Tool B', 'Tool C']);
    });
  });

  describe('getAllToolNames', () => {
    it('should return all registered tool names', () => {
      // Register tools with displayNames in non-alphabetical order
      const toolC = new MockTool('c-tool', 'Tool C');
      const toolA = new MockTool('a-tool', 'Tool A');
      const toolB = new MockTool('b-tool', 'Tool B');

      toolRegistry.registerTool(toolC);
      toolRegistry.registerTool(toolA);
      toolRegistry.registerTool(toolB);

      const toolNames = toolRegistry.getAllToolNames();

      // Assert that the returned array contains all tool names
      expect(toolNames).toEqual(['c-tool', 'a-tool', 'b-tool']);
    });
  });

  describe('getToolsByServer', () => {
    it('should return an empty array if no tools match the server name', () => {
      toolRegistry.registerTool(new MockTool());
      expect(toolRegistry.getToolsByServer('any-mcp-server')).toEqual([]);
    });

    it('should return only tools matching the server name, sorted by name', async () => {
      const server1Name = 'mcp-server-uno';
      const server2Name = 'mcp-server-dos';
      const mockCallable = {} as CallableTool;
      const mcpTool1_c = new DiscoveredMCPTool(
        mockCallable,
        server1Name,
        'zebra-tool',
        'd1',
        {},
      );
      const mcpTool1_a = new DiscoveredMCPTool(
        mockCallable,
        server1Name,
        'apple-tool',
        'd2',
        {},
      );
      const mcpTool1_b = new DiscoveredMCPTool(
        mockCallable,
        server1Name,
        'banana-tool',
        'd3',
        {},
      );

      const mcpTool2 = new DiscoveredMCPTool(
        mockCallable,
        server2Name,
        'tool-on-server2',
        'd4',
        {},
      );
      const nonMcpTool = new MockTool('regular-tool');

      toolRegistry.registerTool(mcpTool1_c);
      toolRegistry.registerTool(mcpTool1_a);
      toolRegistry.registerTool(mcpTool1_b);
      toolRegistry.registerTool(mcpTool2);
      toolRegistry.registerTool(nonMcpTool);

      const toolsFromServer1 = toolRegistry.getToolsByServer(server1Name);
      const toolNames = toolsFromServer1.map((t) => t.name);

      // Assert that the array has the correct tools and is sorted by name
      expect(toolsFromServer1).toHaveLength(3);
      expect(toolNames).toEqual(['apple-tool', 'banana-tool', 'zebra-tool']);

      // Assert that all returned tools are indeed from the correct server
      for (const tool of toolsFromServer1) {
        expect((tool as DiscoveredMCPTool).serverName).toBe(server1Name);
      }

      // Assert that the other server's tools are returned correctly
      const toolsFromServer2 = toolRegistry.getToolsByServer(server2Name);
      expect(toolsFromServer2).toHaveLength(1);
      expect(toolsFromServer2[0].name).toBe(mcpTool2.name);
    });
  });

  describe('discoverTools', () => {
    it('should will preserve tool parametersJsonSchema during discovery from command', async () => {
      const discoveryCommand = 'my-discovery-command';
      mockConfigGetToolDiscoveryCommand.mockReturnValue(discoveryCommand);

      const unsanitizedToolDeclaration: FunctionDeclaration = {
        name: 'tool-with-bad-format',
        description: 'A tool with an invalid format property',
        parametersJsonSchema: {
          type: 'object',
          properties: {
            some_string: {
              type: 'string',
              format: 'uuid', // This is an unsupported format
            },
          },
        },
      };

      const mockSpawn = vi.mocked(spawn);
      const mockChildProcess = {
        stdout: { on: vi.fn() },
        stderr: { on: vi.fn() },
        on: vi.fn(),
      };
      mockSpawn.mockReturnValue(mockChildProcess as any);

      // Simulate stdout data
      mockChildProcess.stdout.on.mockImplementation((event, callback) => {
        if (event === 'data') {
          callback(
            Buffer.from(
              JSON.stringify([
                { function_declarations: [unsanitizedToolDeclaration] },
              ]),
            ),
          );
        }
        return mockChildProcess as any;
      });

      // Simulate process close
      mockChildProcess.on.mockImplementation((event, callback) => {
        if (event === 'close') {
          callback(0);
        }
        return mockChildProcess as any;
      });

      await toolRegistry.discoverAllTools();

      const discoveredTool = toolRegistry.getTool('tool-with-bad-format');
      expect(discoveredTool).toBeDefined();

      const registeredParams = (discoveredTool as DiscoveredTool).schema
        .parametersJsonSchema;
      expect(registeredParams).toStrictEqual({
        type: 'object',
        properties: {
          some_string: {
            type: 'string',
            format: 'uuid',
          },
        },
      });
    });

<<<<<<< HEAD
    it('should discover tools using MCP servers defined in getMcpServers', async () => {
      const discoverSpy = vi.spyOn(
        McpClientManager.prototype,
        'discoverAllMcpTools',
      );
=======
    it('should return a DISCOVERED_TOOL_EXECUTION_ERROR on tool failure', async () => {
      const discoveryCommand = 'my-discovery-command';
      mockConfigGetToolDiscoveryCommand.mockReturnValue(discoveryCommand);
      vi.spyOn(config, 'getToolCallCommand').mockReturnValue('my-call-command');

      const toolDeclaration: FunctionDeclaration = {
        name: 'failing-tool',
        description: 'A tool that fails',
        parametersJsonSchema: {
          type: 'object',
          properties: {},
        },
      };

      const mockSpawn = vi.mocked(spawn);
      // --- Discovery Mock ---
      const discoveryProcess = {
        stdout: { on: vi.fn(), removeListener: vi.fn() },
        stderr: { on: vi.fn(), removeListener: vi.fn() },
        on: vi.fn(),
      };
      mockSpawn.mockReturnValueOnce(discoveryProcess as any);

      discoveryProcess.stdout.on.mockImplementation((event, callback) => {
        if (event === 'data') {
          callback(
            Buffer.from(
              JSON.stringify([{ functionDeclarations: [toolDeclaration] }]),
            ),
          );
        }
      });
      discoveryProcess.on.mockImplementation((event, callback) => {
        if (event === 'close') {
          callback(0);
        }
      });

      await toolRegistry.discoverAllTools();
      const discoveredTool = toolRegistry.getTool('failing-tool');
      expect(discoveredTool).toBeDefined();

      // --- Execution Mock ---
      const executionProcess = {
        stdout: { on: vi.fn(), removeListener: vi.fn() },
        stderr: { on: vi.fn(), removeListener: vi.fn() },
        stdin: { write: vi.fn(), end: vi.fn() },
        on: vi.fn(),
        connected: true,
        disconnect: vi.fn(),
        removeListener: vi.fn(),
      };
      mockSpawn.mockReturnValueOnce(executionProcess as any);

      executionProcess.stderr.on.mockImplementation((event, callback) => {
        if (event === 'data') {
          callback(Buffer.from('Something went wrong'));
        }
      });
      executionProcess.on.mockImplementation((event, callback) => {
        if (event === 'close') {
          callback(1); // Non-zero exit code
        }
      });

      const invocation = (discoveredTool as DiscoveredTool).build({});
      const result = await invocation.execute(new AbortController().signal);

      expect(result.error?.type).toBe(
        ToolErrorType.DISCOVERED_TOOL_EXECUTION_ERROR,
      );
      expect(result.llmContent).toContain('Stderr: Something went wrong');
      expect(result.llmContent).toContain('Exit Code: 1');
    });

    it('should discover tools using MCP servers defined in getMcpServers', async () => {
      const discoverSpy = vi.spyOn(
        McpClientManager.prototype,
        'discoverAllMcpTools',
      );
>>>>>>> 76553622
      mockConfigGetToolDiscoveryCommand.mockReturnValue(undefined);
      vi.spyOn(config, 'getMcpServerCommand').mockReturnValue(undefined);
      const mcpServerConfigVal = {
        'my-mcp-server': {
          command: 'mcp-server-cmd',
          args: ['--port', '1234'],
          trust: true,
        },
      };
      vi.spyOn(config, 'getMcpServers').mockReturnValue(mcpServerConfigVal);

      await toolRegistry.discoverAllTools();

      expect(discoverSpy).toHaveBeenCalled();
<<<<<<< HEAD
=======
    });
  });

  describe('DiscoveredToolInvocation', () => {
    it('should return the stringified params from getDescription', () => {
      const tool = new DiscoveredTool(config, 'test-tool', 'A test tool', {});
      const params = { param: 'testValue' };
      const invocation = tool.build(params);
      const description = invocation.getDescription();
      expect(description).toBe(JSON.stringify(params));
>>>>>>> 76553622
    });
  });
});<|MERGE_RESOLUTION|>--- conflicted
+++ resolved
@@ -18,10 +18,7 @@
 import { MockTool } from '../test-utils/tools.js';
 
 import { McpClientManager } from './mcp-client-manager.js';
-<<<<<<< HEAD
-=======
 import { ToolErrorType } from './tool-error.js';
->>>>>>> 76553622
 
 vi.mock('node:fs');
 
@@ -327,13 +324,6 @@
       });
     });
 
-<<<<<<< HEAD
-    it('should discover tools using MCP servers defined in getMcpServers', async () => {
-      const discoverSpy = vi.spyOn(
-        McpClientManager.prototype,
-        'discoverAllMcpTools',
-      );
-=======
     it('should return a DISCOVERED_TOOL_EXECUTION_ERROR on tool failure', async () => {
       const discoveryCommand = 'my-discovery-command';
       mockConfigGetToolDiscoveryCommand.mockReturnValue(discoveryCommand);
@@ -414,7 +404,6 @@
         McpClientManager.prototype,
         'discoverAllMcpTools',
       );
->>>>>>> 76553622
       mockConfigGetToolDiscoveryCommand.mockReturnValue(undefined);
       vi.spyOn(config, 'getMcpServerCommand').mockReturnValue(undefined);
       const mcpServerConfigVal = {
@@ -429,8 +418,6 @@
       await toolRegistry.discoverAllTools();
 
       expect(discoverSpy).toHaveBeenCalled();
-<<<<<<< HEAD
-=======
     });
   });
 
@@ -441,7 +428,6 @@
       const invocation = tool.build(params);
       const description = invocation.getDescription();
       expect(description).toBe(JSON.stringify(params));
->>>>>>> 76553622
     });
   });
 });