--- conflicted
+++ resolved
@@ -20,10 +20,7 @@
   TODO_WRITE: 'todo_write',
   MEMORY: 'save_memory',
   TASK: 'task',
-<<<<<<< HEAD
   EXIT_PLAN_MODE: 'exit_plan_mode',
-=======
   STORE_CONVERSATION_TURN: 'store_conversation_turn',
   SEARCH_CONVERSATION_HISTORY: 'search_conversation_history',
->>>>>>> 3dc1ee74
 } as const;