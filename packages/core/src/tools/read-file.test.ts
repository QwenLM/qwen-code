/**
 * @license
 * Copyright 2025 Google LLC
 * SPDX-License-Identifier: Apache-2.0
 */

import { describe, it, expect, beforeEach, afterEach, vi } from 'vitest';
import type { ReadFileToolParams } from './read-file.js';
import { ReadFileTool } from './read-file.js';
import { ToolErrorType } from './tool-error.js';
import path from 'node:path';
import os from 'node:os';
import fs from 'node:fs';
import fsp from 'node:fs/promises';
import type { Config } from '../config/config.js';
import { FileDiscoveryService } from '../services/fileDiscoveryService.js';
import { StandardFileSystemService } from '../services/fileSystemService.js';
import { createMockWorkspaceContext } from '../test-utils/mockWorkspaceContext.js';
import type { ToolInvocation, ToolResult } from './tools.js';

vi.mock('../telemetry/loggers.js', () => ({
  logFileOperation: vi.fn(),
}));

describe('ReadFileTool', () => {
  let tempRootDir: string;
  let tool: ReadFileTool;
  const abortSignal = new AbortController().signal;

  beforeEach(async () => {
    // Create a unique temporary root directory for each test run
    tempRootDir = await fsp.mkdtemp(
      path.join(os.tmpdir(), 'read-file-tool-root-'),
    );

    const mockConfigInstance = {
      getFileService: () => new FileDiscoveryService(tempRootDir),
      getFileSystemService: () => new StandardFileSystemService(),
      getTargetDir: () => tempRootDir,
      getWorkspaceContext: () => createMockWorkspaceContext(tempRootDir),
      storage: {
        getProjectTempDir: () => path.join(tempRootDir, '.temp'),
      },
    } as unknown as Config;
    tool = new ReadFileTool(mockConfigInstance);
  });

  afterEach(async () => {
    // Clean up the temporary root directory
    if (fs.existsSync(tempRootDir)) {
      await fsp.rm(tempRootDir, { recursive: true, force: true });
    }
  });

  describe('build', () => {
    it('should return an invocation for valid params (absolute path within root)', () => {
      const params: ReadFileToolParams = {
        absolute_path: path.join(tempRootDir, 'test.txt'),
      };
      const result = tool.build(params);
      expect(typeof result).not.toBe('string');
    });

    it('should throw error if file path is relative', () => {
      const params: ReadFileToolParams = {
        absolute_path: 'relative/path.txt',
      };
      expect(() => tool.build(params)).toThrow(
        'File path must be absolute, but was relative: relative/path.txt. You must provide an absolute path.',
      );
    });

    it('should throw error if path is outside root', () => {
      const params: ReadFileToolParams = {
        absolute_path: '/outside/root.txt',
      };
      expect(() => tool.build(params)).toThrow(
        /File path must be within one of the workspace directories/,
      );
    });

    it('should allow access to files in project temp directory', () => {
      const tempDir = path.join(tempRootDir, '.temp');
      const params: ReadFileToolParams = {
        absolute_path: path.join(tempDir, 'temp-file.txt'),
      };
      const result = tool.build(params);
      expect(typeof result).not.toBe('string');
    });

    it('should show temp directory in error message when path is outside workspace and temp dir', () => {
      const params: ReadFileToolParams = {
        absolute_path: '/completely/outside/path.txt',
      };
      expect(() => tool.build(params)).toThrow(
        /File path must be within one of the workspace directories.*or within the project temp directory/,
      );
    });

    it('should throw error if path is empty', () => {
      const params: ReadFileToolParams = {
        absolute_path: '',
      };
      expect(() => tool.build(params)).toThrow(
        /The 'absolute_path' parameter must be non-empty./,
      );
    });

    it('should throw error if offset is negative', () => {
      const params: ReadFileToolParams = {
        absolute_path: path.join(tempRootDir, 'test.txt'),
        offset: -1,
      };
      expect(() => tool.build(params)).toThrow(
        'Offset must be a non-negative number',
      );
    });

    it('should throw error if limit is zero or negative', () => {
      const params: ReadFileToolParams = {
        absolute_path: path.join(tempRootDir, 'test.txt'),
        limit: 0,
      };
      expect(() => tool.build(params)).toThrow(
        'Limit must be a positive number',
      );
    });
  });

  describe('getDescription', () => {
    it('should return relative path without limit/offset', () => {
      const subDir = path.join(tempRootDir, 'sub', 'dir');
      const params: ReadFileToolParams = {
        absolute_path: path.join(subDir, 'file.txt'),
      };
      const invocation = tool.build(params);
      expect(typeof invocation).not.toBe('string');
      expect(
        (
          invocation as ToolInvocation<ReadFileToolParams, ToolResult>
        ).getDescription(),
      ).toBe(path.join('sub', 'dir', 'file.txt'));
    });

    it('should return shortened path when file path is deep', () => {
      const deepPath = path.join(
        tempRootDir,
        'very',
        'deep',
        'directory',
        'structure',
        'that',
        'exceeds',
        'the',
        'normal',
        'limit',
        'file.txt',
      );
      const params: ReadFileToolParams = { absolute_path: deepPath };
      const invocation = tool.build(params);
      expect(typeof invocation).not.toBe('string');
      const desc = (
        invocation as ToolInvocation<ReadFileToolParams, ToolResult>
      ).getDescription();
      expect(desc).toContain('...');
      expect(desc).toContain('file.txt');
    });

    it('should handle non-normalized file paths correctly', () => {
      const subDir = path.join(tempRootDir, 'sub', 'dir');
      const params: ReadFileToolParams = {
        absolute_path: path.join(subDir, '..', 'dir', 'file.txt'),
      };
      const invocation = tool.build(params);
      expect(typeof invocation).not.toBe('string');
      expect(
        (
          invocation as ToolInvocation<ReadFileToolParams, ToolResult>
        ).getDescription(),
      ).toBe(path.join('sub', 'dir', 'file.txt'));
    });

    it('should return . if path is the root directory', () => {
      const params: ReadFileToolParams = { absolute_path: tempRootDir };
      const invocation = tool.build(params);
      expect(typeof invocation).not.toBe('string');
      expect(
        (
          invocation as ToolInvocation<ReadFileToolParams, ToolResult>
        ).getDescription(),
      ).toBe('.');
    });
  });

  describe('execute', () => {
    it('should return error if file does not exist', async () => {
      const filePath = path.join(tempRootDir, 'nonexistent.txt');
      const params: ReadFileToolParams = { absolute_path: filePath };
      const invocation = tool.build(params) as ToolInvocation<
        ReadFileToolParams,
        ToolResult
      >;

      const result = await invocation.execute(abortSignal);
      expect(result).toEqual({
        llmContent:
          'Could not read file because no file was found at the specified path.',
        returnDisplay: 'File not found.',
        error: {
          message: `File not found: ${filePath}`,
          type: ToolErrorType.FILE_NOT_FOUND,
        },
      });
    });

    it('should return success result for a text file', async () => {
      const filePath = path.join(tempRootDir, 'textfile.txt');
      const fileContent = 'This is a test file.';
      await fsp.writeFile(filePath, fileContent, 'utf-8');
      const params: ReadFileToolParams = { absolute_path: filePath };
      const invocation = tool.build(params) as ToolInvocation<
        ReadFileToolParams,
        ToolResult
      >;

      expect(await invocation.execute(abortSignal)).toEqual({
        llmContent: fileContent,
        returnDisplay: '',
      });
    });

    it('should return error if path is a directory', async () => {
      const dirPath = path.join(tempRootDir, 'directory');
      await fsp.mkdir(dirPath);
      const params: ReadFileToolParams = { absolute_path: dirPath };
      const invocation = tool.build(params) as ToolInvocation<
        ReadFileToolParams,
        ToolResult
      >;

      const result = await invocation.execute(abortSignal);
      expect(result).toEqual({
        llmContent:
          'Could not read file because the provided path is a directory, not a file.',
        returnDisplay: 'Path is a directory.',
        error: {
          message: `Path is a directory, not a file: ${dirPath}`,
          type: ToolErrorType.TARGET_IS_DIRECTORY,
        },
      });
    });

    it('should return error for a file that is too large', async () => {
      const filePath = path.join(tempRootDir, 'largefile.txt');
      // 21MB of content exceeds 20MB limit
      const largeContent = 'x'.repeat(21 * 1024 * 1024);
      await fsp.writeFile(filePath, largeContent, 'utf-8');
      const params: ReadFileToolParams = { absolute_path: filePath };
      const invocation = tool.build(params) as ToolInvocation<
        ReadFileToolParams,
        ToolResult
      >;

      const result = await invocation.execute(abortSignal);
      expect(result).toHaveProperty('error');
      expect(result.error?.type).toBe(ToolErrorType.FILE_TOO_LARGE);
      expect(result.error?.message).toContain(
        'File size exceeds the 20MB limit',
      );
    });

    it('should handle text file with lines exceeding maximum length', async () => {
      const filePath = path.join(tempRootDir, 'longlines.txt');
      const longLine = 'a'.repeat(2500); // Exceeds MAX_LINE_LENGTH_TEXT_FILE (2000)
      const fileContent = `Short line\n${longLine}\nAnother short line`;
      await fsp.writeFile(filePath, fileContent, 'utf-8');
      const params: ReadFileToolParams = { absolute_path: filePath };
      const invocation = tool.build(params) as ToolInvocation<
        ReadFileToolParams,
        ToolResult
      >;

      const result = await invocation.execute(abortSignal);
      expect(result.llmContent).toContain(
        'IMPORTANT: The file content has been truncated',
      );
      expect(result.llmContent).toContain('--- FILE CONTENT (truncated) ---');
      expect(result.returnDisplay).toContain('some lines were shortened');
    });

    it('should handle image file and return appropriate content', async () => {
      const imagePath = path.join(tempRootDir, 'image.png');
      // Minimal PNG header
      const pngHeader = Buffer.from([
        0x89, 0x50, 0x4e, 0x47, 0x0d, 0x0a, 0x1a, 0x0a,
      ]);
      await fsp.writeFile(imagePath, pngHeader);
      const params: ReadFileToolParams = { absolute_path: imagePath };
      const invocation = tool.build(params) as ToolInvocation<
        ReadFileToolParams,
        ToolResult
      >;

      const result = await invocation.execute(abortSignal);
      expect(result.llmContent).toEqual({
        inlineData: {
          data: pngHeader.toString('base64'),
          mimeType: 'image/png',
        },
      });
      expect(result.returnDisplay).toBe('Read image file: image.png');
    });

    it('should handle PDF file and return appropriate content', async () => {
      const pdfPath = path.join(tempRootDir, 'document.pdf');
      // Minimal PDF header
      const pdfHeader = Buffer.from('%PDF-1.4');
      await fsp.writeFile(pdfPath, pdfHeader);
      const params: ReadFileToolParams = { absolute_path: pdfPath };
      const invocation = tool.build(params) as ToolInvocation<
        ReadFileToolParams,
        ToolResult
      >;

      const result = await invocation.execute(abortSignal);
      expect(result.llmContent).toEqual({
        inlineData: {
          data: pdfHeader.toString('base64'),
          mimeType: 'application/pdf',
        },
      });
      expect(result.returnDisplay).toBe('Read pdf file: document.pdf');
    });

    it('should handle binary file and skip content', async () => {
      const binPath = path.join(tempRootDir, 'binary.bin');
      // Binary data with null bytes
      const binaryData = Buffer.from([0x00, 0xff, 0x00, 0xff]);
      await fsp.writeFile(binPath, binaryData);
      const params: ReadFileToolParams = { absolute_path: binPath };
      const invocation = tool.build(params) as ToolInvocation<
        ReadFileToolParams,
        ToolResult
      >;

      const result = await invocation.execute(abortSignal);
      expect(result.llmContent).toBe(
        'Cannot display content of binary file: binary.bin',
      );
      expect(result.returnDisplay).toBe('Skipped binary file: binary.bin');
    });

    it('should handle SVG file as text', async () => {
      const svgPath = path.join(tempRootDir, 'image.svg');
      const svgContent = '<svg><circle cx="50" cy="50" r="40"/></svg>';
      await fsp.writeFile(svgPath, svgContent, 'utf-8');
      const params: ReadFileToolParams = { absolute_path: svgPath };
      const invocation = tool.build(params) as ToolInvocation<
        ReadFileToolParams,
        ToolResult
      >;

      const result = await invocation.execute(abortSignal);
      expect(result.llmContent).toBe(svgContent);
      expect(result.returnDisplay).toBe('Read SVG as text: image.svg');
    });

    it('should handle large SVG file', async () => {
      const svgPath = path.join(tempRootDir, 'large.svg');
      // Create SVG content larger than 1MB
      const largeContent = '<svg>' + 'x'.repeat(1024 * 1024 + 1) + '</svg>';
      await fsp.writeFile(svgPath, largeContent, 'utf-8');
      const params: ReadFileToolParams = { absolute_path: svgPath };
      const invocation = tool.build(params) as ToolInvocation<
        ReadFileToolParams,
        ToolResult
      >;

      const result = await invocation.execute(abortSignal);
      expect(result.llmContent).toBe(
        'Cannot display content of SVG file larger than 1MB: large.svg',
      );
      expect(result.returnDisplay).toBe(
        'Skipped large SVG file (>1MB): large.svg',
      );
    });

    it('should handle empty file', async () => {
      const emptyPath = path.join(tempRootDir, 'empty.txt');
      await fsp.writeFile(emptyPath, '', 'utf-8');
      const params: ReadFileToolParams = { absolute_path: emptyPath };
      const invocation = tool.build(params) as ToolInvocation<
        ReadFileToolParams,
        ToolResult
      >;

      const result = await invocation.execute(abortSignal);
      expect(result.llmContent).toBe('');
      expect(result.returnDisplay).toBe('');
    });

    it('should support offset and limit for text files', async () => {
      const filePath = path.join(tempRootDir, 'paginated.txt');
      const lines = Array.from({ length: 20 }, (_, i) => `Line ${i + 1}`);
      const fileContent = lines.join('\n');
      await fsp.writeFile(filePath, fileContent, 'utf-8');

      const params: ReadFileToolParams = {
        absolute_path: filePath,
        offset: 5, // Start from line 6
        limit: 3,
      };
      const invocation = tool.build(params) as ToolInvocation<
        ReadFileToolParams,
        ToolResult
      >;

      const result = await invocation.execute(abortSignal);
      expect(result.llmContent).toContain(
        'IMPORTANT: The file content has been truncated',
      );
      expect(result.llmContent).toContain(
        'Status: Showing lines 6-8 of 20 total lines',
      );
      expect(result.llmContent).toContain('Line 6');
      expect(result.llmContent).toContain('Line 7');
      expect(result.llmContent).toContain('Line 8');
      expect(result.returnDisplay).toBe(
        'Read lines 6-8 of 20 from paginated.txt',
      );
    });

<<<<<<< HEAD
    describe('with .qwenignore', () => {
=======
    it('should successfully read files from project temp directory', async () => {
      const tempDir = path.join(tempRootDir, '.temp');
      await fsp.mkdir(tempDir, { recursive: true });
      const tempFilePath = path.join(tempDir, 'temp-output.txt');
      const tempFileContent = 'This is temporary output content';
      await fsp.writeFile(tempFilePath, tempFileContent, 'utf-8');

      const params: ReadFileToolParams = { absolute_path: tempFilePath };
      const invocation = tool.build(params) as ToolInvocation<
        ReadFileToolParams,
        ToolResult
      >;

      const result = await invocation.execute(abortSignal);
      expect(result.llmContent).toBe(tempFileContent);
      expect(result.returnDisplay).toBe('');
    });

    describe('with .geminiignore', () => {
>>>>>>> 0612839a
      beforeEach(async () => {
        await fsp.writeFile(
          path.join(tempRootDir, '.qwenignore'),
          ['foo.*', 'ignored/'].join('\n'),
        );
      });

      it('should throw error if path is ignored by a .qwenignore pattern', async () => {
        const ignoredFilePath = path.join(tempRootDir, 'foo.bar');
        await fsp.writeFile(ignoredFilePath, 'content', 'utf-8');
        const params: ReadFileToolParams = {
          absolute_path: ignoredFilePath,
        };
        const expectedError = `File path '${ignoredFilePath}' is ignored by .qwenignore pattern(s).`;
        expect(() => tool.build(params)).toThrow(expectedError);
      });

      it('should throw error if file is in an ignored directory', async () => {
        const ignoredDirPath = path.join(tempRootDir, 'ignored');
        await fsp.mkdir(ignoredDirPath, { recursive: true });
        const ignoredFilePath = path.join(ignoredDirPath, 'file.txt');
        await fsp.writeFile(ignoredFilePath, 'content', 'utf-8');
        const params: ReadFileToolParams = {
          absolute_path: ignoredFilePath,
        };
        const expectedError = `File path '${ignoredFilePath}' is ignored by .qwenignore pattern(s).`;
        expect(() => tool.build(params)).toThrow(expectedError);
      });

      it('should allow reading non-ignored files', async () => {
        const allowedFilePath = path.join(tempRootDir, 'allowed.txt');
        await fsp.writeFile(allowedFilePath, 'content', 'utf-8');
        const params: ReadFileToolParams = {
          absolute_path: allowedFilePath,
        };
        const invocation = tool.build(params);
        expect(typeof invocation).not.toBe('string');
      });
    });
  });
});<|MERGE_RESOLUTION|>--- conflicted
+++ resolved
@@ -430,9 +430,6 @@
       );
     });
 
-<<<<<<< HEAD
-    describe('with .qwenignore', () => {
-=======
     it('should successfully read files from project temp directory', async () => {
       const tempDir = path.join(tempRootDir, '.temp');
       await fsp.mkdir(tempDir, { recursive: true });
@@ -451,8 +448,7 @@
       expect(result.returnDisplay).toBe('');
     });
 
-    describe('with .geminiignore', () => {
->>>>>>> 0612839a
+    describe('with .qwenignore', () => {
       beforeEach(async () => {
         await fsp.writeFile(
           path.join(tempRootDir, '.qwenignore'),
