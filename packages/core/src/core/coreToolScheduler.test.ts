/**
 * @license
 * Copyright 2025 Google LLC
 * SPDX-License-Identifier: Apache-2.0
 */

import { describe, it, expect, vi } from 'vitest';
import type { Mock } from 'vitest';
import type { ToolCall, WaitingToolCall } from './coreToolScheduler.js';
import {
  CoreToolScheduler,
<<<<<<< HEAD
  ToolCall,
  WaitingToolCall,
  convertToFunctionResponse,
} from './coreToolScheduler.js';
import {
  BaseDeclarativeTool,
  BaseToolInvocation,
=======
  convertToFunctionResponse,
} from './coreToolScheduler.js';
import type {
>>>>>>> 76553622
  ToolCallConfirmationDetails,
  ToolConfirmationPayload,
  ToolInvocation,
  ToolResult,
  Config,
  ToolRegistry,
} from '../index.js';
import {
  BaseDeclarativeTool,
  BaseToolInvocation,
  ToolConfirmationOutcome,
  Kind,
  ApprovalMode,
  ToolRegistry,
} from '../index.js';
<<<<<<< HEAD
import { Part, PartListUnion } from '@google/genai';
import { MockModifiableTool, MockTool } from '../test-utils/tools.js';

class TestApprovalTool extends BaseDeclarativeTool<{ id: string }, ToolResult> {
  static readonly Name = 'testApprovalTool';

  constructor(private config: Config) {
    super(
      TestApprovalTool.Name,
      'TestApprovalTool',
      'A tool for testing approval logic',
      Kind.Edit,
      {
        properties: { id: { type: 'string' } },
        required: ['id'],
        type: 'object',
      },
    );
=======
import type { Part, PartListUnion } from '@google/genai';
import { MockModifiableTool, MockTool } from '../test-utils/tools.js';

class TestApprovalTool extends BaseDeclarativeTool<{ id: string }, ToolResult> {
  static readonly Name = 'testApprovalTool';

  constructor(private config: Config) {
    super(
      TestApprovalTool.Name,
      'TestApprovalTool',
      'A tool for testing approval logic',
      Kind.Edit,
      {
        properties: { id: { type: 'string' } },
        required: ['id'],
        type: 'object',
      },
    );
  }

  protected createInvocation(params: {
    id: string;
  }): ToolInvocation<{ id: string }, ToolResult> {
    return new TestApprovalInvocation(this.config, params);
>>>>>>> 76553622
  }
}

<<<<<<< HEAD
  protected createInvocation(params: {
    id: string;
  }): ToolInvocation<{ id: string }, ToolResult> {
    return new TestApprovalInvocation(this.config, params);
  }
}

=======
>>>>>>> 76553622
class TestApprovalInvocation extends BaseToolInvocation<
  { id: string },
  ToolResult
> {
  constructor(
    private config: Config,
    params: { id: string },
  ) {
    super(params);
  }

  getDescription(): string {
    return `Test tool ${this.params.id}`;
  }

  override async shouldConfirmExecute(): Promise<
    ToolCallConfirmationDetails | false
  > {
    // Need confirmation unless approval mode is AUTO_EDIT
    if (this.config.getApprovalMode() === ApprovalMode.AUTO_EDIT) {
      return false;
    }

    return {
      type: 'edit',
      title: `Confirm Test Tool ${this.params.id}`,
      fileName: `test-${this.params.id}.txt`,
      filePath: `/test-${this.params.id}.txt`,
      fileDiff: 'Test diff content',
      originalContent: '',
      newContent: 'Test content',
      onConfirm: async (outcome: ToolConfirmationOutcome) => {
        if (outcome === ToolConfirmationOutcome.ProceedAlways) {
          this.config.setApprovalMode(ApprovalMode.AUTO_EDIT);
        }
      },
    };
<<<<<<< HEAD
  }

  async execute(): Promise<ToolResult> {
    return {
      llmContent: `Executed test tool ${this.params.id}`,
      returnDisplay: `Executed test tool ${this.params.id}`,
    };
=======
>>>>>>> 76553622
  }

  async execute(): Promise<ToolResult> {
    return {
      llmContent: `Executed test tool ${this.params.id}`,
      returnDisplay: `Executed test tool ${this.params.id}`,
    };
  }
}

async function waitForStatus(
  onToolCallsUpdate: Mock,
  status: 'awaiting_approval' | 'executing' | 'success' | 'error' | 'cancelled',
  timeout = 5000,
): Promise<ToolCall> {
  return new Promise((resolve, reject) => {
    const startTime = Date.now();
    const check = () => {
      if (Date.now() - startTime > timeout) {
        const seenStatuses = onToolCallsUpdate.mock.calls
          .flatMap((call) => call[0])
          .map((toolCall: ToolCall) => toolCall.status);
        reject(
          new Error(
            `Timed out waiting for status "${status}". Seen statuses: ${seenStatuses.join(
              ', ',
            )}`,
          ),
        );
        return;
      }

      const foundCall = onToolCallsUpdate.mock.calls
        .flatMap((call) => call[0])
        .find((toolCall: ToolCall) => toolCall.status === status);
      if (foundCall) {
        resolve(foundCall);
      } else {
        setTimeout(check, 10); // Check again in 10ms
      }
    };
    check();
  });
}

describe('CoreToolScheduler', () => {
  it('should cancel a tool call if the signal is aborted before confirmation', async () => {
    const mockTool = new MockTool();
    mockTool.shouldConfirm = true;
    const declarativeTool = mockTool;
    const mockToolRegistry = {
      getTool: () => declarativeTool,
      getFunctionDeclarations: () => [],
      tools: new Map(),
      discovery: {},
      registerTool: () => {},
      getToolByName: () => declarativeTool,
      getToolByDisplayName: () => declarativeTool,
      getTools: () => [],
      discoverTools: async () => {},
      getAllTools: () => [],
      getToolsByServer: () => [],
    } as unknown as ToolRegistry;

    const onAllToolCallsComplete = vi.fn();
    const onToolCallsUpdate = vi.fn();

    const mockConfig = {
      getSessionId: () => 'test-session-id',
      getUsageStatisticsEnabled: () => true,
      getDebugMode: () => false,
      getApprovalMode: () => ApprovalMode.DEFAULT,
<<<<<<< HEAD
=======
      getAllowedTools: () => [],
>>>>>>> 76553622
      getContentGeneratorConfig: () => ({
        model: 'test-model',
        authType: 'oauth-personal',
      }),
<<<<<<< HEAD
=======
      getToolRegistry: () => mockToolRegistry,
>>>>>>> 76553622
    } as unknown as Config;

    const scheduler = new CoreToolScheduler({
      config: mockConfig,
<<<<<<< HEAD
      toolRegistry: mockToolRegistry,
=======
>>>>>>> 76553622
      onAllToolCallsComplete,
      onToolCallsUpdate,
      getPreferredEditor: () => 'vscode',
      onEditorClose: vi.fn(),
    });

    const abortController = new AbortController();
    const request = {
      callId: '1',
      name: 'mockTool',
      args: {},
      isClientInitiated: false,
      prompt_id: 'prompt-id-1',
    };

    abortController.abort();
    await scheduler.schedule([request], abortController.signal);

    expect(onAllToolCallsComplete).toHaveBeenCalled();
    const completedCalls = onAllToolCallsComplete.mock
      .calls[0][0] as ToolCall[];
    expect(completedCalls[0].status).toBe('cancelled');
  });

  describe('getToolSuggestion', () => {
    it('should suggest the top N closest tool names for a typo', () => {
      // Create mocked tool registry
      const mockConfig = {
        getToolRegistry: () => mockToolRegistry,
      } as unknown as Config;
      const mockToolRegistry = {
        getAllToolNames: () => ['list_files', 'read_file', 'write_file'],
      } as unknown as ToolRegistry;

      // Create scheduler
      const scheduler = new CoreToolScheduler({
        config: mockConfig,
        getPreferredEditor: () => 'vscode',
        onEditorClose: vi.fn(),
      });

      // Test that the right tool is selected, with only 1 result, for typos
      // @ts-expect-error accessing private method
      const misspelledTool = scheduler.getToolSuggestion('list_fils', 1);
      expect(misspelledTool).toBe(' Did you mean "list_files"?');

      // Test that the right tool is selected, with only 1 result, for prefixes
      // @ts-expect-error accessing private method
      const prefixedTool = scheduler.getToolSuggestion('github.list_files', 1);
      expect(prefixedTool).toBe(' Did you mean "list_files"?');

      // Test that the right tool is first
      // @ts-expect-error accessing private method
      const suggestionMultiple = scheduler.getToolSuggestion('list_fils');
      expect(suggestionMultiple).toBe(
        ' Did you mean one of: "list_files", "read_file", "write_file"?',
      );
    });
  });
});

describe('CoreToolScheduler with payload', () => {
  it('should update args and diff and execute tool when payload is provided', async () => {
    const mockTool = new MockModifiableTool();
    const declarativeTool = mockTool;
    const mockToolRegistry = {
      getTool: () => declarativeTool,
      getFunctionDeclarations: () => [],
      tools: new Map(),
      discovery: {},
      registerTool: () => {},
      getToolByName: () => declarativeTool,
      getToolByDisplayName: () => declarativeTool,
      getTools: () => [],
      discoverTools: async () => {},
      getAllTools: () => [],
      getToolsByServer: () => [],
    } as unknown as ToolRegistry;

    const onAllToolCallsComplete = vi.fn();
    const onToolCallsUpdate = vi.fn();

    const mockConfig = {
      getSessionId: () => 'test-session-id',
      getUsageStatisticsEnabled: () => true,
      getDebugMode: () => false,
      getApprovalMode: () => ApprovalMode.DEFAULT,
<<<<<<< HEAD
=======
      getAllowedTools: () => [],
>>>>>>> 76553622
      getContentGeneratorConfig: () => ({
        model: 'test-model',
        authType: 'oauth-personal',
      }),
<<<<<<< HEAD
=======
      getToolRegistry: () => mockToolRegistry,
>>>>>>> 76553622
    } as unknown as Config;

    const scheduler = new CoreToolScheduler({
      config: mockConfig,
<<<<<<< HEAD
      toolRegistry: mockToolRegistry,
=======
>>>>>>> 76553622
      onAllToolCallsComplete,
      onToolCallsUpdate,
      getPreferredEditor: () => 'vscode',
      onEditorClose: vi.fn(),
    });

    const abortController = new AbortController();
    const request = {
      callId: '1',
      name: 'mockModifiableTool',
      args: {},
      isClientInitiated: false,
      prompt_id: 'prompt-id-2',
    };

    await scheduler.schedule([request], abortController.signal);

<<<<<<< HEAD
    await vi.waitFor(() => {
      const awaitingCall = onToolCallsUpdate.mock.calls.find(
        (call) => call[0][0].status === 'awaiting_approval',
      )?.[0][0];
      expect(awaitingCall).toBeDefined();
    });

    const awaitingCall = onToolCallsUpdate.mock.calls.find(
      (call) => call[0][0].status === 'awaiting_approval',
    )?.[0][0];
=======
    const awaitingCall = (await waitForStatus(
      onToolCallsUpdate,
      'awaiting_approval',
    )) as WaitingToolCall;
>>>>>>> 76553622
    const confirmationDetails = awaitingCall.confirmationDetails;

    if (confirmationDetails) {
      const payload: ToolConfirmationPayload = { newContent: 'final version' };
      await confirmationDetails.onConfirm(
        ToolConfirmationOutcome.ProceedOnce,
        payload,
      );
    }

    expect(onAllToolCallsComplete).toHaveBeenCalled();
    const completedCalls = onAllToolCallsComplete.mock
      .calls[0][0] as ToolCall[];
    expect(completedCalls[0].status).toBe('success');
    expect(mockTool.executeFn).toHaveBeenCalledWith({
      newContent: 'final version',
    });
  });
});

describe('convertToFunctionResponse', () => {
  const toolName = 'testTool';
  const callId = 'call1';

  it('should handle simple string llmContent', () => {
    const llmContent = 'Simple text output';
    const result = convertToFunctionResponse(toolName, callId, llmContent);
    expect(result).toEqual([
      {
        functionResponse: {
          name: toolName,
          id: callId,
          response: { output: 'Simple text output' },
        },
      },
    ]);
  });

  it('should handle llmContent as a single Part with text', () => {
    const llmContent: Part = { text: 'Text from Part object' };
    const result = convertToFunctionResponse(toolName, callId, llmContent);
    expect(result).toEqual([
      {
        functionResponse: {
          name: toolName,
          id: callId,
          response: { output: 'Text from Part object' },
        },
      },
    ]);
  });

  it('should handle llmContent as a PartListUnion array with a single text Part', () => {
    const llmContent: PartListUnion = [{ text: 'Text from array' }];
    const result = convertToFunctionResponse(toolName, callId, llmContent);
    expect(result).toEqual([
      {
        functionResponse: {
          name: toolName,
          id: callId,
          response: { output: 'Text from array' },
        },
      },
    ]);
  });

  it('should handle llmContent with inlineData', () => {
    const llmContent: Part = {
      inlineData: { mimeType: 'image/png', data: 'base64...' },
    };
    const result = convertToFunctionResponse(toolName, callId, llmContent);
    expect(result).toEqual([
      {
        functionResponse: {
          name: toolName,
          id: callId,
          response: {
            output: 'Binary content of type image/png was processed.',
          },
        },
      },
      llmContent,
    ]);
  });

  it('should handle llmContent with fileData', () => {
    const llmContent: Part = {
      fileData: { mimeType: 'application/pdf', fileUri: 'gs://...' },
    };
    const result = convertToFunctionResponse(toolName, callId, llmContent);
    expect(result).toEqual([
      {
        functionResponse: {
          name: toolName,
          id: callId,
          response: {
            output: 'Binary content of type application/pdf was processed.',
          },
        },
      },
      llmContent,
    ]);
  });

  it('should handle llmContent as an array of multiple Parts (text and inlineData)', () => {
    const llmContent: PartListUnion = [
      { text: 'Some textual description' },
      { inlineData: { mimeType: 'image/jpeg', data: 'base64data...' } },
      { text: 'Another text part' },
    ];
    const result = convertToFunctionResponse(toolName, callId, llmContent);
    expect(result).toEqual([
      {
        functionResponse: {
          name: toolName,
          id: callId,
          response: { output: 'Tool execution succeeded.' },
        },
      },
      ...llmContent,
    ]);
  });

  it('should handle llmContent as an array with a single inlineData Part', () => {
    const llmContent: PartListUnion = [
      { inlineData: { mimeType: 'image/gif', data: 'gifdata...' } },
    ];
    const result = convertToFunctionResponse(toolName, callId, llmContent);
    expect(result).toEqual([
      {
        functionResponse: {
          name: toolName,
          id: callId,
          response: {
            output: 'Binary content of type image/gif was processed.',
          },
        },
      },
      ...llmContent,
    ]);
  });

  it('should handle llmContent as a generic Part (not text, inlineData, or fileData)', () => {
    const llmContent: Part = { functionCall: { name: 'test', args: {} } };
    const result = convertToFunctionResponse(toolName, callId, llmContent);
    expect(result).toEqual([
      {
        functionResponse: {
          name: toolName,
          id: callId,
          response: { output: 'Tool execution succeeded.' },
        },
      },
    ]);
  });

  it('should handle empty string llmContent', () => {
    const llmContent = '';
    const result = convertToFunctionResponse(toolName, callId, llmContent);
    expect(result).toEqual([
      {
        functionResponse: {
          name: toolName,
          id: callId,
          response: { output: '' },
        },
      },
    ]);
  });

  it('should handle llmContent as an empty array', () => {
    const llmContent: PartListUnion = [];
    const result = convertToFunctionResponse(toolName, callId, llmContent);
    expect(result).toEqual([
      {
        functionResponse: {
          name: toolName,
          id: callId,
          response: { output: 'Tool execution succeeded.' },
        },
      },
    ]);
  });

  it('should handle llmContent as a Part with undefined inlineData/fileData/text', () => {
    const llmContent: Part = {}; // An empty part object
    const result = convertToFunctionResponse(toolName, callId, llmContent);
    expect(result).toEqual([
      {
        functionResponse: {
          name: toolName,
          id: callId,
          response: { output: 'Tool execution succeeded.' },
        },
      },
    ]);
  });
});

class MockEditToolInvocation extends BaseToolInvocation<
  Record<string, unknown>,
  ToolResult
> {
  constructor(params: Record<string, unknown>) {
    super(params);
  }

  getDescription(): string {
    return 'A mock edit tool invocation';
  }

  override async shouldConfirmExecute(
    _abortSignal: AbortSignal,
  ): Promise<ToolCallConfirmationDetails | false> {
    return {
      type: 'edit',
      title: 'Confirm Edit',
      fileName: 'test.txt',
      filePath: 'test.txt',
      fileDiff:
        '--- test.txt\n+++ test.txt\n@@ -1,1 +1,1 @@\n-old content\n+new content',
      originalContent: 'old content',
      newContent: 'new content',
      onConfirm: async () => {},
    };
  }

  async execute(_abortSignal: AbortSignal): Promise<ToolResult> {
    return {
      llmContent: 'Edited successfully',
      returnDisplay: 'Edited successfully',
    };
  }
}

class MockEditTool extends BaseDeclarativeTool<
  Record<string, unknown>,
  ToolResult
> {
  constructor() {
    super('mockEditTool', 'mockEditTool', 'A mock edit tool', Kind.Edit, {});
  }

  protected createInvocation(
    params: Record<string, unknown>,
  ): ToolInvocation<Record<string, unknown>, ToolResult> {
    return new MockEditToolInvocation(params);
  }
}

describe('CoreToolScheduler edit cancellation', () => {
  it('should preserve diff when an edit is cancelled', async () => {
    const mockEditTool = new MockEditTool();
<<<<<<< HEAD
    const declarativeTool = mockEditTool;
    const mockToolRegistry = {
      getTool: () => declarativeTool,
=======
    const mockToolRegistry = {
      getTool: () => mockEditTool,
>>>>>>> 76553622
      getFunctionDeclarations: () => [],
      tools: new Map(),
      discovery: {},
      registerTool: () => {},
      getToolByName: () => mockEditTool,
      getToolByDisplayName: () => mockEditTool,
      getTools: () => [],
      discoverTools: async () => {},
      getAllTools: () => [],
      getToolsByServer: () => [],
    } as unknown as ToolRegistry;

    const onAllToolCallsComplete = vi.fn();
    const onToolCallsUpdate = vi.fn();

    const mockConfig = {
      getSessionId: () => 'test-session-id',
      getUsageStatisticsEnabled: () => true,
      getDebugMode: () => false,
      getApprovalMode: () => ApprovalMode.DEFAULT,
<<<<<<< HEAD
=======
      getAllowedTools: () => [],
>>>>>>> 76553622
      getContentGeneratorConfig: () => ({
        model: 'test-model',
        authType: 'oauth-personal',
      }),
<<<<<<< HEAD
=======
      getToolRegistry: () => mockToolRegistry,
>>>>>>> 76553622
    } as unknown as Config;

    const scheduler = new CoreToolScheduler({
      config: mockConfig,
<<<<<<< HEAD
      toolRegistry: mockToolRegistry,
=======
>>>>>>> 76553622
      onAllToolCallsComplete,
      onToolCallsUpdate,
      getPreferredEditor: () => 'vscode',
      onEditorClose: vi.fn(),
    });

    const abortController = new AbortController();
    const request = {
      callId: '1',
      name: 'mockEditTool',
      args: {},
      isClientInitiated: false,
      prompt_id: 'prompt-id-1',
    };

    await scheduler.schedule([request], abortController.signal);

    const awaitingCall = (await waitForStatus(
      onToolCallsUpdate,
      'awaiting_approval',
    )) as WaitingToolCall;

    // Cancel the edit
    const confirmationDetails = awaitingCall.confirmationDetails;
    if (confirmationDetails) {
      await confirmationDetails.onConfirm(ToolConfirmationOutcome.Cancel);
    }

    expect(onAllToolCallsComplete).toHaveBeenCalled();
    const completedCalls = onAllToolCallsComplete.mock
      .calls[0][0] as ToolCall[];

    expect(completedCalls[0].status).toBe('cancelled');

    // Check that the diff is preserved
    // eslint-disable-next-line @typescript-eslint/no-explicit-any
    const cancelledCall = completedCalls[0] as any;
    expect(cancelledCall.response.resultDisplay).toBeDefined();
    expect(cancelledCall.response.resultDisplay.fileDiff).toBe(
      '--- test.txt\n+++ test.txt\n@@ -1,1 +1,1 @@\n-old content\n+new content',
    );
    expect(cancelledCall.response.resultDisplay.fileName).toBe('test.txt');
  });
});

describe('CoreToolScheduler YOLO mode', () => {
  it('should execute tool requiring confirmation directly without waiting', async () => {
    // Arrange
    const mockTool = new MockTool();
    mockTool.executeFn.mockReturnValue({
      llmContent: 'Tool executed',
      returnDisplay: 'Tool executed',
    });
    // This tool would normally require confirmation.
    mockTool.shouldConfirm = true;
    const declarativeTool = mockTool;

    const mockToolRegistry = {
      getTool: () => declarativeTool,
      getToolByName: () => declarativeTool,
      // Other properties are not needed for this test but are included for type consistency.
      getFunctionDeclarations: () => [],
      tools: new Map(),
      discovery: {},
      registerTool: () => {},
      getToolByDisplayName: () => declarativeTool,
      getTools: () => [],
      discoverTools: async () => {},
      getAllTools: () => [],
      getToolsByServer: () => [],
    } as unknown as ToolRegistry;

    const onAllToolCallsComplete = vi.fn();
    const onToolCallsUpdate = vi.fn();

    // Configure the scheduler for YOLO mode.
    const mockConfig = {
      getSessionId: () => 'test-session-id',
      getUsageStatisticsEnabled: () => true,
      getDebugMode: () => false,
      getApprovalMode: () => ApprovalMode.YOLO,
<<<<<<< HEAD
=======
      getAllowedTools: () => [],
>>>>>>> 76553622
      getContentGeneratorConfig: () => ({
        model: 'test-model',
        authType: 'oauth-personal',
      }),
<<<<<<< HEAD
=======
      getToolRegistry: () => mockToolRegistry,
>>>>>>> 76553622
    } as unknown as Config;

    const scheduler = new CoreToolScheduler({
      config: mockConfig,
<<<<<<< HEAD
      toolRegistry: mockToolRegistry,
=======
>>>>>>> 76553622
      onAllToolCallsComplete,
      onToolCallsUpdate,
      getPreferredEditor: () => 'vscode',
      onEditorClose: vi.fn(),
    });

    const abortController = new AbortController();
    const request = {
      callId: '1',
      name: 'mockTool',
      args: { param: 'value' },
      isClientInitiated: false,
      prompt_id: 'prompt-id-yolo',
    };

    // Act
    await scheduler.schedule([request], abortController.signal);

    // Assert
    // 1. The tool's execute method was called directly.
    expect(mockTool.executeFn).toHaveBeenCalledWith({ param: 'value' });

    // 2. The tool call status never entered 'awaiting_approval'.
    const statusUpdates = onToolCallsUpdate.mock.calls
      .map((call) => (call[0][0] as ToolCall)?.status)
      .filter(Boolean);
    expect(statusUpdates).not.toContain('awaiting_approval');
    expect(statusUpdates).toEqual([
      'validating',
      'scheduled',
      'executing',
      'success',
    ]);

    // 3. The final callback indicates the tool call was successful.
    expect(onAllToolCallsComplete).toHaveBeenCalled();
    const completedCalls = onAllToolCallsComplete.mock
      .calls[0][0] as ToolCall[];
    expect(completedCalls).toHaveLength(1);
    const completedCall = completedCalls[0];
    expect(completedCall.status).toBe('success');
    if (completedCall.status === 'success') {
      expect(completedCall.response.resultDisplay).toBe('Tool executed');
    }
  });
});

describe('CoreToolScheduler request queueing', () => {
  it('should queue a request if another is running', async () => {
    let resolveFirstCall: (result: ToolResult) => void;
    const firstCallPromise = new Promise<ToolResult>((resolve) => {
      resolveFirstCall = resolve;
    });

    const mockTool = new MockTool();
    mockTool.executeFn.mockImplementation(() => firstCallPromise);
    const declarativeTool = mockTool;

    const mockToolRegistry = {
      getTool: () => declarativeTool,
      getToolByName: () => declarativeTool,
      getFunctionDeclarations: () => [],
      tools: new Map(),
      discovery: {},
      registerTool: () => {},
      getToolByDisplayName: () => declarativeTool,
      getTools: () => [],
      discoverTools: async () => {},
      getAllTools: () => [],
      getToolsByServer: () => [],
    } as unknown as ToolRegistry;

    const onAllToolCallsComplete = vi.fn();
    const onToolCallsUpdate = vi.fn();

    const mockConfig = {
      getSessionId: () => 'test-session-id',
      getUsageStatisticsEnabled: () => true,
      getDebugMode: () => false,
      getApprovalMode: () => ApprovalMode.YOLO, // Use YOLO to avoid confirmation prompts
<<<<<<< HEAD
=======
      getAllowedTools: () => [],
>>>>>>> 76553622
      getContentGeneratorConfig: () => ({
        model: 'test-model',
        authType: 'oauth-personal',
      }),
<<<<<<< HEAD
=======
      getToolRegistry: () => mockToolRegistry,
>>>>>>> 76553622
    } as unknown as Config;

    const scheduler = new CoreToolScheduler({
      config: mockConfig,
<<<<<<< HEAD
      toolRegistry: mockToolRegistry,
=======
>>>>>>> 76553622
      onAllToolCallsComplete,
      onToolCallsUpdate,
      getPreferredEditor: () => 'vscode',
      onEditorClose: vi.fn(),
    });

    const abortController = new AbortController();
    const request1 = {
      callId: '1',
      name: 'mockTool',
      args: { a: 1 },
      isClientInitiated: false,
      prompt_id: 'prompt-1',
    };
    const request2 = {
      callId: '2',
      name: 'mockTool',
      args: { b: 2 },
      isClientInitiated: false,
      prompt_id: 'prompt-2',
    };

    // Schedule the first call, which will pause execution.
    scheduler.schedule([request1], abortController.signal);

    // Wait for the first call to be in the 'executing' state.
    await waitForStatus(onToolCallsUpdate, 'executing');

    // Schedule the second call while the first is "running".
    const schedulePromise2 = scheduler.schedule(
      [request2],
      abortController.signal,
    );

    // Ensure the second tool call hasn't been executed yet.
    expect(mockTool.executeFn).toHaveBeenCalledTimes(1);
    expect(mockTool.executeFn).toHaveBeenCalledWith({ a: 1 });

    // Complete the first tool call.
    resolveFirstCall!({
      llmContent: 'First call complete',
      returnDisplay: 'First call complete',
    });

    // Wait for the second schedule promise to resolve.
    await schedulePromise2;

    // Let the second call finish.
    const secondCallResult = {
      llmContent: 'Second call complete',
      returnDisplay: 'Second call complete',
    };
    // Since the mock is shared, we need to resolve the current promise.
    // In a real scenario, a new promise would be created for the second call.
    resolveFirstCall!(secondCallResult);

    await vi.waitFor(() => {
      // Now the second tool call should have been executed.
      expect(mockTool.executeFn).toHaveBeenCalledTimes(2);
    });
    expect(mockTool.executeFn).toHaveBeenCalledWith({ b: 2 });

    // Wait for the second completion.
    await vi.waitFor(() => {
      expect(onAllToolCallsComplete).toHaveBeenCalledTimes(2);
    });

    // Verify the completion callbacks were called correctly.
    expect(onAllToolCallsComplete.mock.calls[0][0][0].status).toBe('success');
    expect(onAllToolCallsComplete.mock.calls[1][0][0].status).toBe('success');
  });

  it('should auto-approve a tool call if it is on the allowedTools list', async () => {
    // Arrange
    const mockTool = new MockTool('mockTool');
    mockTool.executeFn.mockReturnValue({
      llmContent: 'Tool executed',
      returnDisplay: 'Tool executed',
    });
    // This tool would normally require confirmation.
    mockTool.shouldConfirm = true;
    const declarativeTool = mockTool;
<<<<<<< HEAD
    const mockToolRegistry = {
=======

    const toolRegistry = {
>>>>>>> 76553622
      getTool: () => declarativeTool,
      getToolByName: () => declarativeTool,
      getFunctionDeclarations: () => [],
      tools: new Map(),
      discovery: {},
      registerTool: () => {},
      getToolByDisplayName: () => declarativeTool,
      getTools: () => [],
      discoverTools: async () => {},
      getAllTools: () => [],
      getToolsByServer: () => [],
    } as unknown as ToolRegistry;

    const onAllToolCallsComplete = vi.fn();
    const onToolCallsUpdate = vi.fn();

    // Configure the scheduler to auto-approve the specific tool call.
    const mockConfig = {
      getSessionId: () => 'test-session-id',
      getUsageStatisticsEnabled: () => true,
      getDebugMode: () => false,
      getApprovalMode: () => ApprovalMode.DEFAULT, // Not YOLO mode
      getAllowedTools: () => ['mockTool'], // Auto-approve this tool
      getToolRegistry: () => toolRegistry,
      getContentGeneratorConfig: () => ({
        model: 'test-model',
        authType: 'oauth-personal',
      }),
    } as unknown as Config;

    const scheduler = new CoreToolScheduler({
      config: mockConfig,
      onAllToolCallsComplete,
      onToolCallsUpdate,
      getPreferredEditor: () => 'vscode',
      onEditorClose: vi.fn(),
    });

    const abortController = new AbortController();
    const request = {
      callId: '1',
      name: 'mockTool',
      args: { param: 'value' },
      isClientInitiated: false,
      prompt_id: 'prompt-auto-approved',
    };

    // Act
    await scheduler.schedule([request], abortController.signal);

    // Assert
    // 1. The tool's execute method was called directly.
    expect(mockTool.executeFn).toHaveBeenCalledWith({ param: 'value' });

    // 2. The tool call status never entered 'awaiting_approval'.
    const statusUpdates = onToolCallsUpdate.mock.calls
      .map((call) => (call[0][0] as ToolCall)?.status)
      .filter(Boolean);
    expect(statusUpdates).not.toContain('awaiting_approval');
    expect(statusUpdates).toEqual([
      'validating',
      'scheduled',
      'executing',
      'success',
    ]);

    // 3. The final callback indicates the tool call was successful.
    expect(onAllToolCallsComplete).toHaveBeenCalled();
    const completedCalls = onAllToolCallsComplete.mock
      .calls[0][0] as ToolCall[];
    expect(completedCalls).toHaveLength(1);
    const completedCall = completedCalls[0];
    expect(completedCall.status).toBe('success');
    if (completedCall.status === 'success') {
      expect(completedCall.response.resultDisplay).toBe('Tool executed');
    }
  });

  it('should handle two synchronous calls to schedule', async () => {
    const mockTool = new MockTool();
    const declarativeTool = mockTool;
    const mockToolRegistry = {
      getTool: () => declarativeTool,
      getToolByName: () => declarativeTool,
      getFunctionDeclarations: () => [],
      tools: new Map(),
      discovery: {},
      registerTool: () => {},
      getToolByDisplayName: () => declarativeTool,
      getTools: () => [],
      discoverTools: async () => {},
      getAllTools: () => [],
      getToolsByServer: () => [],
    } as unknown as ToolRegistry;
    const onAllToolCallsComplete = vi.fn();
    const onToolCallsUpdate = vi.fn();

    const mockConfig = {
      getSessionId: () => 'test-session-id',
      getUsageStatisticsEnabled: () => true,
      getDebugMode: () => false,
      getApprovalMode: () => ApprovalMode.YOLO,
<<<<<<< HEAD
=======
      getAllowedTools: () => [],
>>>>>>> 76553622
      getContentGeneratorConfig: () => ({
        model: 'test-model',
        authType: 'oauth-personal',
      }),
<<<<<<< HEAD
=======
      getToolRegistry: () => mockToolRegistry,
>>>>>>> 76553622
    } as unknown as Config;

    const scheduler = new CoreToolScheduler({
      config: mockConfig,
<<<<<<< HEAD
      toolRegistry: mockToolRegistry,
=======
>>>>>>> 76553622
      onAllToolCallsComplete,
      onToolCallsUpdate,
      getPreferredEditor: () => 'vscode',
      onEditorClose: vi.fn(),
    });

    const abortController = new AbortController();
    const request1 = {
      callId: '1',
      name: 'mockTool',
      args: { a: 1 },
      isClientInitiated: false,
      prompt_id: 'prompt-1',
    };
    const request2 = {
      callId: '2',
      name: 'mockTool',
      args: { b: 2 },
      isClientInitiated: false,
      prompt_id: 'prompt-2',
    };

    // Schedule two calls synchronously.
    const schedulePromise1 = scheduler.schedule(
      [request1],
      abortController.signal,
    );
    const schedulePromise2 = scheduler.schedule(
      [request2],
      abortController.signal,
    );

    // Wait for both promises to resolve.
    await Promise.all([schedulePromise1, schedulePromise2]);

    // Ensure the tool was called twice with the correct arguments.
    expect(mockTool.executeFn).toHaveBeenCalledTimes(2);
    expect(mockTool.executeFn).toHaveBeenCalledWith({ a: 1 });
    expect(mockTool.executeFn).toHaveBeenCalledWith({ b: 2 });

    // Ensure completion callbacks were called twice.
    expect(onAllToolCallsComplete).toHaveBeenCalledTimes(2);
  });

  it('should auto-approve remaining tool calls when first tool call is approved with ProceedAlways', async () => {
    let approvalMode = ApprovalMode.DEFAULT;
    const mockConfig = {
      getSessionId: () => 'test-session-id',
      getUsageStatisticsEnabled: () => true,
      getDebugMode: () => false,
      getApprovalMode: () => approvalMode,
<<<<<<< HEAD
=======
      getAllowedTools: () => [],
>>>>>>> 76553622
      setApprovalMode: (mode: ApprovalMode) => {
        approvalMode = mode;
      },
    } as unknown as Config;

    const testTool = new TestApprovalTool(mockConfig);
    const toolRegistry = {
      getTool: () => testTool,
      getFunctionDeclarations: () => [],
      getFunctionDeclarationsFiltered: () => [],
      registerTool: () => {},
      discoverAllTools: async () => {},
      discoverMcpTools: async () => {},
      discoverToolsForServer: async () => {},
      removeMcpToolsByServer: () => {},
      getAllTools: () => [],
      getToolsByServer: () => [],
      tools: new Map(),
      config: mockConfig,
      mcpClientManager: undefined,
      getToolByName: () => testTool,
      getToolByDisplayName: () => testTool,
      getTools: () => [],
      discoverTools: async () => {},
      discovery: {},
<<<<<<< HEAD
    };
=======
    } as unknown as ToolRegistry;

    mockConfig.getToolRegistry = () => toolRegistry;
>>>>>>> 76553622

    const onAllToolCallsComplete = vi.fn();
    const onToolCallsUpdate = vi.fn();
    const pendingConfirmations: Array<
      (outcome: ToolConfirmationOutcome) => void
    > = [];

    const scheduler = new CoreToolScheduler({
      config: mockConfig,
<<<<<<< HEAD
      toolRegistry: toolRegistry as unknown as ToolRegistry,
=======
>>>>>>> 76553622
      onAllToolCallsComplete,
      onToolCallsUpdate: (toolCalls) => {
        onToolCallsUpdate(toolCalls);
        // Capture confirmation handlers for awaiting_approval tools
        toolCalls.forEach((call) => {
          if (call.status === 'awaiting_approval') {
            const waitingCall = call as WaitingToolCall;
            if (waitingCall.confirmationDetails?.onConfirm) {
              const originalHandler = pendingConfirmations.find(
                (h) => h === waitingCall.confirmationDetails.onConfirm,
              );
              if (!originalHandler) {
                pendingConfirmations.push(
                  waitingCall.confirmationDetails.onConfirm,
                );
              }
            }
          }
        });
      },
      getPreferredEditor: () => 'vscode',
      onEditorClose: vi.fn(),
    });

    const abortController = new AbortController();

    // Schedule multiple tools that need confirmation
    const requests = [
      {
        callId: '1',
        name: 'testApprovalTool',
        args: { id: 'first' },
        isClientInitiated: false,
        prompt_id: 'prompt-1',
      },
      {
        callId: '2',
        name: 'testApprovalTool',
        args: { id: 'second' },
        isClientInitiated: false,
        prompt_id: 'prompt-2',
      },
      {
        callId: '3',
        name: 'testApprovalTool',
        args: { id: 'third' },
        isClientInitiated: false,
        prompt_id: 'prompt-3',
      },
    ];

    await scheduler.schedule(requests, abortController.signal);

    // Wait for all tools to be awaiting approval
    await vi.waitFor(() => {
      const calls = onToolCallsUpdate.mock.calls.at(-1)?.[0] as ToolCall[];
      expect(calls?.length).toBe(3);
      expect(calls?.every((call) => call.status === 'awaiting_approval')).toBe(
        true,
      );
    });

    expect(pendingConfirmations.length).toBe(3);

    // Approve the first tool with ProceedAlways
    const firstConfirmation = pendingConfirmations[0];
    firstConfirmation(ToolConfirmationOutcome.ProceedAlways);

    // Wait for all tools to be completed
    await vi.waitFor(() => {
      expect(onAllToolCallsComplete).toHaveBeenCalled();
      const completedCalls = onAllToolCallsComplete.mock.calls.at(
        -1,
      )?.[0] as ToolCall[];
      expect(completedCalls?.length).toBe(3);
      expect(completedCalls?.every((call) => call.status === 'success')).toBe(
        true,
      );
    });

    // Verify approval mode was changed
    expect(approvalMode).toBe(ApprovalMode.AUTO_EDIT);
  });
});<|MERGE_RESOLUTION|>--- conflicted
+++ resolved
@@ -4,42 +4,30 @@
  * SPDX-License-Identifier: Apache-2.0
  */
 
-import { describe, it, expect, vi } from 'vitest';
+import type { Part, PartListUnion } from '@google/genai';
 import type { Mock } from 'vitest';
+import { describe, expect, it, vi } from 'vitest';
+import type {
+  Config,
+  ToolCallConfirmationDetails,
+  ToolConfirmationPayload,
+  ToolInvocation,
+  ToolRegistry,
+  ToolResult,
+} from '../index.js';
+import {
+  ApprovalMode,
+  BaseDeclarativeTool,
+  BaseToolInvocation,
+  Kind,
+  ToolConfirmationOutcome,
+} from '../index.js';
+import { MockModifiableTool, MockTool } from '../test-utils/tools.js';
 import type { ToolCall, WaitingToolCall } from './coreToolScheduler.js';
 import {
   CoreToolScheduler,
-<<<<<<< HEAD
-  ToolCall,
-  WaitingToolCall,
   convertToFunctionResponse,
 } from './coreToolScheduler.js';
-import {
-  BaseDeclarativeTool,
-  BaseToolInvocation,
-=======
-  convertToFunctionResponse,
-} from './coreToolScheduler.js';
-import type {
->>>>>>> 76553622
-  ToolCallConfirmationDetails,
-  ToolConfirmationPayload,
-  ToolInvocation,
-  ToolResult,
-  Config,
-  ToolRegistry,
-} from '../index.js';
-import {
-  BaseDeclarativeTool,
-  BaseToolInvocation,
-  ToolConfirmationOutcome,
-  Kind,
-  ApprovalMode,
-  ToolRegistry,
-} from '../index.js';
-<<<<<<< HEAD
-import { Part, PartListUnion } from '@google/genai';
-import { MockModifiableTool, MockTool } from '../test-utils/tools.js';
 
 class TestApprovalTool extends BaseDeclarativeTool<{ id: string }, ToolResult> {
   static readonly Name = 'testApprovalTool';
@@ -56,36 +44,8 @@
         type: 'object',
       },
     );
-=======
-import type { Part, PartListUnion } from '@google/genai';
-import { MockModifiableTool, MockTool } from '../test-utils/tools.js';
-
-class TestApprovalTool extends BaseDeclarativeTool<{ id: string }, ToolResult> {
-  static readonly Name = 'testApprovalTool';
-
-  constructor(private config: Config) {
-    super(
-      TestApprovalTool.Name,
-      'TestApprovalTool',
-      'A tool for testing approval logic',
-      Kind.Edit,
-      {
-        properties: { id: { type: 'string' } },
-        required: ['id'],
-        type: 'object',
-      },
-    );
   }
 
-  protected createInvocation(params: {
-    id: string;
-  }): ToolInvocation<{ id: string }, ToolResult> {
-    return new TestApprovalInvocation(this.config, params);
->>>>>>> 76553622
-  }
-}
-
-<<<<<<< HEAD
   protected createInvocation(params: {
     id: string;
   }): ToolInvocation<{ id: string }, ToolResult> {
@@ -93,8 +53,6 @@
   }
 }
 
-=======
->>>>>>> 76553622
 class TestApprovalInvocation extends BaseToolInvocation<
   { id: string },
   ToolResult
@@ -132,16 +90,6 @@
         }
       },
     };
-<<<<<<< HEAD
-  }
-
-  async execute(): Promise<ToolResult> {
-    return {
-      llmContent: `Executed test tool ${this.params.id}`,
-      returnDisplay: `Executed test tool ${this.params.id}`,
-    };
-=======
->>>>>>> 76553622
   }
 
   async execute(): Promise<ToolResult> {
@@ -214,26 +162,16 @@
       getUsageStatisticsEnabled: () => true,
       getDebugMode: () => false,
       getApprovalMode: () => ApprovalMode.DEFAULT,
-<<<<<<< HEAD
-=======
       getAllowedTools: () => [],
->>>>>>> 76553622
       getContentGeneratorConfig: () => ({
         model: 'test-model',
         authType: 'oauth-personal',
       }),
-<<<<<<< HEAD
-=======
       getToolRegistry: () => mockToolRegistry,
->>>>>>> 76553622
     } as unknown as Config;
 
     const scheduler = new CoreToolScheduler({
       config: mockConfig,
-<<<<<<< HEAD
-      toolRegistry: mockToolRegistry,
-=======
->>>>>>> 76553622
       onAllToolCallsComplete,
       onToolCallsUpdate,
       getPreferredEditor: () => 'vscode',
@@ -321,26 +259,16 @@
       getUsageStatisticsEnabled: () => true,
       getDebugMode: () => false,
       getApprovalMode: () => ApprovalMode.DEFAULT,
-<<<<<<< HEAD
-=======
       getAllowedTools: () => [],
->>>>>>> 76553622
       getContentGeneratorConfig: () => ({
         model: 'test-model',
         authType: 'oauth-personal',
       }),
-<<<<<<< HEAD
-=======
       getToolRegistry: () => mockToolRegistry,
->>>>>>> 76553622
     } as unknown as Config;
 
     const scheduler = new CoreToolScheduler({
       config: mockConfig,
-<<<<<<< HEAD
-      toolRegistry: mockToolRegistry,
-=======
->>>>>>> 76553622
       onAllToolCallsComplete,
       onToolCallsUpdate,
       getPreferredEditor: () => 'vscode',
@@ -358,23 +286,10 @@
 
     await scheduler.schedule([request], abortController.signal);
 
-<<<<<<< HEAD
-    await vi.waitFor(() => {
-      const awaitingCall = onToolCallsUpdate.mock.calls.find(
-        (call) => call[0][0].status === 'awaiting_approval',
-      )?.[0][0];
-      expect(awaitingCall).toBeDefined();
-    });
-
-    const awaitingCall = onToolCallsUpdate.mock.calls.find(
-      (call) => call[0][0].status === 'awaiting_approval',
-    )?.[0][0];
-=======
     const awaitingCall = (await waitForStatus(
       onToolCallsUpdate,
       'awaiting_approval',
     )) as WaitingToolCall;
->>>>>>> 76553622
     const confirmationDetails = awaitingCall.confirmationDetails;
 
     if (confirmationDetails) {
@@ -628,14 +543,8 @@
 describe('CoreToolScheduler edit cancellation', () => {
   it('should preserve diff when an edit is cancelled', async () => {
     const mockEditTool = new MockEditTool();
-<<<<<<< HEAD
-    const declarativeTool = mockEditTool;
-    const mockToolRegistry = {
-      getTool: () => declarativeTool,
-=======
     const mockToolRegistry = {
       getTool: () => mockEditTool,
->>>>>>> 76553622
       getFunctionDeclarations: () => [],
       tools: new Map(),
       discovery: {},
@@ -656,26 +565,16 @@
       getUsageStatisticsEnabled: () => true,
       getDebugMode: () => false,
       getApprovalMode: () => ApprovalMode.DEFAULT,
-<<<<<<< HEAD
-=======
       getAllowedTools: () => [],
->>>>>>> 76553622
       getContentGeneratorConfig: () => ({
         model: 'test-model',
         authType: 'oauth-personal',
       }),
-<<<<<<< HEAD
-=======
       getToolRegistry: () => mockToolRegistry,
->>>>>>> 76553622
     } as unknown as Config;
 
     const scheduler = new CoreToolScheduler({
       config: mockConfig,
-<<<<<<< HEAD
-      toolRegistry: mockToolRegistry,
-=======
->>>>>>> 76553622
       onAllToolCallsComplete,
       onToolCallsUpdate,
       getPreferredEditor: () => 'vscode',
@@ -757,26 +656,16 @@
       getUsageStatisticsEnabled: () => true,
       getDebugMode: () => false,
       getApprovalMode: () => ApprovalMode.YOLO,
-<<<<<<< HEAD
-=======
       getAllowedTools: () => [],
->>>>>>> 76553622
       getContentGeneratorConfig: () => ({
         model: 'test-model',
         authType: 'oauth-personal',
       }),
-<<<<<<< HEAD
-=======
       getToolRegistry: () => mockToolRegistry,
->>>>>>> 76553622
     } as unknown as Config;
 
     const scheduler = new CoreToolScheduler({
       config: mockConfig,
-<<<<<<< HEAD
-      toolRegistry: mockToolRegistry,
-=======
->>>>>>> 76553622
       onAllToolCallsComplete,
       onToolCallsUpdate,
       getPreferredEditor: () => 'vscode',
@@ -857,26 +746,16 @@
       getUsageStatisticsEnabled: () => true,
       getDebugMode: () => false,
       getApprovalMode: () => ApprovalMode.YOLO, // Use YOLO to avoid confirmation prompts
-<<<<<<< HEAD
-=======
       getAllowedTools: () => [],
->>>>>>> 76553622
       getContentGeneratorConfig: () => ({
         model: 'test-model',
         authType: 'oauth-personal',
       }),
-<<<<<<< HEAD
-=======
       getToolRegistry: () => mockToolRegistry,
->>>>>>> 76553622
     } as unknown as Config;
 
     const scheduler = new CoreToolScheduler({
       config: mockConfig,
-<<<<<<< HEAD
-      toolRegistry: mockToolRegistry,
-=======
->>>>>>> 76553622
       onAllToolCallsComplete,
       onToolCallsUpdate,
       getPreferredEditor: () => 'vscode',
@@ -959,12 +838,8 @@
     // This tool would normally require confirmation.
     mockTool.shouldConfirm = true;
     const declarativeTool = mockTool;
-<<<<<<< HEAD
-    const mockToolRegistry = {
-=======
 
     const toolRegistry = {
->>>>>>> 76553622
       getTool: () => declarativeTool,
       getToolByName: () => declarativeTool,
       getFunctionDeclarations: () => [],
@@ -1067,26 +942,16 @@
       getUsageStatisticsEnabled: () => true,
       getDebugMode: () => false,
       getApprovalMode: () => ApprovalMode.YOLO,
-<<<<<<< HEAD
-=======
       getAllowedTools: () => [],
->>>>>>> 76553622
       getContentGeneratorConfig: () => ({
         model: 'test-model',
         authType: 'oauth-personal',
       }),
-<<<<<<< HEAD
-=======
       getToolRegistry: () => mockToolRegistry,
->>>>>>> 76553622
     } as unknown as Config;
 
     const scheduler = new CoreToolScheduler({
       config: mockConfig,
-<<<<<<< HEAD
-      toolRegistry: mockToolRegistry,
-=======
->>>>>>> 76553622
       onAllToolCallsComplete,
       onToolCallsUpdate,
       getPreferredEditor: () => 'vscode',
@@ -1138,10 +1003,7 @@
       getUsageStatisticsEnabled: () => true,
       getDebugMode: () => false,
       getApprovalMode: () => approvalMode,
-<<<<<<< HEAD
-=======
       getAllowedTools: () => [],
->>>>>>> 76553622
       setApprovalMode: (mode: ApprovalMode) => {
         approvalMode = mode;
       },
@@ -1167,13 +1029,9 @@
       getTools: () => [],
       discoverTools: async () => {},
       discovery: {},
-<<<<<<< HEAD
-    };
-=======
     } as unknown as ToolRegistry;
 
     mockConfig.getToolRegistry = () => toolRegistry;
->>>>>>> 76553622
 
     const onAllToolCallsComplete = vi.fn();
     const onToolCallsUpdate = vi.fn();
@@ -1183,10 +1041,6 @@
 
     const scheduler = new CoreToolScheduler({
       config: mockConfig,
-<<<<<<< HEAD
-      toolRegistry: toolRegistry as unknown as ToolRegistry,
-=======
->>>>>>> 76553622
       onAllToolCallsComplete,
       onToolCallsUpdate: (toolCalls) => {
         onToolCallsUpdate(toolCalls);
