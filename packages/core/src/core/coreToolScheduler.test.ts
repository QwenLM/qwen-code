/**
 * @license
 * Copyright 2025 Google LLC
 * SPDX-License-Identifier: Apache-2.0
 */

<<<<<<< HEAD
import type { Part, PartListUnion } from '@google/genai';
import type { Mock } from 'vitest';
import { describe, expect, it, vi } from 'vitest';
=======
import { describe, it, expect, vi, beforeEach } from 'vitest';
import type { Mock } from 'vitest';
import type { ToolCall, WaitingToolCall } from './coreToolScheduler.js';
import {
  CoreToolScheduler,
  convertToFunctionResponse,
  truncateAndSaveToFile,
} from './coreToolScheduler.js';
>>>>>>> 0612839a
import type {
  Config,
  ToolCallConfirmationDetails,
  ToolCallRequestInfo,
  ToolConfirmationPayload,
  ToolInvocation,
  ToolResult,
  ToolResultDisplay,
  ToolRegistry,
  SuccessfulToolCall,
} from '../index.js';
import {
<<<<<<< HEAD
  ApprovalMode,
=======
  DEFAULT_TRUNCATE_TOOL_OUTPUT_LINES,
  DEFAULT_TRUNCATE_TOOL_OUTPUT_THRESHOLD,
>>>>>>> 0612839a
  BaseDeclarativeTool,
  BaseToolInvocation,
  Kind,
  ToolConfirmationOutcome,
} from '../index.js';
<<<<<<< HEAD
import { MockModifiableTool, MockTool } from '../test-utils/tools.js';
import type {
  ToolCall,
  WaitingToolCall,
  ErroredToolCall,
} from './coreToolScheduler.js';
import {
  CoreToolScheduler,
  convertToFunctionResponse,
} from './coreToolScheduler.js';
import { getPlanModeSystemReminder } from './prompts.js';
=======
import type { Part, PartListUnion } from '@google/genai';
import {
  MockModifiableTool,
  MockTool,
  MOCK_TOOL_SHOULD_CONFIRM_EXECUTE,
} from '../test-utils/mock-tool.js';
import * as fs from 'node:fs/promises';
import * as path from 'node:path';

vi.mock('fs/promises', () => ({
  writeFile: vi.fn(),
}));
>>>>>>> 0612839a

class TestApprovalTool extends BaseDeclarativeTool<{ id: string }, ToolResult> {
  static readonly Name = 'testApprovalTool';

  constructor(private config: Config) {
    super(
      TestApprovalTool.Name,
      'TestApprovalTool',
      'A tool for testing approval logic',
      Kind.Edit,
      {
        properties: { id: { type: 'string' } },
        required: ['id'],
        type: 'object',
      },
    );
  }

  protected createInvocation(params: {
    id: string;
  }): ToolInvocation<{ id: string }, ToolResult> {
    return new TestApprovalInvocation(this.config, params);
  }
}

class TestApprovalInvocation extends BaseToolInvocation<
  { id: string },
  ToolResult
> {
  constructor(
    private config: Config,
    params: { id: string },
  ) {
    super(params);
  }

  getDescription(): string {
    return `Test tool ${this.params.id}`;
  }

  override async shouldConfirmExecute(): Promise<
    ToolCallConfirmationDetails | false
  > {
    // Need confirmation unless approval mode is AUTO_EDIT
    if (this.config.getApprovalMode() === ApprovalMode.AUTO_EDIT) {
      return false;
    }

    return {
      type: 'edit',
      title: `Confirm Test Tool ${this.params.id}`,
      fileName: `test-${this.params.id}.txt`,
      filePath: `/test-${this.params.id}.txt`,
      fileDiff: 'Test diff content',
      originalContent: '',
      newContent: 'Test content',
      onConfirm: async (outcome: ToolConfirmationOutcome) => {
        if (outcome === ToolConfirmationOutcome.ProceedAlways) {
          this.config.setApprovalMode(ApprovalMode.AUTO_EDIT);
        }
      },
    };
  }

  async execute(): Promise<ToolResult> {
    return {
      llmContent: `Executed test tool ${this.params.id}`,
      returnDisplay: `Executed test tool ${this.params.id}`,
    };
  }
}

<<<<<<< HEAD
class SimpleToolInvocation extends BaseToolInvocation<
=======
class AbortDuringConfirmationInvocation extends BaseToolInvocation<
>>>>>>> 0612839a
  Record<string, unknown>,
  ToolResult
> {
  constructor(
<<<<<<< HEAD
    params: Record<string, unknown>,
    private readonly executeImpl: () => Promise<ToolResult> | ToolResult,
=======
    private readonly abortController: AbortController,
    private readonly abortError: Error,
    params: Record<string, unknown>,
>>>>>>> 0612839a
  ) {
    super(params);
  }

<<<<<<< HEAD
  getDescription(): string {
    return 'simple tool invocation';
  }

  async execute(): Promise<ToolResult> {
    return await Promise.resolve(this.executeImpl());
  }
}

class SimpleTool extends BaseDeclarativeTool<
=======
  override async shouldConfirmExecute(
    _signal: AbortSignal,
  ): Promise<ToolCallConfirmationDetails | false> {
    this.abortController.abort();
    throw this.abortError;
  }

  async execute(_abortSignal: AbortSignal): Promise<ToolResult> {
    throw new Error('execute should not be called when confirmation fails');
  }

  getDescription(): string {
    return 'Abort during confirmation invocation';
  }
}

class AbortDuringConfirmationTool extends BaseDeclarativeTool<
>>>>>>> 0612839a
  Record<string, unknown>,
  ToolResult
> {
  constructor(
<<<<<<< HEAD
    name: string,
    kind: Kind,
    private readonly executeImpl: () => Promise<ToolResult> | ToolResult,
  ) {
    super(name, name, 'Simple test tool', kind, {
      type: 'object',
      properties: {},
      additionalProperties: true,
    });
=======
    private readonly abortController: AbortController,
    private readonly abortError: Error,
  ) {
    super(
      'abortDuringConfirmationTool',
      'Abort During Confirmation Tool',
      'A tool that aborts while confirming execution.',
      Kind.Other,
      {
        type: 'object',
        properties: {},
      },
    );
>>>>>>> 0612839a
  }

  protected createInvocation(
    params: Record<string, unknown>,
  ): ToolInvocation<Record<string, unknown>, ToolResult> {
<<<<<<< HEAD
    return new SimpleToolInvocation(params, this.executeImpl);
=======
    return new AbortDuringConfirmationInvocation(
      this.abortController,
      this.abortError,
      params,
    );
>>>>>>> 0612839a
  }
}

async function waitForStatus(
  onToolCallsUpdate: Mock,
  status: 'awaiting_approval' | 'executing' | 'success' | 'error' | 'cancelled',
  timeout = 5000,
): Promise<ToolCall> {
  return new Promise((resolve, reject) => {
    const startTime = Date.now();
    const check = () => {
      if (Date.now() - startTime > timeout) {
        const seenStatuses = onToolCallsUpdate.mock.calls
          .flatMap((call) => call[0])
          .map((toolCall: ToolCall) => toolCall.status);
        reject(
          new Error(
            `Timed out waiting for status "${status}". Seen statuses: ${seenStatuses.join(
              ', ',
            )}`,
          ),
        );
        return;
      }

      const foundCall = onToolCallsUpdate.mock.calls
        .flatMap((call) => call[0])
        .find((toolCall: ToolCall) => toolCall.status === status);
      if (foundCall) {
        resolve(foundCall);
      } else {
        setTimeout(check, 10); // Check again in 10ms
      }
    };
    check();
  });
}

describe('CoreToolScheduler', () => {
  it('should cancel a tool call if the signal is aborted before confirmation', async () => {
    const mockTool = new MockTool({
      name: 'mockTool',
      shouldConfirmExecute: MOCK_TOOL_SHOULD_CONFIRM_EXECUTE,
    });
    const declarativeTool = mockTool;
    const mockToolRegistry = {
      getTool: () => declarativeTool,
      getFunctionDeclarations: () => [],
      tools: new Map(),
      discovery: {},
      registerTool: () => {},
      getToolByName: () => declarativeTool,
      getToolByDisplayName: () => declarativeTool,
      getTools: () => [],
      discoverTools: async () => {},
      getAllTools: () => [],
      getToolsByServer: () => [],
    } as unknown as ToolRegistry;

    const onAllToolCallsComplete = vi.fn();
    const onToolCallsUpdate = vi.fn();

    const mockConfig = {
      getSessionId: () => 'test-session-id',
      getUsageStatisticsEnabled: () => true,
      getDebugMode: () => false,
      getApprovalMode: () => ApprovalMode.DEFAULT,
      getAllowedTools: () => [],
      getContentGeneratorConfig: () => ({
        model: 'test-model',
        authType: 'oauth-personal',
      }),
      getShellExecutionConfig: () => ({
        terminalWidth: 90,
        terminalHeight: 30,
      }),
      storage: {
        getProjectTempDir: () => '/tmp',
      },
      getTruncateToolOutputThreshold: () =>
        DEFAULT_TRUNCATE_TOOL_OUTPUT_THRESHOLD,
      getTruncateToolOutputLines: () => DEFAULT_TRUNCATE_TOOL_OUTPUT_LINES,
      getToolRegistry: () => mockToolRegistry,
      getUseSmartEdit: () => false,
      getUseModelRouter: () => false,
      getGeminiClient: () => null, // No client needed for these tests
    } as unknown as Config;

    const scheduler = new CoreToolScheduler({
      config: mockConfig,
      onAllToolCallsComplete,
      onToolCallsUpdate,
      getPreferredEditor: () => 'vscode',
      onEditorClose: vi.fn(),
    });

    const abortController = new AbortController();
    const request = {
      callId: '1',
      name: 'mockTool',
      args: {},
      isClientInitiated: false,
      prompt_id: 'prompt-id-1',
    };

    abortController.abort();
    await scheduler.schedule([request], abortController.signal);

    expect(onAllToolCallsComplete).toHaveBeenCalled();
    const completedCalls = onAllToolCallsComplete.mock
      .calls[0][0] as ToolCall[];
    expect(completedCalls[0].status).toBe('cancelled');
  });

<<<<<<< HEAD
  describe('plan mode enforcement', () => {
    it('returns plan reminder and skips execution for edit tools', async () => {
      const executeSpy = vi.fn().mockResolvedValue({
        llmContent: 'should not execute',
        returnDisplay: 'should not execute',
      });
      // Use MockTool with shouldConfirm=true to simulate a tool that requires confirmation
      const tool = new MockTool('write_file');
      tool.shouldConfirm = true;
      tool.executeFn = executeSpy;

      const mockToolRegistry = {
        getTool: vi.fn().mockReturnValue(tool),
        getAllToolNames: vi.fn().mockReturnValue([tool.name]),
      } as unknown as ToolRegistry;

      const onAllToolCallsComplete = vi.fn();
      const onToolCallsUpdate = vi.fn();

      const mockConfig = {
        getSessionId: () => 'plan-session',
        getUsageStatisticsEnabled: () => true,
        getDebugMode: () => false,
        getApprovalMode: vi.fn().mockReturnValue(ApprovalMode.PLAN),
        getAllowedTools: () => [],
        getContentGeneratorConfig: () => ({
          model: 'test-model',
          authType: 'oauth-personal',
        }),
        getToolRegistry: () => mockToolRegistry,
      } as unknown as Config;

      const scheduler = new CoreToolScheduler({
        config: mockConfig,
        onAllToolCallsComplete,
        onToolCallsUpdate,
        getPreferredEditor: () => 'vscode',
        onEditorClose: vi.fn(),
      });

      const request: ToolCallRequestInfo = {
        callId: 'plan-1',
        name: 'write_file',
        args: {},
        isClientInitiated: false,
        prompt_id: 'prompt-plan',
      };

      await scheduler.schedule([request], new AbortController().signal);

      const errorCall = (await waitForStatus(
        onToolCallsUpdate,
        'error',
      )) as ErroredToolCall;

      expect(executeSpy).not.toHaveBeenCalled();
      expect(
        errorCall.response.responseParts[0]?.functionResponse?.response?.[
          'output'
        ],
      ).toBe(getPlanModeSystemReminder());
      expect(errorCall.response.resultDisplay).toContain('Plan mode');
    });

    it('allows read tools to execute in plan mode', async () => {
      const executeSpy = vi.fn().mockResolvedValue({
        llmContent: 'read ok',
        returnDisplay: 'read ok',
      });
      const tool = new SimpleTool('read_file', Kind.Read, executeSpy);

      const mockToolRegistry = {
        getTool: vi.fn().mockReturnValue(tool),
        getAllToolNames: vi.fn().mockReturnValue([tool.name]),
      } as unknown as ToolRegistry;

      const onAllToolCallsComplete = vi.fn();
      const onToolCallsUpdate = vi.fn();

      const mockConfig = {
        getSessionId: () => 'plan-session',
        getUsageStatisticsEnabled: () => true,
        getDebugMode: () => false,
        getApprovalMode: vi.fn().mockReturnValue(ApprovalMode.PLAN),
        getAllowedTools: () => [],
        getContentGeneratorConfig: () => ({
          model: 'test-model',
          authType: 'oauth-personal',
        }),
        getToolRegistry: () => mockToolRegistry,
      } as unknown as Config;

      const scheduler = new CoreToolScheduler({
        config: mockConfig,
        onAllToolCallsComplete,
        onToolCallsUpdate,
        getPreferredEditor: () => 'vscode',
        onEditorClose: vi.fn(),
      });

      const request: ToolCallRequestInfo = {
        callId: 'plan-2',
        name: tool.name,
        args: {},
        isClientInitiated: false,
        prompt_id: 'prompt-plan',
      };

      await scheduler.schedule([request], new AbortController().signal);

      const successCall = (await waitForStatus(
        onToolCallsUpdate,
        'success',
      )) as SuccessfulToolCall;

      expect(executeSpy).toHaveBeenCalledTimes(1);
      expect(
        successCall.response.responseParts[0]?.functionResponse?.response?.[
          'output'
        ],
      ).toBe('read ok');
    });

    it('enforces shell command restrictions in plan mode', async () => {
      const executeSpyAllowed = vi.fn().mockResolvedValue({
        llmContent: 'shell ok',
        returnDisplay: 'shell ok',
      });
      const allowedTool = new SimpleTool(
        'run_shell_command',
        Kind.Execute,
        executeSpyAllowed,
      );

      const allowedToolRegistry = {
        getTool: vi.fn().mockReturnValue(allowedTool),
        getAllToolNames: vi.fn().mockReturnValue([allowedTool.name]),
      } as unknown as ToolRegistry;

      const allowedConfig = {
        getSessionId: () => 'plan-session',
        getUsageStatisticsEnabled: () => true,
        getDebugMode: () => false,
        getApprovalMode: vi.fn().mockReturnValue(ApprovalMode.PLAN),
        getAllowedTools: () => [],
        getContentGeneratorConfig: () => ({
          model: 'test-model',
          authType: 'oauth-personal',
        }),
        getToolRegistry: () => allowedToolRegistry,
      } as unknown as Config;

      const allowedUpdates = vi.fn();
      const allowedScheduler = new CoreToolScheduler({
        config: allowedConfig,
        onAllToolCallsComplete: vi.fn(),
        onToolCallsUpdate: allowedUpdates,
        getPreferredEditor: () => 'vscode',
        onEditorClose: vi.fn(),
      });

      const allowedRequest: ToolCallRequestInfo = {
        callId: 'plan-shell-allowed',
        name: allowedTool.name,
        args: { command: 'ls -la' },
        isClientInitiated: false,
        prompt_id: 'prompt-plan',
      };

      await allowedScheduler.schedule(
        [allowedRequest],
        new AbortController().signal,
      );

      await waitForStatus(allowedUpdates, 'success');
      expect(executeSpyAllowed).toHaveBeenCalledTimes(1);

      const executeSpyBlocked = vi.fn().mockResolvedValue({
        llmContent: 'blocked',
        returnDisplay: 'blocked',
      });
      // Use MockTool with shouldConfirm=true to simulate a shell tool that requires confirmation
      const blockedTool = new MockTool('run_shell_command');
      blockedTool.shouldConfirm = true;
      blockedTool.executeFn = executeSpyBlocked;

      const blockedToolRegistry = {
        getTool: vi.fn().mockReturnValue(blockedTool),
        getAllToolNames: vi.fn().mockReturnValue([blockedTool.name]),
      } as unknown as ToolRegistry;

      const blockedConfig = {
        getSessionId: () => 'plan-session',
        getUsageStatisticsEnabled: () => true,
        getDebugMode: () => false,
        getApprovalMode: vi.fn().mockReturnValue(ApprovalMode.PLAN),
        getAllowedTools: () => [],
        getContentGeneratorConfig: () => ({
          model: 'test-model',
          authType: 'oauth-personal',
        }),
        getToolRegistry: () => blockedToolRegistry,
      } as unknown as Config;

      const blockedUpdates = vi.fn();
      const blockedScheduler = new CoreToolScheduler({
        config: blockedConfig,
        onAllToolCallsComplete: vi.fn(),
        onToolCallsUpdate: blockedUpdates,
        getPreferredEditor: () => 'vscode',
        onEditorClose: vi.fn(),
      });

      const blockedRequest: ToolCallRequestInfo = {
        callId: 'plan-shell-blocked',
        name: 'run_shell_command',
        args: { command: 'rm -rf tmp' },
        isClientInitiated: false,
        prompt_id: 'prompt-plan',
      };

      await blockedScheduler.schedule(
        [blockedRequest],
        new AbortController().signal,
      );

      const blockedCall = (await waitForStatus(
        blockedUpdates,
        'error',
      )) as ErroredToolCall;
      expect(executeSpyBlocked).not.toHaveBeenCalled();
      expect(
        blockedCall.response.responseParts[0]?.functionResponse?.response?.[
          'output'
        ],
      ).toBe(getPlanModeSystemReminder());
      const observedStatuses = blockedUpdates.mock.calls
        .flatMap((call) => call[0] as ToolCall[])
        .map((tc) => tc.status);
      expect(observedStatuses).not.toContain('awaiting_approval');
    });
=======
  it('should mark tool call as cancelled when abort happens during confirmation error', async () => {
    const abortController = new AbortController();
    const abortError = new Error('Abort requested during confirmation');
    const declarativeTool = new AbortDuringConfirmationTool(
      abortController,
      abortError,
    );

    const mockToolRegistry = {
      getTool: () => declarativeTool,
      getFunctionDeclarations: () => [],
      tools: new Map(),
      discovery: {},
      registerTool: () => {},
      getToolByName: () => declarativeTool,
      getToolByDisplayName: () => declarativeTool,
      getTools: () => [],
      discoverTools: async () => {},
      getAllTools: () => [],
      getToolsByServer: () => [],
    } as unknown as ToolRegistry;

    const onAllToolCallsComplete = vi.fn();
    const onToolCallsUpdate = vi.fn();

    const mockConfig = {
      getSessionId: () => 'test-session-id',
      getUsageStatisticsEnabled: () => true,
      getDebugMode: () => false,
      getApprovalMode: () => ApprovalMode.DEFAULT,
      getAllowedTools: () => [],
      getContentGeneratorConfig: () => ({
        model: 'test-model',
        authType: 'oauth-personal',
      }),
      getShellExecutionConfig: () => ({
        terminalWidth: 90,
        terminalHeight: 30,
      }),
      storage: {
        getProjectTempDir: () => '/tmp',
      },
      getTruncateToolOutputThreshold: () =>
        DEFAULT_TRUNCATE_TOOL_OUTPUT_THRESHOLD,
      getTruncateToolOutputLines: () => DEFAULT_TRUNCATE_TOOL_OUTPUT_LINES,
      getToolRegistry: () => mockToolRegistry,
      getUseSmartEdit: () => false,
      getUseModelRouter: () => false,
      getGeminiClient: () => null,
    } as unknown as Config;

    const scheduler = new CoreToolScheduler({
      config: mockConfig,
      onAllToolCallsComplete,
      onToolCallsUpdate,
      getPreferredEditor: () => 'vscode',
      onEditorClose: vi.fn(),
    });

    const request = {
      callId: 'abort-1',
      name: 'abortDuringConfirmationTool',
      args: {},
      isClientInitiated: false,
      prompt_id: 'prompt-id-abort',
    };

    await scheduler.schedule([request], abortController.signal);

    expect(onAllToolCallsComplete).toHaveBeenCalled();
    const completedCalls = onAllToolCallsComplete.mock
      .calls[0][0] as ToolCall[];
    expect(completedCalls[0].status).toBe('cancelled');
    const statuses = onToolCallsUpdate.mock.calls.flatMap((call) =>
      (call[0] as ToolCall[]).map((toolCall) => toolCall.status),
    );
    expect(statuses).not.toContain('error');
>>>>>>> 0612839a
  });

  describe('getToolSuggestion', () => {
    it('should suggest the top N closest tool names for a typo', () => {
      // Create mocked tool registry
      const mockConfig = {
        getToolRegistry: () => mockToolRegistry,
        getUseSmartEdit: () => false,
        getUseModelRouter: () => false,
        getGeminiClient: () => null, // No client needed for these tests
      } as unknown as Config;
      const mockToolRegistry = {
        getAllToolNames: () => ['list_files', 'read_file', 'write_file'],
      } as unknown as ToolRegistry;

      // Create scheduler
      const scheduler = new CoreToolScheduler({
        config: mockConfig,
        getPreferredEditor: () => 'vscode',
        onEditorClose: vi.fn(),
      });

      // Test that the right tool is selected, with only 1 result, for typos
      // @ts-expect-error accessing private method
      const misspelledTool = scheduler.getToolSuggestion('list_fils', 1);
      expect(misspelledTool).toBe(' Did you mean "list_files"?');

      // Test that the right tool is selected, with only 1 result, for prefixes
      // @ts-expect-error accessing private method
      const prefixedTool = scheduler.getToolSuggestion('github.list_files', 1);
      expect(prefixedTool).toBe(' Did you mean "list_files"?');

      // Test that the right tool is first
      // @ts-expect-error accessing private method
      const suggestionMultiple = scheduler.getToolSuggestion('list_fils');
      expect(suggestionMultiple).toBe(
        ' Did you mean one of: "list_files", "read_file", "write_file"?',
      );
    });
  });
});

describe('CoreToolScheduler with payload', () => {
  it('should update args and diff and execute tool when payload is provided', async () => {
    const mockTool = new MockModifiableTool();
    mockTool.executeFn = vi.fn();
    const declarativeTool = mockTool;
    const mockToolRegistry = {
      getTool: () => declarativeTool,
      getFunctionDeclarations: () => [],
      tools: new Map(),
      discovery: {},
      registerTool: () => {},
      getToolByName: () => declarativeTool,
      getToolByDisplayName: () => declarativeTool,
      getTools: () => [],
      discoverTools: async () => {},
      getAllTools: () => [],
      getToolsByServer: () => [],
    } as unknown as ToolRegistry;

    const onAllToolCallsComplete = vi.fn();
    const onToolCallsUpdate = vi.fn();

    const mockConfig = {
      getSessionId: () => 'test-session-id',
      getUsageStatisticsEnabled: () => true,
      getDebugMode: () => false,
      getApprovalMode: () => ApprovalMode.DEFAULT,
      getAllowedTools: () => [],
      getContentGeneratorConfig: () => ({
        model: 'test-model',
        authType: 'oauth-personal',
      }),
      getShellExecutionConfig: () => ({
        terminalWidth: 90,
        terminalHeight: 30,
      }),
      storage: {
        getProjectTempDir: () => '/tmp',
      },
      getTruncateToolOutputThreshold: () =>
        DEFAULT_TRUNCATE_TOOL_OUTPUT_THRESHOLD,
      getTruncateToolOutputLines: () => DEFAULT_TRUNCATE_TOOL_OUTPUT_LINES,
      getToolRegistry: () => mockToolRegistry,
      getUseSmartEdit: () => false,
      getUseModelRouter: () => false,
      getGeminiClient: () => null, // No client needed for these tests
    } as unknown as Config;

    const scheduler = new CoreToolScheduler({
      config: mockConfig,
      onAllToolCallsComplete,
      onToolCallsUpdate,
      getPreferredEditor: () => 'vscode',
      onEditorClose: vi.fn(),
    });

    const abortController = new AbortController();
    const request = {
      callId: '1',
      name: 'mockModifiableTool',
      args: {},
      isClientInitiated: false,
      prompt_id: 'prompt-id-2',
    };

    await scheduler.schedule([request], abortController.signal);

    const awaitingCall = (await waitForStatus(
      onToolCallsUpdate,
      'awaiting_approval',
    )) as WaitingToolCall;
    const confirmationDetails = awaitingCall.confirmationDetails;

    if (confirmationDetails) {
      const payload: ToolConfirmationPayload = { newContent: 'final version' };
      await confirmationDetails.onConfirm(
        ToolConfirmationOutcome.ProceedOnce,
        payload,
      );
    }

    // Wait for the tool execution to complete
    await vi.waitFor(() => {
      expect(onAllToolCallsComplete).toHaveBeenCalled();
    });

    const completedCalls = onAllToolCallsComplete.mock
      .calls[0][0] as ToolCall[];
    expect(completedCalls[0].status).toBe('success');
    expect(mockTool.executeFn).toHaveBeenCalledWith({
      newContent: 'final version',
    });
  });
});

describe('convertToFunctionResponse', () => {
  const toolName = 'testTool';
  const callId = 'call1';

  it('should handle simple string llmContent', () => {
    const llmContent = 'Simple text output';
    const result = convertToFunctionResponse(toolName, callId, llmContent);
    expect(result).toEqual([
      {
        functionResponse: {
          name: toolName,
          id: callId,
          response: { output: 'Simple text output' },
        },
      },
    ]);
  });

  it('should handle llmContent as a single Part with text', () => {
    const llmContent: Part = { text: 'Text from Part object' };
    const result = convertToFunctionResponse(toolName, callId, llmContent);
    expect(result).toEqual([
      {
        functionResponse: {
          name: toolName,
          id: callId,
          response: { output: 'Text from Part object' },
        },
      },
    ]);
  });

  it('should handle llmContent as a PartListUnion array with a single text Part', () => {
    const llmContent: PartListUnion = [{ text: 'Text from array' }];
    const result = convertToFunctionResponse(toolName, callId, llmContent);
    expect(result).toEqual([
      {
        functionResponse: {
          name: toolName,
          id: callId,
          response: { output: 'Text from array' },
        },
      },
    ]);
  });

  it('should handle llmContent with inlineData', () => {
    const llmContent: Part = {
      inlineData: { mimeType: 'image/png', data: 'base64...' },
    };
    const result = convertToFunctionResponse(toolName, callId, llmContent);
    expect(result).toEqual([
      {
        functionResponse: {
          name: toolName,
          id: callId,
          response: {
            output: 'Binary content of type image/png was processed.',
          },
        },
      },
      llmContent,
    ]);
  });

  it('should handle llmContent with fileData', () => {
    const llmContent: Part = {
      fileData: { mimeType: 'application/pdf', fileUri: 'gs://...' },
    };
    const result = convertToFunctionResponse(toolName, callId, llmContent);
    expect(result).toEqual([
      {
        functionResponse: {
          name: toolName,
          id: callId,
          response: {
            output: 'Binary content of type application/pdf was processed.',
          },
        },
      },
      llmContent,
    ]);
  });

  it('should handle llmContent as an array of multiple Parts (text and inlineData)', () => {
    const llmContent: PartListUnion = [
      { text: 'Some textual description' },
      { inlineData: { mimeType: 'image/jpeg', data: 'base64data...' } },
      { text: 'Another text part' },
    ];
    const result = convertToFunctionResponse(toolName, callId, llmContent);
    expect(result).toEqual([
      {
        functionResponse: {
          name: toolName,
          id: callId,
          response: { output: 'Tool execution succeeded.' },
        },
      },
      ...llmContent,
    ]);
  });

  it('should handle llmContent as an array with a single inlineData Part', () => {
    const llmContent: PartListUnion = [
      { inlineData: { mimeType: 'image/gif', data: 'gifdata...' } },
    ];
    const result = convertToFunctionResponse(toolName, callId, llmContent);
    expect(result).toEqual([
      {
        functionResponse: {
          name: toolName,
          id: callId,
          response: {
            output: 'Binary content of type image/gif was processed.',
          },
        },
      },
      ...llmContent,
    ]);
  });

  it('should handle llmContent as a generic Part (not text, inlineData, or fileData)', () => {
    const llmContent: Part = { functionCall: { name: 'test', args: {} } };
    const result = convertToFunctionResponse(toolName, callId, llmContent);
    expect(result).toEqual([
      {
        functionResponse: {
          name: toolName,
          id: callId,
          response: { output: 'Tool execution succeeded.' },
        },
      },
    ]);
  });

  it('should handle empty string llmContent', () => {
    const llmContent = '';
    const result = convertToFunctionResponse(toolName, callId, llmContent);
    expect(result).toEqual([
      {
        functionResponse: {
          name: toolName,
          id: callId,
          response: { output: '' },
        },
      },
    ]);
  });

  it('should handle llmContent as an empty array', () => {
    const llmContent: PartListUnion = [];
    const result = convertToFunctionResponse(toolName, callId, llmContent);
    expect(result).toEqual([
      {
        functionResponse: {
          name: toolName,
          id: callId,
          response: { output: 'Tool execution succeeded.' },
        },
      },
    ]);
  });

  it('should handle llmContent as a Part with undefined inlineData/fileData/text', () => {
    const llmContent: Part = {}; // An empty part object
    const result = convertToFunctionResponse(toolName, callId, llmContent);
    expect(result).toEqual([
      {
        functionResponse: {
          name: toolName,
          id: callId,
          response: { output: 'Tool execution succeeded.' },
        },
      },
    ]);
  });
});

class MockEditToolInvocation extends BaseToolInvocation<
  Record<string, unknown>,
  ToolResult
> {
  constructor(params: Record<string, unknown>) {
    super(params);
  }

  getDescription(): string {
    return 'A mock edit tool invocation';
  }

  override async shouldConfirmExecute(
    _abortSignal: AbortSignal,
  ): Promise<ToolCallConfirmationDetails | false> {
    return {
      type: 'edit',
      title: 'Confirm Edit',
      fileName: 'test.txt',
      filePath: 'test.txt',
      fileDiff:
        '--- test.txt\n+++ test.txt\n@@ -1,1 +1,1 @@\n-old content\n+new content',
      originalContent: 'old content',
      newContent: 'new content',
      onConfirm: async () => {},
    };
  }

  async execute(_abortSignal: AbortSignal): Promise<ToolResult> {
    return {
      llmContent: 'Edited successfully',
      returnDisplay: 'Edited successfully',
    };
  }
}

class MockEditTool extends BaseDeclarativeTool<
  Record<string, unknown>,
  ToolResult
> {
  constructor() {
    super('mockEditTool', 'mockEditTool', 'A mock edit tool', Kind.Edit, {});
  }

  protected createInvocation(
    params: Record<string, unknown>,
  ): ToolInvocation<Record<string, unknown>, ToolResult> {
    return new MockEditToolInvocation(params);
  }
}

describe('CoreToolScheduler edit cancellation', () => {
  it('should preserve diff when an edit is cancelled', async () => {
    const mockEditTool = new MockEditTool();
    const mockToolRegistry = {
      getTool: () => mockEditTool,
      getFunctionDeclarations: () => [],
      tools: new Map(),
      discovery: {},
      registerTool: () => {},
      getToolByName: () => mockEditTool,
      getToolByDisplayName: () => mockEditTool,
      getTools: () => [],
      discoverTools: async () => {},
      getAllTools: () => [],
      getToolsByServer: () => [],
    } as unknown as ToolRegistry;

    const onAllToolCallsComplete = vi.fn();
    const onToolCallsUpdate = vi.fn();

    const mockConfig = {
      getSessionId: () => 'test-session-id',
      getUsageStatisticsEnabled: () => true,
      getDebugMode: () => false,
      getApprovalMode: () => ApprovalMode.DEFAULT,
      getAllowedTools: () => [],
      getContentGeneratorConfig: () => ({
        model: 'test-model',
        authType: 'oauth-personal',
      }),
      getShellExecutionConfig: () => ({
        terminalWidth: 90,
        terminalHeight: 30,
      }),
      storage: {
        getProjectTempDir: () => '/tmp',
      },
      getToolRegistry: () => mockToolRegistry,
      getUseSmartEdit: () => false,
      getUseModelRouter: () => false,
      getGeminiClient: () => null, // No client needed for these tests
    } as unknown as Config;

    const scheduler = new CoreToolScheduler({
      config: mockConfig,
      onAllToolCallsComplete,
      onToolCallsUpdate,
      getPreferredEditor: () => 'vscode',
      onEditorClose: vi.fn(),
    });

    const abortController = new AbortController();
    const request = {
      callId: '1',
      name: 'mockEditTool',
      args: {},
      isClientInitiated: false,
      prompt_id: 'prompt-id-1',
    };

    await scheduler.schedule([request], abortController.signal);

    const awaitingCall = (await waitForStatus(
      onToolCallsUpdate,
      'awaiting_approval',
    )) as WaitingToolCall;

    // Cancel the edit
    const confirmationDetails = awaitingCall.confirmationDetails;
    if (confirmationDetails) {
      await confirmationDetails.onConfirm(ToolConfirmationOutcome.Cancel);
    }

    expect(onAllToolCallsComplete).toHaveBeenCalled();
    const completedCalls = onAllToolCallsComplete.mock
      .calls[0][0] as ToolCall[];

    expect(completedCalls[0].status).toBe('cancelled');

    // Check that the diff is preserved
    // eslint-disable-next-line @typescript-eslint/no-explicit-any
    const cancelledCall = completedCalls[0] as any;
    expect(cancelledCall.response.resultDisplay).toBeDefined();
    expect(cancelledCall.response.resultDisplay.fileDiff).toBe(
      '--- test.txt\n+++ test.txt\n@@ -1,1 +1,1 @@\n-old content\n+new content',
    );
    expect(cancelledCall.response.resultDisplay.fileName).toBe('test.txt');
  });
});

describe('CoreToolScheduler YOLO mode', () => {
  it('should execute tool requiring confirmation directly without waiting', async () => {
    // Arrange
    const executeFn = vi.fn().mockResolvedValue({
      llmContent: 'Tool executed',
      returnDisplay: 'Tool executed',
    });
    const mockTool = new MockTool({
      name: 'mockTool',
      execute: executeFn,
      shouldConfirmExecute: MOCK_TOOL_SHOULD_CONFIRM_EXECUTE,
    });
    const declarativeTool = mockTool;

    const mockToolRegistry = {
      getTool: () => declarativeTool,
      getToolByName: () => declarativeTool,
      // Other properties are not needed for this test but are included for type consistency.
      getFunctionDeclarations: () => [],
      tools: new Map(),
      discovery: {},
      registerTool: () => {},
      getToolByDisplayName: () => declarativeTool,
      getTools: () => [],
      discoverTools: async () => {},
      getAllTools: () => [],
      getToolsByServer: () => [],
    } as unknown as ToolRegistry;

    const onAllToolCallsComplete = vi.fn();
    const onToolCallsUpdate = vi.fn();

    // Configure the scheduler for YOLO mode.
    const mockConfig = {
      getSessionId: () => 'test-session-id',
      getUsageStatisticsEnabled: () => true,
      getDebugMode: () => false,
      getApprovalMode: () => ApprovalMode.YOLO,
      getAllowedTools: () => [],
      getContentGeneratorConfig: () => ({
        model: 'test-model',
        authType: 'oauth-personal',
      }),
      getShellExecutionConfig: () => ({
        terminalWidth: 90,
        terminalHeight: 30,
      }),
      storage: {
        getProjectTempDir: () => '/tmp',
      },
      getToolRegistry: () => mockToolRegistry,
      getTruncateToolOutputThreshold: () =>
        DEFAULT_TRUNCATE_TOOL_OUTPUT_THRESHOLD,
      getTruncateToolOutputLines: () => DEFAULT_TRUNCATE_TOOL_OUTPUT_LINES,
      getUseSmartEdit: () => false,
      getUseModelRouter: () => false,
      getGeminiClient: () => null, // No client needed for these tests
    } as unknown as Config;

    const scheduler = new CoreToolScheduler({
      config: mockConfig,
      onAllToolCallsComplete,
      onToolCallsUpdate,
      getPreferredEditor: () => 'vscode',
      onEditorClose: vi.fn(),
    });

    const abortController = new AbortController();
    const request = {
      callId: '1',
      name: 'mockTool',
      args: { param: 'value' },
      isClientInitiated: false,
      prompt_id: 'prompt-id-yolo',
    };

    // Act
    await scheduler.schedule([request], abortController.signal);

    // Wait for the tool execution to complete
    await vi.waitFor(() => {
      expect(onAllToolCallsComplete).toHaveBeenCalled();
    });

    // Assert
    // 1. The tool's execute method was called directly.
    expect(executeFn).toHaveBeenCalledWith({ param: 'value' });

    // 2. The tool call status never entered 'awaiting_approval'.
    const statusUpdates = onToolCallsUpdate.mock.calls
      .map((call) => (call[0][0] as ToolCall)?.status)
      .filter(Boolean);
    expect(statusUpdates).not.toContain('awaiting_approval');
    expect(statusUpdates).toEqual([
      'validating',
      'scheduled',
      'executing',
      'success',
    ]);

    // 3. The final callback indicates the tool call was successful.
    const completedCalls = onAllToolCallsComplete.mock
      .calls[0][0] as ToolCall[];
    expect(completedCalls).toHaveLength(1);
    const completedCall = completedCalls[0];
    expect(completedCall.status).toBe('success');
    if (completedCall.status === 'success') {
      expect(completedCall.response.resultDisplay).toBe('Tool executed');
    }
  });
});

describe('CoreToolScheduler cancellation during executing with live output', () => {
  it('sets status to cancelled and preserves last output', async () => {
    class StreamingInvocation extends BaseToolInvocation<
      { id: string },
      ToolResult
    > {
      getDescription(): string {
        return `Streaming tool ${this.params.id}`;
      }

      async execute(
        signal: AbortSignal,
        updateOutput?: (output: ToolResultDisplay) => void,
      ): Promise<ToolResult> {
        updateOutput?.('hello');
        // Wait until aborted to emulate a long-running task
        await new Promise<void>((resolve) => {
          if (signal.aborted) return resolve();
          const onAbort = () => {
            signal.removeEventListener('abort', onAbort);
            resolve();
          };
          signal.addEventListener('abort', onAbort, { once: true });
        });
        // Return a normal (non-error) result; scheduler should still mark cancelled
        return { llmContent: 'done', returnDisplay: 'done' };
      }
    }

    class StreamingTool extends BaseDeclarativeTool<
      { id: string },
      ToolResult
    > {
      constructor() {
        super(
          'stream-tool',
          'Stream Tool',
          'Emits live output and waits for abort',
          Kind.Other,
          {
            type: 'object',
            properties: { id: { type: 'string' } },
            required: ['id'],
          },
          true,
          true,
        );
      }
      protected createInvocation(params: { id: string }) {
        return new StreamingInvocation(params);
      }
    }

    const tool = new StreamingTool();
    const mockToolRegistry = {
      getTool: () => tool,
      getFunctionDeclarations: () => [],
      tools: new Map(),
      discovery: {},
      registerTool: () => {},
      getToolByName: () => tool,
      getToolByDisplayName: () => tool,
      getTools: () => [],
      discoverTools: async () => {},
      getAllTools: () => [],
      getToolsByServer: () => [],
    } as unknown as ToolRegistry;

    const onAllToolCallsComplete = vi.fn();
    const onToolCallsUpdate = vi.fn();

    const mockConfig = {
      getSessionId: () => 'test-session-id',
      getUsageStatisticsEnabled: () => true,
      getDebugMode: () => false,
      getApprovalMode: () => ApprovalMode.DEFAULT,
      getContentGeneratorConfig: () => ({
        model: 'test-model',
        authType: 'oauth-personal',
      }),
      getToolRegistry: () => mockToolRegistry,
    } as unknown as Config;

    const scheduler = new CoreToolScheduler({
      config: mockConfig,
      onAllToolCallsComplete,
      onToolCallsUpdate,
      getPreferredEditor: () => 'vscode',
      onEditorClose: vi.fn(),
    });

    const abortController = new AbortController();
    const request = {
      callId: '1',
      name: 'stream-tool',
      args: { id: 'x' },
      isClientInitiated: true,
      prompt_id: 'prompt-stream',
    };

    const schedulePromise = scheduler.schedule(
      [request],
      abortController.signal,
    );

    // Wait until executing
    await vi.waitFor(() => {
      const calls = onToolCallsUpdate.mock.calls;
      const last = calls[calls.length - 1]?.[0][0] as ToolCall | undefined;
      expect(last?.status).toBe('executing');
    });

    // Now abort
    abortController.abort();

    await schedulePromise;

    await vi.waitFor(() => {
      expect(onAllToolCallsComplete).toHaveBeenCalled();
    });
    const completedCalls = onAllToolCallsComplete.mock
      .calls[0][0] as ToolCall[];
    expect(completedCalls[0].status).toBe('cancelled');
    // eslint-disable-next-line @typescript-eslint/no-explicit-any
    const cancelled: any = completedCalls[0];
    expect(cancelled.response.resultDisplay).toBe('hello');
  });
});

describe('CoreToolScheduler request queueing', () => {
  it('should queue a request if another is running', async () => {
    let resolveFirstCall: (result: ToolResult) => void;
    const firstCallPromise = new Promise<ToolResult>((resolve) => {
      resolveFirstCall = resolve;
    });

    const executeFn = vi.fn().mockImplementation(() => firstCallPromise);
    const mockTool = new MockTool({ name: 'mockTool', execute: executeFn });
    const declarativeTool = mockTool;

    const mockToolRegistry = {
      getTool: () => declarativeTool,
      getToolByName: () => declarativeTool,
      getFunctionDeclarations: () => [],
      tools: new Map(),
      discovery: {},
      registerTool: () => {},
      getToolByDisplayName: () => declarativeTool,
      getTools: () => [],
      discoverTools: async () => {},
      getAllTools: () => [],
      getToolsByServer: () => [],
    } as unknown as ToolRegistry;

    const onAllToolCallsComplete = vi.fn();
    const onToolCallsUpdate = vi.fn();

    const mockConfig = {
      getSessionId: () => 'test-session-id',
      getUsageStatisticsEnabled: () => true,
      getDebugMode: () => false,
      getApprovalMode: () => ApprovalMode.YOLO, // Use YOLO to avoid confirmation prompts
      getAllowedTools: () => [],
      getContentGeneratorConfig: () => ({
        model: 'test-model',
        authType: 'oauth-personal',
      }),
      getShellExecutionConfig: () => ({
        terminalWidth: 90,
        terminalHeight: 30,
      }),
      storage: {
        getProjectTempDir: () => '/tmp',
      },
      getTruncateToolOutputThreshold: () =>
        DEFAULT_TRUNCATE_TOOL_OUTPUT_THRESHOLD,
      getTruncateToolOutputLines: () => DEFAULT_TRUNCATE_TOOL_OUTPUT_LINES,
      getToolRegistry: () => mockToolRegistry,
      getUseSmartEdit: () => false,
      getUseModelRouter: () => false,
      getGeminiClient: () => null, // No client needed for these tests
    } as unknown as Config;

    const scheduler = new CoreToolScheduler({
      config: mockConfig,
      onAllToolCallsComplete,
      onToolCallsUpdate,
      getPreferredEditor: () => 'vscode',
      onEditorClose: vi.fn(),
    });

    const abortController = new AbortController();
    const request1 = {
      callId: '1',
      name: 'mockTool',
      args: { a: 1 },
      isClientInitiated: false,
      prompt_id: 'prompt-1',
    };
    const request2 = {
      callId: '2',
      name: 'mockTool',
      args: { b: 2 },
      isClientInitiated: false,
      prompt_id: 'prompt-2',
    };

    // Schedule the first call, which will pause execution.
    scheduler.schedule([request1], abortController.signal);

    // Wait for the first call to be in the 'executing' state.
    await waitForStatus(onToolCallsUpdate, 'executing');

    // Schedule the second call while the first is "running".
    const schedulePromise2 = scheduler.schedule(
      [request2],
      abortController.signal,
    );

    // Ensure the second tool call hasn't been executed yet.
    expect(executeFn).toHaveBeenCalledWith({ a: 1 });

    // Complete the first tool call.
    resolveFirstCall!({
      llmContent: 'First call complete',
      returnDisplay: 'First call complete',
    });

    // Wait for the second schedule promise to resolve.
    await schedulePromise2;

    // Let the second call finish.
    const secondCallResult = {
      llmContent: 'Second call complete',
      returnDisplay: 'Second call complete',
    };
    // Since the mock is shared, we need to resolve the current promise.
    // In a real scenario, a new promise would be created for the second call.
    resolveFirstCall!(secondCallResult);

    await vi.waitFor(() => {
      // Now the second tool call should have been executed.
      expect(executeFn).toHaveBeenCalledTimes(2);
    });
    expect(executeFn).toHaveBeenCalledWith({ b: 2 });

    // Wait for the second completion.
    await vi.waitFor(() => {
      expect(onAllToolCallsComplete).toHaveBeenCalledTimes(2);
    });

    // Verify the completion callbacks were called correctly.
    expect(onAllToolCallsComplete.mock.calls[0][0][0].status).toBe('success');
    expect(onAllToolCallsComplete.mock.calls[1][0][0].status).toBe('success');
  });

  it('should auto-approve a tool call if it is on the allowedTools list', async () => {
    // Arrange
    const executeFn = vi.fn().mockResolvedValue({
      llmContent: 'Tool executed',
      returnDisplay: 'Tool executed',
    });
    const mockTool = new MockTool({
      name: 'mockTool',
      execute: executeFn,
      shouldConfirmExecute: MOCK_TOOL_SHOULD_CONFIRM_EXECUTE,
    });
    const declarativeTool = mockTool;

    const toolRegistry = {
      getTool: () => declarativeTool,
      getToolByName: () => declarativeTool,
      getFunctionDeclarations: () => [],
      tools: new Map(),
      discovery: {},
      registerTool: () => {},
      getToolByDisplayName: () => declarativeTool,
      getTools: () => [],
      discoverTools: async () => {},
      getAllTools: () => [],
      getToolsByServer: () => [],
    } as unknown as ToolRegistry;

    const onAllToolCallsComplete = vi.fn();
    const onToolCallsUpdate = vi.fn();

    // Configure the scheduler to auto-approve the specific tool call.
    const mockConfig = {
      getSessionId: () => 'test-session-id',
      getUsageStatisticsEnabled: () => true,
      getDebugMode: () => false,
      getApprovalMode: () => ApprovalMode.DEFAULT, // Not YOLO mode
      getAllowedTools: () => ['mockTool'], // Auto-approve this tool
      getToolRegistry: () => toolRegistry,
      getContentGeneratorConfig: () => ({
        model: 'test-model',
        authType: 'oauth-personal',
      }),
      getShellExecutionConfig: () => ({
        terminalWidth: 80,
        terminalHeight: 24,
      }),
      getTerminalWidth: vi.fn(() => 80),
      getTerminalHeight: vi.fn(() => 24),
      storage: {
        getProjectTempDir: () => '/tmp',
      },
      getTruncateToolOutputThreshold: () =>
        DEFAULT_TRUNCATE_TOOL_OUTPUT_THRESHOLD,
      getTruncateToolOutputLines: () => DEFAULT_TRUNCATE_TOOL_OUTPUT_LINES,
      getUseSmartEdit: () => false,
      getUseModelRouter: () => false,
      getGeminiClient: () => null, // No client needed for these tests
    } as unknown as Config;

    const scheduler = new CoreToolScheduler({
      config: mockConfig,
      onAllToolCallsComplete,
      onToolCallsUpdate,
      getPreferredEditor: () => 'vscode',
      onEditorClose: vi.fn(),
    });

    const abortController = new AbortController();
    const request = {
      callId: '1',
      name: 'mockTool',
      args: { param: 'value' },
      isClientInitiated: false,
      prompt_id: 'prompt-auto-approved',
    };

    // Act
    await scheduler.schedule([request], abortController.signal);

    // Wait for the tool execution to complete
    await vi.waitFor(() => {
      expect(onAllToolCallsComplete).toHaveBeenCalled();
    });

    // Assert
    // 1. The tool's execute method was called directly.
    expect(executeFn).toHaveBeenCalledWith({ param: 'value' });

    // 2. The tool call status never entered 'awaiting_approval'.
    const statusUpdates = onToolCallsUpdate.mock.calls
      .map((call) => (call[0][0] as ToolCall)?.status)
      .filter(Boolean);
    expect(statusUpdates).not.toContain('awaiting_approval');
    expect(statusUpdates).toEqual([
      'validating',
      'scheduled',
      'executing',
      'success',
    ]);

    // 3. The final callback indicates the tool call was successful.
    expect(onAllToolCallsComplete).toHaveBeenCalled();
    const completedCalls = onAllToolCallsComplete.mock
      .calls[0][0] as ToolCall[];
    expect(completedCalls).toHaveLength(1);
    const completedCall = completedCalls[0];
    expect(completedCall.status).toBe('success');
    if (completedCall.status === 'success') {
      expect(completedCall.response.resultDisplay).toBe('Tool executed');
    }
  });

  it('should handle two synchronous calls to schedule', async () => {
    const executeFn = vi.fn().mockResolvedValue({
      llmContent: 'Tool executed',
      returnDisplay: 'Tool executed',
    });
    const mockTool = new MockTool({ name: 'mockTool', execute: executeFn });
    const declarativeTool = mockTool;
    const mockToolRegistry = {
      getTool: () => declarativeTool,
      getToolByName: () => declarativeTool,
      getFunctionDeclarations: () => [],
      tools: new Map(),
      discovery: {},
      registerTool: () => {},
      getToolByDisplayName: () => declarativeTool,
      getTools: () => [],
      discoverTools: async () => {},
      getAllTools: () => [],
      getToolsByServer: () => [],
    } as unknown as ToolRegistry;
    const onAllToolCallsComplete = vi.fn();
    const onToolCallsUpdate = vi.fn();

    const mockConfig = {
      getSessionId: () => 'test-session-id',
      getUsageStatisticsEnabled: () => true,
      getDebugMode: () => false,
      getApprovalMode: () => ApprovalMode.YOLO,
      getAllowedTools: () => [],
      getContentGeneratorConfig: () => ({
        model: 'test-model',
        authType: 'oauth-personal',
      }),
      getShellExecutionConfig: () => ({
        terminalWidth: 90,
        terminalHeight: 30,
      }),
      storage: {
        getProjectTempDir: () => '/tmp',
      },
      getTruncateToolOutputThreshold: () =>
        DEFAULT_TRUNCATE_TOOL_OUTPUT_THRESHOLD,
      getTruncateToolOutputLines: () => DEFAULT_TRUNCATE_TOOL_OUTPUT_LINES,
      getToolRegistry: () => mockToolRegistry,
      getUseSmartEdit: () => false,
      getUseModelRouter: () => false,
      getGeminiClient: () => null, // No client needed for these tests
    } as unknown as Config;

    const scheduler = new CoreToolScheduler({
      config: mockConfig,
      onAllToolCallsComplete,
      onToolCallsUpdate,
      getPreferredEditor: () => 'vscode',
      onEditorClose: vi.fn(),
    });

    const abortController = new AbortController();
    const request1 = {
      callId: '1',
      name: 'mockTool',
      args: { a: 1 },
      isClientInitiated: false,
      prompt_id: 'prompt-1',
    };
    const request2 = {
      callId: '2',
      name: 'mockTool',
      args: { b: 2 },
      isClientInitiated: false,
      prompt_id: 'prompt-2',
    };

    // Schedule two calls synchronously.
    const schedulePromise1 = scheduler.schedule(
      [request1],
      abortController.signal,
    );
    const schedulePromise2 = scheduler.schedule(
      [request2],
      abortController.signal,
    );

    // Wait for both promises to resolve.
    await Promise.all([schedulePromise1, schedulePromise2]);

    // Ensure the tool was called twice with the correct arguments.
    expect(executeFn).toHaveBeenCalledTimes(2);
    expect(executeFn).toHaveBeenCalledWith({ a: 1 });
    expect(executeFn).toHaveBeenCalledWith({ b: 2 });

    // Ensure completion callbacks were called twice.
    expect(onAllToolCallsComplete).toHaveBeenCalledTimes(2);
  });

  it('should auto-approve remaining tool calls when first tool call is approved with ProceedAlways', async () => {
    let approvalMode = ApprovalMode.DEFAULT;
    const mockConfig = {
      getSessionId: () => 'test-session-id',
      getUsageStatisticsEnabled: () => true,
      getDebugMode: () => false,
      getApprovalMode: () => approvalMode,
      getAllowedTools: () => [],
      setApprovalMode: (mode: ApprovalMode) => {
        approvalMode = mode;
      },
      getShellExecutionConfig: () => ({
        terminalWidth: 90,
        terminalHeight: 30,
      }),
      storage: {
        getProjectTempDir: () => '/tmp',
      },
      getTruncateToolOutputThreshold: () =>
        DEFAULT_TRUNCATE_TOOL_OUTPUT_THRESHOLD,
      getTruncateToolOutputLines: () => DEFAULT_TRUNCATE_TOOL_OUTPUT_LINES,
      getUseSmartEdit: () => false,
      getUseModelRouter: () => false,
      getGeminiClient: () => null, // No client needed for these tests
    } as unknown as Config;

    const testTool = new TestApprovalTool(mockConfig);
    const toolRegistry = {
      getTool: () => testTool,
      getFunctionDeclarations: () => [],
      getFunctionDeclarationsFiltered: () => [],
      registerTool: () => {},
      discoverAllTools: async () => {},
      discoverMcpTools: async () => {},
      discoverToolsForServer: async () => {},
      removeMcpToolsByServer: () => {},
      getAllTools: () => [],
      getToolsByServer: () => [],
      tools: new Map(),
      config: mockConfig,
      mcpClientManager: undefined,
      getToolByName: () => testTool,
      getToolByDisplayName: () => testTool,
      getTools: () => [],
      discoverTools: async () => {},
      discovery: {},
    } as unknown as ToolRegistry;

    mockConfig.getToolRegistry = () => toolRegistry;

    const onAllToolCallsComplete = vi.fn();
    const onToolCallsUpdate = vi.fn();
    const pendingConfirmations: Array<
      (outcome: ToolConfirmationOutcome) => void
    > = [];

    const scheduler = new CoreToolScheduler({
      config: mockConfig,
      onAllToolCallsComplete,
      onToolCallsUpdate: (toolCalls) => {
        onToolCallsUpdate(toolCalls);
        // Capture confirmation handlers for awaiting_approval tools
        toolCalls.forEach((call) => {
          if (call.status === 'awaiting_approval') {
            const waitingCall = call as WaitingToolCall;
            if (waitingCall.confirmationDetails?.onConfirm) {
              const originalHandler = pendingConfirmations.find(
                (h) => h === waitingCall.confirmationDetails.onConfirm,
              );
              if (!originalHandler) {
                pendingConfirmations.push(
                  waitingCall.confirmationDetails.onConfirm,
                );
              }
            }
          }
        });
      },
      getPreferredEditor: () => 'vscode',
      onEditorClose: vi.fn(),
    });

    const abortController = new AbortController();

    // Schedule multiple tools that need confirmation
    const requests = [
      {
        callId: '1',
        name: 'testApprovalTool',
        args: { id: 'first' },
        isClientInitiated: false,
        prompt_id: 'prompt-1',
      },
      {
        callId: '2',
        name: 'testApprovalTool',
        args: { id: 'second' },
        isClientInitiated: false,
        prompt_id: 'prompt-2',
      },
      {
        callId: '3',
        name: 'testApprovalTool',
        args: { id: 'third' },
        isClientInitiated: false,
        prompt_id: 'prompt-3',
      },
    ];

    await scheduler.schedule(requests, abortController.signal);

    // Wait for all tools to be awaiting approval
    await vi.waitFor(() => {
      const calls = onToolCallsUpdate.mock.calls.at(-1)?.[0] as ToolCall[];
      expect(calls?.length).toBe(3);
      expect(calls?.every((call) => call.status === 'awaiting_approval')).toBe(
        true,
      );
    });

    expect(pendingConfirmations.length).toBe(3);

    // Approve the first tool with ProceedAlways
    const firstConfirmation = pendingConfirmations[0];
    firstConfirmation(ToolConfirmationOutcome.ProceedAlways);

    // Wait for all tools to be completed
    await vi.waitFor(() => {
      expect(onAllToolCallsComplete).toHaveBeenCalled();
      const completedCalls = onAllToolCallsComplete.mock.calls.at(
        -1,
      )?.[0] as ToolCall[];
      expect(completedCalls?.length).toBe(3);
      expect(completedCalls?.every((call) => call.status === 'success')).toBe(
        true,
      );
    });

    // Verify approval mode was changed
    expect(approvalMode).toBe(ApprovalMode.AUTO_EDIT);
  });
});

describe('truncateAndSaveToFile', () => {
  const mockWriteFile = vi.mocked(fs.writeFile);
  const THRESHOLD = 40_000;
  const TRUNCATE_LINES = 1000;

  beforeEach(() => {
    vi.clearAllMocks();
  });

  it('should return content unchanged if below threshold', async () => {
    const content = 'Short content';
    const callId = 'test-call-id';
    const projectTempDir = '/tmp';

    const result = await truncateAndSaveToFile(
      content,
      callId,
      projectTempDir,
      THRESHOLD,
      TRUNCATE_LINES,
    );

    expect(result).toEqual({ content });
    expect(mockWriteFile).not.toHaveBeenCalled();
  });

  it('should truncate content by lines when content has many lines', async () => {
    // Create content that exceeds 100,000 character threshold with many lines
    const lines = Array(2000).fill('x'.repeat(100)); // 100 chars per line * 2000 lines = 200,000 chars
    const content = lines.join('\n');
    const callId = 'test-call-id';
    const projectTempDir = '/tmp';

    mockWriteFile.mockResolvedValue(undefined);

    const result = await truncateAndSaveToFile(
      content,
      callId,
      projectTempDir,
      THRESHOLD,
      TRUNCATE_LINES,
    );

    expect(result.outputFile).toBe(
      path.join(projectTempDir, `${callId}.output`),
    );
    expect(mockWriteFile).toHaveBeenCalledWith(
      path.join(projectTempDir, `${callId}.output`),
      content,
    );

    // Should contain the first and last lines with 1/5 head and 4/5 tail
    const head = Math.floor(TRUNCATE_LINES / 5);
    const beginning = lines.slice(0, head);
    const end = lines.slice(-(TRUNCATE_LINES - head));
    const expectedTruncated =
      beginning.join('\n') + '\n... [CONTENT TRUNCATED] ...\n' + end.join('\n');

    expect(result.content).toContain(
      'Tool output was too large and has been truncated',
    );
    expect(result.content).toContain('Truncated part of the output:');
    expect(result.content).toContain(expectedTruncated);
  });

  it('should wrap and truncate content when content has few but long lines', async () => {
    const content = 'a'.repeat(200_000); // A single very long line
    const callId = 'test-call-id';
    const projectTempDir = '/tmp';
    const wrapWidth = 120;

    mockWriteFile.mockResolvedValue(undefined);

    // Manually wrap the content to generate the expected file content
    const wrappedLines: string[] = [];
    for (let i = 0; i < content.length; i += wrapWidth) {
      wrappedLines.push(content.substring(i, i + wrapWidth));
    }
    const expectedFileContent = wrappedLines.join('\n');

    const result = await truncateAndSaveToFile(
      content,
      callId,
      projectTempDir,
      THRESHOLD,
      TRUNCATE_LINES,
    );

    expect(result.outputFile).toBe(
      path.join(projectTempDir, `${callId}.output`),
    );
    // Check that the file was written with the wrapped content
    expect(mockWriteFile).toHaveBeenCalledWith(
      path.join(projectTempDir, `${callId}.output`),
      expectedFileContent,
    );

    // Should contain the first and last lines with 1/5 head and 4/5 tail of the wrapped content
    const head = Math.floor(TRUNCATE_LINES / 5);
    const beginning = wrappedLines.slice(0, head);
    const end = wrappedLines.slice(-(TRUNCATE_LINES - head));
    const expectedTruncated =
      beginning.join('\n') + '\n... [CONTENT TRUNCATED] ...\n' + end.join('\n');
    expect(result.content).toContain(
      'Tool output was too large and has been truncated',
    );
    expect(result.content).toContain('Truncated part of the output:');
    expect(result.content).toContain(expectedTruncated);
  });

  it('should handle file write errors gracefully', async () => {
    const content = 'a'.repeat(2_000_000);
    const callId = 'test-call-id';
    const projectTempDir = '/tmp';

    mockWriteFile.mockRejectedValue(new Error('File write failed'));

    const result = await truncateAndSaveToFile(
      content,
      callId,
      projectTempDir,
      THRESHOLD,
      TRUNCATE_LINES,
    );

    expect(result.outputFile).toBeUndefined();
    expect(result.content).toContain(
      '[Note: Could not save full output to file]',
    );
    expect(mockWriteFile).toHaveBeenCalled();
  });

  it('should save to correct file path with call ID', async () => {
    const content = 'a'.repeat(200_000);
    const callId = 'unique-call-123';
    const projectTempDir = '/custom/temp/dir';
    const wrapWidth = 120;

    mockWriteFile.mockResolvedValue(undefined);

    // Manually wrap the content to generate the expected file content
    const wrappedLines: string[] = [];
    for (let i = 0; i < content.length; i += wrapWidth) {
      wrappedLines.push(content.substring(i, i + wrapWidth));
    }
    const expectedFileContent = wrappedLines.join('\n');

    const result = await truncateAndSaveToFile(
      content,
      callId,
      projectTempDir,
      THRESHOLD,
      TRUNCATE_LINES,
    );

    const expectedPath = path.join(projectTempDir, `${callId}.output`);
    expect(result.outputFile).toBe(expectedPath);
    expect(mockWriteFile).toHaveBeenCalledWith(
      expectedPath,
      expectedFileContent,
    );
  });

  it('should include helpful instructions in truncated message', async () => {
    const content = 'a'.repeat(2_000_000);
    const callId = 'test-call-id';
    const projectTempDir = '/tmp';

    mockWriteFile.mockResolvedValue(undefined);

    const result = await truncateAndSaveToFile(
      content,
      callId,
      projectTempDir,
      THRESHOLD,
      TRUNCATE_LINES,
    );

    expect(result.content).toContain(
      'read_file tool with the absolute file path above',
    );
    expect(result.content).toContain('read_file tool with offset=0, limit=100');
    expect(result.content).toContain(
      'read_file tool with offset=N to skip N lines',
    );
    expect(result.content).toContain(
      'read_file tool with limit=M to read only M lines',
    );
  });

  it('should sanitize callId to prevent path traversal', async () => {
    const content = 'a'.repeat(200_000);
    const callId = '../../../../../etc/passwd';
    const projectTempDir = '/tmp/safe_dir';
    const wrapWidth = 120;

    mockWriteFile.mockResolvedValue(undefined);

    // Manually wrap the content to generate the expected file content
    const wrappedLines: string[] = [];
    for (let i = 0; i < content.length; i += wrapWidth) {
      wrappedLines.push(content.substring(i, i + wrapWidth));
    }
    const expectedFileContent = wrappedLines.join('\n');

    await truncateAndSaveToFile(
      content,
      callId,
      projectTempDir,
      THRESHOLD,
      TRUNCATE_LINES,
    );

    const expectedPath = path.join(projectTempDir, 'passwd.output');
    expect(mockWriteFile).toHaveBeenCalledWith(
      expectedPath,
      expectedFileContent,
    );
  });
});<|MERGE_RESOLUTION|>--- conflicted
+++ resolved
@@ -4,56 +4,32 @@
  * SPDX-License-Identifier: Apache-2.0
  */
 
-<<<<<<< HEAD
-import type { Part, PartListUnion } from '@google/genai';
-import type { Mock } from 'vitest';
-import { describe, expect, it, vi } from 'vitest';
-=======
 import { describe, it, expect, vi, beforeEach } from 'vitest';
 import type { Mock } from 'vitest';
+import type {
+  Config,
+  ToolCallConfirmationDetails,
+  ToolConfirmationPayload,
+  ToolInvocation,
+  ToolResult,
+  ToolResultDisplay,
+  ToolRegistry,
+} from '../index.js';
+import {
+  ApprovalMode,
+  BaseDeclarativeTool,
+  BaseToolInvocation,
+  Kind,
+  ToolConfirmationOutcome,
+  DEFAULT_TRUNCATE_TOOL_OUTPUT_LINES,
+  DEFAULT_TRUNCATE_TOOL_OUTPUT_THRESHOLD,
+} from '../index.js';
 import type { ToolCall, WaitingToolCall } from './coreToolScheduler.js';
 import {
   CoreToolScheduler,
   convertToFunctionResponse,
   truncateAndSaveToFile,
 } from './coreToolScheduler.js';
->>>>>>> 0612839a
-import type {
-  Config,
-  ToolCallConfirmationDetails,
-  ToolCallRequestInfo,
-  ToolConfirmationPayload,
-  ToolInvocation,
-  ToolResult,
-  ToolResultDisplay,
-  ToolRegistry,
-  SuccessfulToolCall,
-} from '../index.js';
-import {
-<<<<<<< HEAD
-  ApprovalMode,
-=======
-  DEFAULT_TRUNCATE_TOOL_OUTPUT_LINES,
-  DEFAULT_TRUNCATE_TOOL_OUTPUT_THRESHOLD,
->>>>>>> 0612839a
-  BaseDeclarativeTool,
-  BaseToolInvocation,
-  Kind,
-  ToolConfirmationOutcome,
-} from '../index.js';
-<<<<<<< HEAD
-import { MockModifiableTool, MockTool } from '../test-utils/tools.js';
-import type {
-  ToolCall,
-  WaitingToolCall,
-  ErroredToolCall,
-} from './coreToolScheduler.js';
-import {
-  CoreToolScheduler,
-  convertToFunctionResponse,
-} from './coreToolScheduler.js';
-import { getPlanModeSystemReminder } from './prompts.js';
-=======
 import type { Part, PartListUnion } from '@google/genai';
 import {
   MockModifiableTool,
@@ -66,7 +42,6 @@
 vi.mock('fs/promises', () => ({
   writeFile: vi.fn(),
 }));
->>>>>>> 0612839a
 
 class TestApprovalTool extends BaseDeclarativeTool<{ id: string }, ToolResult> {
   static readonly Name = 'testApprovalTool';
@@ -139,39 +114,18 @@
   }
 }
 
-<<<<<<< HEAD
-class SimpleToolInvocation extends BaseToolInvocation<
-=======
 class AbortDuringConfirmationInvocation extends BaseToolInvocation<
->>>>>>> 0612839a
   Record<string, unknown>,
   ToolResult
 > {
   constructor(
-<<<<<<< HEAD
-    params: Record<string, unknown>,
-    private readonly executeImpl: () => Promise<ToolResult> | ToolResult,
-=======
     private readonly abortController: AbortController,
     private readonly abortError: Error,
     params: Record<string, unknown>,
->>>>>>> 0612839a
   ) {
     super(params);
   }
 
-<<<<<<< HEAD
-  getDescription(): string {
-    return 'simple tool invocation';
-  }
-
-  async execute(): Promise<ToolResult> {
-    return await Promise.resolve(this.executeImpl());
-  }
-}
-
-class SimpleTool extends BaseDeclarativeTool<
-=======
   override async shouldConfirmExecute(
     _signal: AbortSignal,
   ): Promise<ToolCallConfirmationDetails | false> {
@@ -189,22 +143,10 @@
 }
 
 class AbortDuringConfirmationTool extends BaseDeclarativeTool<
->>>>>>> 0612839a
   Record<string, unknown>,
   ToolResult
 > {
   constructor(
-<<<<<<< HEAD
-    name: string,
-    kind: Kind,
-    private readonly executeImpl: () => Promise<ToolResult> | ToolResult,
-  ) {
-    super(name, name, 'Simple test tool', kind, {
-      type: 'object',
-      properties: {},
-      additionalProperties: true,
-    });
-=======
     private readonly abortController: AbortController,
     private readonly abortError: Error,
   ) {
@@ -218,21 +160,16 @@
         properties: {},
       },
     );
->>>>>>> 0612839a
   }
 
   protected createInvocation(
     params: Record<string, unknown>,
   ): ToolInvocation<Record<string, unknown>, ToolResult> {
-<<<<<<< HEAD
-    return new SimpleToolInvocation(params, this.executeImpl);
-=======
     return new AbortDuringConfirmationInvocation(
       this.abortController,
       this.abortError,
       params,
     );
->>>>>>> 0612839a
   }
 }
 
@@ -347,249 +284,6 @@
     expect(completedCalls[0].status).toBe('cancelled');
   });
 
-<<<<<<< HEAD
-  describe('plan mode enforcement', () => {
-    it('returns plan reminder and skips execution for edit tools', async () => {
-      const executeSpy = vi.fn().mockResolvedValue({
-        llmContent: 'should not execute',
-        returnDisplay: 'should not execute',
-      });
-      // Use MockTool with shouldConfirm=true to simulate a tool that requires confirmation
-      const tool = new MockTool('write_file');
-      tool.shouldConfirm = true;
-      tool.executeFn = executeSpy;
-
-      const mockToolRegistry = {
-        getTool: vi.fn().mockReturnValue(tool),
-        getAllToolNames: vi.fn().mockReturnValue([tool.name]),
-      } as unknown as ToolRegistry;
-
-      const onAllToolCallsComplete = vi.fn();
-      const onToolCallsUpdate = vi.fn();
-
-      const mockConfig = {
-        getSessionId: () => 'plan-session',
-        getUsageStatisticsEnabled: () => true,
-        getDebugMode: () => false,
-        getApprovalMode: vi.fn().mockReturnValue(ApprovalMode.PLAN),
-        getAllowedTools: () => [],
-        getContentGeneratorConfig: () => ({
-          model: 'test-model',
-          authType: 'oauth-personal',
-        }),
-        getToolRegistry: () => mockToolRegistry,
-      } as unknown as Config;
-
-      const scheduler = new CoreToolScheduler({
-        config: mockConfig,
-        onAllToolCallsComplete,
-        onToolCallsUpdate,
-        getPreferredEditor: () => 'vscode',
-        onEditorClose: vi.fn(),
-      });
-
-      const request: ToolCallRequestInfo = {
-        callId: 'plan-1',
-        name: 'write_file',
-        args: {},
-        isClientInitiated: false,
-        prompt_id: 'prompt-plan',
-      };
-
-      await scheduler.schedule([request], new AbortController().signal);
-
-      const errorCall = (await waitForStatus(
-        onToolCallsUpdate,
-        'error',
-      )) as ErroredToolCall;
-
-      expect(executeSpy).not.toHaveBeenCalled();
-      expect(
-        errorCall.response.responseParts[0]?.functionResponse?.response?.[
-          'output'
-        ],
-      ).toBe(getPlanModeSystemReminder());
-      expect(errorCall.response.resultDisplay).toContain('Plan mode');
-    });
-
-    it('allows read tools to execute in plan mode', async () => {
-      const executeSpy = vi.fn().mockResolvedValue({
-        llmContent: 'read ok',
-        returnDisplay: 'read ok',
-      });
-      const tool = new SimpleTool('read_file', Kind.Read, executeSpy);
-
-      const mockToolRegistry = {
-        getTool: vi.fn().mockReturnValue(tool),
-        getAllToolNames: vi.fn().mockReturnValue([tool.name]),
-      } as unknown as ToolRegistry;
-
-      const onAllToolCallsComplete = vi.fn();
-      const onToolCallsUpdate = vi.fn();
-
-      const mockConfig = {
-        getSessionId: () => 'plan-session',
-        getUsageStatisticsEnabled: () => true,
-        getDebugMode: () => false,
-        getApprovalMode: vi.fn().mockReturnValue(ApprovalMode.PLAN),
-        getAllowedTools: () => [],
-        getContentGeneratorConfig: () => ({
-          model: 'test-model',
-          authType: 'oauth-personal',
-        }),
-        getToolRegistry: () => mockToolRegistry,
-      } as unknown as Config;
-
-      const scheduler = new CoreToolScheduler({
-        config: mockConfig,
-        onAllToolCallsComplete,
-        onToolCallsUpdate,
-        getPreferredEditor: () => 'vscode',
-        onEditorClose: vi.fn(),
-      });
-
-      const request: ToolCallRequestInfo = {
-        callId: 'plan-2',
-        name: tool.name,
-        args: {},
-        isClientInitiated: false,
-        prompt_id: 'prompt-plan',
-      };
-
-      await scheduler.schedule([request], new AbortController().signal);
-
-      const successCall = (await waitForStatus(
-        onToolCallsUpdate,
-        'success',
-      )) as SuccessfulToolCall;
-
-      expect(executeSpy).toHaveBeenCalledTimes(1);
-      expect(
-        successCall.response.responseParts[0]?.functionResponse?.response?.[
-          'output'
-        ],
-      ).toBe('read ok');
-    });
-
-    it('enforces shell command restrictions in plan mode', async () => {
-      const executeSpyAllowed = vi.fn().mockResolvedValue({
-        llmContent: 'shell ok',
-        returnDisplay: 'shell ok',
-      });
-      const allowedTool = new SimpleTool(
-        'run_shell_command',
-        Kind.Execute,
-        executeSpyAllowed,
-      );
-
-      const allowedToolRegistry = {
-        getTool: vi.fn().mockReturnValue(allowedTool),
-        getAllToolNames: vi.fn().mockReturnValue([allowedTool.name]),
-      } as unknown as ToolRegistry;
-
-      const allowedConfig = {
-        getSessionId: () => 'plan-session',
-        getUsageStatisticsEnabled: () => true,
-        getDebugMode: () => false,
-        getApprovalMode: vi.fn().mockReturnValue(ApprovalMode.PLAN),
-        getAllowedTools: () => [],
-        getContentGeneratorConfig: () => ({
-          model: 'test-model',
-          authType: 'oauth-personal',
-        }),
-        getToolRegistry: () => allowedToolRegistry,
-      } as unknown as Config;
-
-      const allowedUpdates = vi.fn();
-      const allowedScheduler = new CoreToolScheduler({
-        config: allowedConfig,
-        onAllToolCallsComplete: vi.fn(),
-        onToolCallsUpdate: allowedUpdates,
-        getPreferredEditor: () => 'vscode',
-        onEditorClose: vi.fn(),
-      });
-
-      const allowedRequest: ToolCallRequestInfo = {
-        callId: 'plan-shell-allowed',
-        name: allowedTool.name,
-        args: { command: 'ls -la' },
-        isClientInitiated: false,
-        prompt_id: 'prompt-plan',
-      };
-
-      await allowedScheduler.schedule(
-        [allowedRequest],
-        new AbortController().signal,
-      );
-
-      await waitForStatus(allowedUpdates, 'success');
-      expect(executeSpyAllowed).toHaveBeenCalledTimes(1);
-
-      const executeSpyBlocked = vi.fn().mockResolvedValue({
-        llmContent: 'blocked',
-        returnDisplay: 'blocked',
-      });
-      // Use MockTool with shouldConfirm=true to simulate a shell tool that requires confirmation
-      const blockedTool = new MockTool('run_shell_command');
-      blockedTool.shouldConfirm = true;
-      blockedTool.executeFn = executeSpyBlocked;
-
-      const blockedToolRegistry = {
-        getTool: vi.fn().mockReturnValue(blockedTool),
-        getAllToolNames: vi.fn().mockReturnValue([blockedTool.name]),
-      } as unknown as ToolRegistry;
-
-      const blockedConfig = {
-        getSessionId: () => 'plan-session',
-        getUsageStatisticsEnabled: () => true,
-        getDebugMode: () => false,
-        getApprovalMode: vi.fn().mockReturnValue(ApprovalMode.PLAN),
-        getAllowedTools: () => [],
-        getContentGeneratorConfig: () => ({
-          model: 'test-model',
-          authType: 'oauth-personal',
-        }),
-        getToolRegistry: () => blockedToolRegistry,
-      } as unknown as Config;
-
-      const blockedUpdates = vi.fn();
-      const blockedScheduler = new CoreToolScheduler({
-        config: blockedConfig,
-        onAllToolCallsComplete: vi.fn(),
-        onToolCallsUpdate: blockedUpdates,
-        getPreferredEditor: () => 'vscode',
-        onEditorClose: vi.fn(),
-      });
-
-      const blockedRequest: ToolCallRequestInfo = {
-        callId: 'plan-shell-blocked',
-        name: 'run_shell_command',
-        args: { command: 'rm -rf tmp' },
-        isClientInitiated: false,
-        prompt_id: 'prompt-plan',
-      };
-
-      await blockedScheduler.schedule(
-        [blockedRequest],
-        new AbortController().signal,
-      );
-
-      const blockedCall = (await waitForStatus(
-        blockedUpdates,
-        'error',
-      )) as ErroredToolCall;
-      expect(executeSpyBlocked).not.toHaveBeenCalled();
-      expect(
-        blockedCall.response.responseParts[0]?.functionResponse?.response?.[
-          'output'
-        ],
-      ).toBe(getPlanModeSystemReminder());
-      const observedStatuses = blockedUpdates.mock.calls
-        .flatMap((call) => call[0] as ToolCall[])
-        .map((tc) => tc.status);
-      expect(observedStatuses).not.toContain('awaiting_approval');
-    });
-=======
   it('should mark tool call as cancelled when abort happens during confirmation error', async () => {
     const abortController = new AbortController();
     const abortError = new Error('Abort requested during confirmation');
@@ -667,7 +361,6 @@
       (call[0] as ToolCall[]).map((toolCall) => toolCall.status),
     );
     expect(statuses).not.toContain('error');
->>>>>>> 0612839a
   });
 
   describe('getToolSuggestion', () => {
@@ -1318,6 +1011,10 @@
         authType: 'oauth-personal',
       }),
       getToolRegistry: () => mockToolRegistry,
+      getShellExecutionConfig: () => ({
+        terminalWidth: 90,
+        terminalHeight: 30,
+      }),
     } as unknown as Config;
 
     const scheduler = new CoreToolScheduler({
