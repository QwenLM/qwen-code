--- conflicted
+++ resolved
@@ -275,10 +275,7 @@
 
       const events = [];
       for await (const event of turn.run(
-<<<<<<< HEAD
-=======
-        'test-model',
->>>>>>> 0612839a
+        'test-model',
         [{ text: 'Test undefined tool parts' }],
         new AbortController().signal,
       )) {
@@ -335,10 +332,7 @@
 
       const events = [];
       for await (const event of turn.run(
-<<<<<<< HEAD
-=======
-        'test-model',
->>>>>>> 0612839a
+        'test-model',
         [{ text: 'Test finish reason' }],
         new AbortController().signal,
       )) {
@@ -755,15 +749,11 @@
       mockSendMessageStream.mockResolvedValue(mockResponseStream);
 
       const events = [];
-<<<<<<< HEAD
-      for await (const event of turn.run([], new AbortController().signal)) {
-=======
       for await (const event of turn.run(
         'test-model',
         [],
         new AbortController().signal,
       )) {
->>>>>>> 0612839a
         events.push(event);
       }
 
