--- conflicted
+++ resolved
@@ -10,10 +10,9 @@
 import { ToolNames } from '../tools/tool-names.js';
 import process from 'node:process';
 import { isGitRepository } from '../utils/gitUtils.js';
-import { GEMINI_CONFIG_DIR } from '../tools/memoryTool.js';
+import { QWEN_CONFIG_DIR } from '../tools/memoryTool.js';
 import type { GenerateContentConfig } from '@google/genai';
 
-<<<<<<< HEAD
 export interface ModelTemplateMapping {
   baseUrls?: string[];
   modelNames?: string[];
@@ -39,56 +38,6 @@
   return urlArray.some((url) => normalizeUrl(url) === normalizedTarget);
 }
 
-/**
- * Processes a custom system instruction by appending user memory if available.
- * This function should only be used when there is actually a custom instruction.
- *
- * @param customInstruction - Custom system instruction (ContentUnion from @google/genai)
- * @param userMemory - User memory to append
- * @returns Processed custom system instruction with user memory appended
- */
-export function getCustomSystemPrompt(
-  customInstruction: GenerateContentConfig['systemInstruction'],
-  userMemory?: string,
-): string {
-  // Extract text from custom instruction
-  let instructionText = '';
-
-  if (typeof customInstruction === 'string') {
-    instructionText = customInstruction;
-  } else if (Array.isArray(customInstruction)) {
-    // PartUnion[]
-    instructionText = customInstruction
-      .map((part) => (typeof part === 'string' ? part : part.text || ''))
-      .join('');
-  } else if (customInstruction && 'parts' in customInstruction) {
-    // Content
-    instructionText =
-      customInstruction.parts
-        ?.map((part) => (typeof part === 'string' ? part : part.text || ''))
-        .join('') || '';
-  } else if (customInstruction && 'text' in customInstruction) {
-    // PartUnion (single part)
-    instructionText = customInstruction.text || '';
-  }
-
-  // Append user memory using the same pattern as getCoreSystemPrompt
-  const memorySuffix =
-    userMemory && userMemory.trim().length > 0
-      ? `\n\n---\n\n${userMemory.trim()}`
-      : '';
-
-  return `${instructionText}${memorySuffix}`;
-}
-
-export function getCoreSystemPrompt(
-  userMemory?: string,
-  config?: SystemPromptConfig,
-  model?: string,
-): string {
-  // if GEMINI_SYSTEM_MD is set (and not 0|false), override system prompt from file
-  // default path is .gemini/system.md but can be modified via custom path in GEMINI_SYSTEM_MD
-=======
 export function resolvePathFromEnv(envVar?: string): {
   isSwitch: boolean;
   value: string | null;
@@ -139,16 +88,60 @@
   };
 }
 
-export function getCoreSystemPrompt(userMemory?: string): string {
-  // A flag to indicate whether the system prompt override is active.
->>>>>>> 0612839a
+/**
+ * Processes a custom system instruction by appending user memory if available.
+ * This function should only be used when there is actually a custom instruction.
+ *
+ * @param customInstruction - Custom system instruction (ContentUnion from @google/genai)
+ * @param userMemory - User memory to append
+ * @returns Processed custom system instruction with user memory appended
+ */
+export function getCustomSystemPrompt(
+  customInstruction: GenerateContentConfig['systemInstruction'],
+  userMemory?: string,
+): string {
+  // Extract text from custom instruction
+  let instructionText = '';
+
+  if (typeof customInstruction === 'string') {
+    instructionText = customInstruction;
+  } else if (Array.isArray(customInstruction)) {
+    // PartUnion[]
+    instructionText = customInstruction
+      .map((part) => (typeof part === 'string' ? part : part.text || ''))
+      .join('');
+  } else if (customInstruction && 'parts' in customInstruction) {
+    // Content
+    instructionText =
+      customInstruction.parts
+        ?.map((part) => (typeof part === 'string' ? part : part.text || ''))
+        .join('') || '';
+  } else if (customInstruction && 'text' in customInstruction) {
+    // PartUnion (single part)
+    instructionText = customInstruction.text || '';
+  }
+
+  // Append user memory using the same pattern as getCoreSystemPrompt
+  const memorySuffix =
+    userMemory && userMemory.trim().length > 0
+      ? `\n\n---\n\n${userMemory.trim()}`
+      : '';
+
+  return `${instructionText}${memorySuffix}`;
+}
+
+export function getCoreSystemPrompt(
+  userMemory?: string,
+  config?: SystemPromptConfig,
+  model?: string,
+): string {
+  // if QWEN_SYSTEM_MD is set (and not 0|false), override system prompt from file
+  // default path is .gemini/system.md but can be modified via custom path in QWEN_SYSTEM_MD
   let systemMdEnabled = false;
   // The default path for the system prompt file. This can be overridden.
-  let systemMdPath = path.resolve(path.join(GEMINI_CONFIG_DIR, 'system.md'));
+  let systemMdPath = path.resolve(path.join(QWEN_CONFIG_DIR, 'system.md'));
   // Resolve the environment variable to get either a path or a switch value.
-  const systemMdResolution = resolvePathFromEnv(
-    process.env['GEMINI_SYSTEM_MD'],
-  );
+  const systemMdResolution = resolvePathFromEnv(process.env['QWEN_SYSTEM_MD']);
 
   // Proceed only if the environment variable is set and is not disabled.
   if (systemMdResolution.value && !systemMdResolution.isDisabled) {
@@ -279,7 +272,6 @@
 # Primary Workflows
 
 ## Software Engineering Tasks
-<<<<<<< HEAD
 When requested to perform tasks like fixing bugs, adding features, refactoring, or explaining code, follow this iterative approach:
 - **Plan:** After understanding the user's request, create an initial plan based on your existing knowledge and any immediately obvious context. Use the '${ToolNames.TODO_WRITE}' tool to capture this rough plan for complex or multi-step work. Don't wait for complete understanding - start with what you know.
 - **Implement:** Begin implementing the plan while gathering additional context as needed. Use '${ToolNames.GREP}', '${ToolNames.GLOB}', '${ToolNames.READ_FILE}', and '${ToolNames.READ_MANY_FILES}' tools strategically when you encounter specific unknowns during implementation. Use the available tools (e.g., '${ToolNames.EDIT}', '${ToolNames.WRITE_FILE}' '${ToolNames.SHELL}' ...) to act on the plan, strictly adhering to the project's established conventions (detailed under 'Core Mandates').
@@ -292,15 +284,6 @@
 - Tool results and user messages may include <system-reminder> tags. <system-reminder> tags contain useful information and reminders. They are NOT part of the user's provided input or the tool result.
 
 IMPORTANT: Always use the ${ToolNames.TODO_WRITE} tool to plan and track tasks throughout the conversation.
-=======
-When requested to perform tasks like fixing bugs, adding features, refactoring, or explaining code, follow this sequence:
-1. **Understand:** Think about the user's request and the relevant codebase context. Use '${GrepTool.Name}' and '${GlobTool.Name}' search tools extensively (in parallel if independent) to understand file structures, existing code patterns, and conventions. Use '${ReadFileTool.Name}' and '${ReadManyFilesTool.Name}' to understand context and validate any assumptions you may have.
-2. **Plan:** Build a coherent and grounded (based on the understanding in step 1) plan for how you intend to resolve the user's task. Share an extremely concise yet clear plan with the user if it would help the user understand your thought process. As part of the plan, you should use an iterative development process that includes writing unit tests to verify your changes. Use output logs or debug statements as part of this process to arrive at a solution.
-3. **Implement:** Use the available tools (e.g., '${EditTool.Name}', '${WriteFileTool.Name}' '${ShellTool.Name}' ...) to act on the plan, strictly adhering to the project's established conventions (detailed under 'Core Mandates').
-4. **Verify (Tests):** If applicable and feasible, verify the changes using the project's testing procedures. Identify the correct test commands and frameworks by examining 'README' files, build/package configuration (e.g., 'package.json'), or existing test execution patterns. NEVER assume standard test commands.
-5. **Verify (Standards):** VERY IMPORTANT: After making code changes, execute the project-specific build, linting and type-checking commands (e.g., 'tsc', 'npm run lint', 'ruff check .') that you have identified for this project (or obtained from the user). This ensures code quality and adherence to standards. If unsure about these commands, you can ask the user if they'd like you to run them and if so how to.
-6. **Finalize:** After all verification passes, consider the task complete. Do not remove or revert any changes or created files (like tests). Await the user's next instruction.
->>>>>>> 0612839a
 
 ## New Applications
 
@@ -402,9 +385,9 @@
 Your core function is efficient and safe assistance. Balance extreme conciseness with the crucial need for clarity, especially regarding safety and potential system modifications. Always prioritize user control and project conventions. Never make assumptions about the contents of files; instead use '${ToolNames.READ_FILE}' or '${ToolNames.READ_MANY_FILES}' to ensure you aren't making broad assumptions. Finally, you are an agent - please keep going until the user's query is completely resolved.
 `.trim();
 
-  // if GEMINI_WRITE_SYSTEM_MD is set (and not 0|false), write base system prompt to file
+  // if QWEN_WRITE_SYSTEM_MD is set (and not 0|false), write base system prompt to file
   const writeSystemMdResolution = resolvePathFromEnv(
-    process.env['GEMINI_WRITE_SYSTEM_MD'],
+    process.env['QWEN_WRITE_SYSTEM_MD'],
   );
 
   // Check if the feature is enabled. This proceeds only if the environment
