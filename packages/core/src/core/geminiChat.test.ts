--- conflicted
+++ resolved
@@ -10,17 +10,11 @@
   GenerateContentConfig,
   GenerateContentResponse,
 } from '@google/genai';
-<<<<<<< HEAD
-import {
-  GeminiChat,
-  EmptyStreamError,
-=======
 import { ApiError } from '@google/genai';
 import type { ContentGenerator } from '../core/contentGenerator.js';
 import {
   GeminiChat,
   InvalidStreamError,
->>>>>>> 0612839a
   StreamEventType,
   type StreamEvent,
 } from './geminiChat.js';
@@ -148,140 +142,6 @@
     vi.resetAllMocks();
   });
 
-<<<<<<< HEAD
-  describe('sendMessage', () => {
-    it('should retain the initial user message when an automatic function call occurs', async () => {
-      // 1. Define the user's initial text message. This is the turn that gets dropped by the buggy logic.
-      const userInitialMessage: Content = {
-        role: 'user',
-        parts: [{ text: 'How is the weather in Boston?' }],
-      };
-
-      // 2. Mock the full API response, including the automaticFunctionCallingHistory.
-      // This history represents the full turn: user asks, model calls tool, tool responds, model answers.
-      const mockAfcResponse = {
-        candidates: [
-          {
-            content: {
-              role: 'model',
-              parts: [
-                { text: 'The weather in Boston is 72 degrees and sunny.' },
-              ],
-            },
-          },
-        ],
-        automaticFunctionCallingHistory: [
-          userInitialMessage, // The user's turn
-          {
-            // The model's first response: a tool call
-            role: 'model',
-            parts: [
-              {
-                functionCall: {
-                  name: 'get_weather',
-                  args: { location: 'Boston' },
-                },
-              },
-            ],
-          },
-          {
-            // The tool's response, which has a 'user' role
-            role: 'user',
-            parts: [
-              {
-                functionResponse: {
-                  name: 'get_weather',
-                  response: { temperature: 72, condition: 'sunny' },
-                },
-              },
-            ],
-          },
-        ],
-      } as unknown as GenerateContentResponse;
-
-      vi.mocked(mockModelsModule.generateContent).mockResolvedValue(
-        mockAfcResponse,
-      );
-
-      // 3. Action: Send the initial message.
-      await chat.sendMessage(
-        { message: 'How is the weather in Boston?' },
-        'prompt-id-afc-bug',
-      );
-
-      // 4. Assert: Check the final state of the history.
-      const history = chat.getHistory();
-
-      // With the bug, history.length will be 3, because the first user message is dropped.
-      // The correct behavior is for the history to contain all 4 turns.
-      expect(history.length).toBe(4);
-
-      // Crucially, assert that the very first turn in the history matches the user's initial message.
-      // This is the assertion that will fail.
-      const firstTurn = history[0]!;
-      expect(firstTurn.role).toBe('user');
-      expect(firstTurn?.parts![0]!.text).toBe('How is the weather in Boston?');
-
-      // Verify the rest of the history is also correct.
-      const secondTurn = history[1]!;
-      expect(secondTurn.role).toBe('model');
-      expect(secondTurn?.parts![0]!.functionCall).toBeDefined();
-
-      const thirdTurn = history[2]!;
-      expect(thirdTurn.role).toBe('user');
-      expect(thirdTurn?.parts![0]!.functionResponse).toBeDefined();
-
-      const fourthTurn = history[3]!;
-      expect(fourthTurn.role).toBe('model');
-      expect(fourthTurn?.parts![0]!.text).toContain('72 degrees and sunny');
-    });
-
-    it('should throw an error when attempting to add a user turn after another user turn', async () => {
-      // 1. Setup: Create a history that already ends with a user turn (a functionResponse).
-      const initialHistory: Content[] = [
-        { role: 'user', parts: [{ text: 'Initial prompt' }] },
-        {
-          role: 'model',
-          parts: [{ functionCall: { name: 'test_tool', args: {} } }],
-        },
-        {
-          role: 'user',
-          parts: [{ functionResponse: { name: 'test_tool', response: {} } }],
-        },
-      ];
-      chat.setHistory(initialHistory);
-
-      // 2. Mock a valid model response so the call doesn't fail for other reasons.
-      const mockResponse = {
-        candidates: [
-          { content: { role: 'model', parts: [{ text: 'some response' }] } },
-        ],
-      } as unknown as GenerateContentResponse;
-      vi.mocked(mockModelsModule.generateContent).mockResolvedValue(
-        mockResponse,
-      );
-
-      // 3. Action & Assert: Expect that sending another user message immediately
-      //    after a user-role turn throws the specific error.
-      await expect(
-        chat.sendMessage(
-          { message: 'This is an invalid consecutive user message' },
-          'prompt-id-1',
-        ),
-      ).rejects.toThrow('Cannot add a user turn after another user turn.');
-    });
-    it('should preserve text parts that are in the same response as a thought', async () => {
-      // 1. Mock the API to return a single response containing both a thought and visible text.
-      const mixedContentResponse = {
-        candidates: [
-          {
-            content: {
-              role: 'model',
-              parts: [
-                { thought: 'This is a thought.' },
-                { text: 'This is the visible text that should not be lost.' },
-              ],
-=======
   describe('sendMessageStream', () => {
     it('should succeed if a tool call is followed by an empty part', async () => {
       // 1. Mock a stream that contains a tool call, then an invalid (empty) part.
@@ -293,7 +153,6 @@
                 role: 'model',
                 parts: [{ functionCall: { name: 'test_tool', args: {} } }],
               },
->>>>>>> 0612839a
             },
           ],
         } as unknown as GenerateContentResponse;
@@ -382,164 +241,9 @@
       ).rejects.toThrow(InvalidStreamError);
     });
 
-<<<<<<< HEAD
-  describe('sendMessageStream', () => {
-    it('should succeed if a tool call is followed by an empty part', async () => {
-      // 1. Mock a stream that contains a tool call, then an invalid (empty) part.
-      const streamWithToolCall = (async function* () {
-        yield {
-          candidates: [
-            {
-              content: {
-                role: 'model',
-                parts: [{ functionCall: { name: 'test_tool', args: {} } }],
-              },
-            },
-          ],
-        } as unknown as GenerateContentResponse;
-        // This second chunk is invalid according to isValidResponse
-        yield {
-          candidates: [
-            {
-              content: {
-                role: 'model',
-                parts: [{ text: '' }],
-              },
-            },
-          ],
-        } as unknown as GenerateContentResponse;
-      })();
-
-      vi.mocked(mockModelsModule.generateContentStream).mockResolvedValue(
-        streamWithToolCall,
-      );
-
-      // 2. Action & Assert: The stream processing should complete without throwing an error
-      // because the presence of a tool call makes the empty final chunk acceptable.
-      const stream = await chat.sendMessageStream(
-        { message: 'test message' },
-        'prompt-id-tool-call-empty-end',
-      );
-      await expect(
-        (async () => {
-          for await (const _ of stream) {
-            /* consume stream */
-          }
-        })(),
-      ).resolves.not.toThrow();
-
-      // 3. Verify history was recorded correctly
-      const history = chat.getHistory();
-      expect(history.length).toBe(2); // user turn + model turn
-      const modelTurn = history[1]!;
-      expect(modelTurn?.parts?.length).toBe(1); // The empty part is discarded
-      expect(modelTurn?.parts![0]!.functionCall).toBeDefined();
-    });
-
-    it('should fail if the stream ends with an empty part and has no finishReason', async () => {
-      // 1. Mock a stream that ends with an invalid part and has no finish reason.
-      const streamWithNoFinish = (async function* () {
-        yield {
-          candidates: [
-            {
-              content: {
-                role: 'model',
-                parts: [{ text: 'Initial content...' }],
-              },
-            },
-          ],
-        } as unknown as GenerateContentResponse;
-        // This second chunk is invalid and has no finishReason, so it should fail.
-        yield {
-          candidates: [
-            {
-              content: {
-                role: 'model',
-                parts: [{ text: '' }],
-              },
-            },
-          ],
-        } as unknown as GenerateContentResponse;
-      })();
-
-      vi.mocked(mockModelsModule.generateContentStream).mockResolvedValue(
-        streamWithNoFinish,
-      );
-
-      // 2. Action & Assert: The stream should fail because there's no finish reason.
-      const stream = await chat.sendMessageStream(
-        { message: 'test message' },
-        'prompt-id-no-finish-empty-end',
-      );
-      await expect(
-        (async () => {
-          for await (const _ of stream) {
-            /* consume stream */
-          }
-        })(),
-      ).rejects.toThrow(EmptyStreamError);
-    });
-
     it('should succeed if the stream ends with an invalid part but has a finishReason and contained a valid part', async () => {
       // 1. Mock a stream that sends a valid chunk, then an invalid one, but has a finish reason.
       const streamWithInvalidEnd = (async function* () {
-        yield {
-          candidates: [
-            {
-              content: {
-                role: 'model',
-                parts: [{ text: 'Initial valid content...' }],
-              },
-            },
-          ],
-        } as unknown as GenerateContentResponse;
-        // This second chunk is invalid, but the response has a finishReason.
-        yield {
-          candidates: [
-            {
-              content: {
-                role: 'model',
-                parts: [{ text: '' }], // Invalid part
-              },
-              finishReason: 'STOP',
-            },
-          ],
-        } as unknown as GenerateContentResponse;
-      })();
-
-      vi.mocked(mockModelsModule.generateContentStream).mockResolvedValue(
-        streamWithInvalidEnd,
-      );
-
-      // 2. Action & Assert: The stream should complete without throwing an error.
-      const stream = await chat.sendMessageStream(
-        { message: 'test message' },
-        'prompt-id-valid-then-invalid-end',
-      );
-      await expect(
-        (async () => {
-          for await (const _ of stream) {
-            /* consume stream */
-          }
-        })(),
-      ).resolves.not.toThrow();
-
-      // 3. Verify history was recorded correctly with only the valid part.
-      const history = chat.getHistory();
-      expect(history.length).toBe(2); // user turn + model turn
-      const modelTurn = history[1]!;
-      expect(modelTurn?.parts?.length).toBe(1);
-      expect(modelTurn?.parts![0]!.text).toBe('Initial valid content...');
-    });
-    it('should not consolidate text into a part that also contains a functionCall', async () => {
-      // 1. Mock the API to stream a malformed part followed by a valid text part.
-      const multiChunkStream = (async function* () {
-        // This malformed part has both text and a functionCall.
-=======
-    it('should succeed if the stream ends with an invalid part but has a finishReason and contained a valid part', async () => {
-      // 1. Mock a stream that sends a valid chunk, then an invalid one, but has a finish reason.
-      const streamWithInvalidEnd = (async function* () {
->>>>>>> 0612839a
         yield {
           candidates: [
             {
@@ -1049,11 +753,7 @@
   describe('sendMessageStream with retries', () => {
     it('should yield a RETRY event when an invalid stream is encountered', async () => {
       // ARRANGE: Mock the stream to fail once, then succeed.
-<<<<<<< HEAD
-      vi.mocked(mockModelsModule.generateContentStream)
-=======
       vi.mocked(mockContentGenerator.generateContentStream)
->>>>>>> 0612839a
         .mockImplementationOnce(async () =>
           // First attempt: An invalid stream with an empty text part.
           (async function* () {
@@ -1078,10 +778,7 @@
 
       // ACT: Send a message and collect all events from the stream.
       const stream = await chat.sendMessageStream(
-<<<<<<< HEAD
-=======
-        'test-model',
->>>>>>> 0612839a
+        'test-model',
         { message: 'test' },
         'prompt-id-yield-retry',
       );
@@ -1134,13 +831,9 @@
       // Assertions
       expect(mockLogContentRetry).toHaveBeenCalledTimes(1);
       expect(mockLogContentRetryFailure).not.toHaveBeenCalled();
-<<<<<<< HEAD
-      expect(mockModelsModule.generateContentStream).toHaveBeenCalledTimes(2);
-=======
       expect(mockContentGenerator.generateContentStream).toHaveBeenCalledTimes(
         2,
       );
->>>>>>> 0612839a
 
       // Check for a retry event
       expect(chunks.some((c) => c.type === StreamEventType.RETRY)).toBe(true);
@@ -1612,11 +1305,6 @@
     expect(turn4.parts[0].text).toBe('second response');
   });
 
-<<<<<<< HEAD
-  it('should discard valid partial content from a failed attempt upon retry', async () => {
-    // ARRANGE: Mock the stream to fail on the first attempt after yielding some valid content.
-    vi.mocked(mockModelsModule.generateContentStream)
-=======
   describe('stopBeforeSecondMutator', () => {
     beforeEach(() => {
       // Common setup for these tests: mock the tool registry.
@@ -1949,6 +1637,7 @@
     it('should call handleFallback with the specific failed model and retry if handler returns true', async () => {
       const authType = AuthType.LOGIN_WITH_GOOGLE;
       vi.mocked(mockConfig.getContentGeneratorConfig).mockReturnValue({
+        model: 'test-model',
         authType,
       });
 
@@ -2034,7 +1723,6 @@
   it('should discard valid partial content from a failed attempt upon retry', async () => {
     // Mock the stream to fail on the first attempt after yielding some valid content.
     vi.mocked(mockContentGenerator.generateContentStream)
->>>>>>> 0612839a
       .mockImplementationOnce(async () =>
         // First attempt: yields one valid chunk, then one invalid chunk
         (async function* () {
@@ -2068,14 +1756,9 @@
         })(),
       );
 
-<<<<<<< HEAD
-    // ACT: Send a message and consume the stream
-    const stream = await chat.sendMessageStream(
-=======
     // Send a message and consume the stream
     const stream = await chat.sendMessageStream(
       'test-model',
->>>>>>> 0612839a
       { message: 'test' },
       'prompt-id-discard-test',
     );
@@ -2084,14 +1767,8 @@
       events.push(event);
     }
 
-<<<<<<< HEAD
-    // ASSERT
-    // Check that a retry happened
-    expect(mockModelsModule.generateContentStream).toHaveBeenCalledTimes(2);
-=======
     // Check that a retry happened
     expect(mockContentGenerator.generateContentStream).toHaveBeenCalledTimes(2);
->>>>>>> 0612839a
     expect(events.some((e) => e.type === StreamEventType.RETRY)).toBe(true);
 
     // Check the final recorded history
@@ -2106,8 +1783,6 @@
       'This valid part should be discarded',
     );
   });
-<<<<<<< HEAD
-=======
 
   describe('stripThoughtsFromHistory', () => {
     it('should strip thought signatures', () => {
@@ -2145,5 +1820,4 @@
       ]);
     });
   });
->>>>>>> 0612839a
 });