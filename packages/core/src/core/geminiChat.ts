/**
 * @license
 * Copyright 2025 Google LLC
 * SPDX-License-Identifier: Apache-2.0
 */

// DISCLAIMER: This is a copied version of https://github.com/googleapis/js-genai/blob/main/src/chats.ts with the intention of working around a key bug
// where function responses are not treated as "valid" responses: https://b.corp.google.com/issues/420354090

import {
  GenerateContentResponse,
  type Content,
  type GenerateContentConfig,
  type SendMessageParameters,
  type Part,
  type Tool,
  FinishReason,
  ApiError,
} from '@google/genai';
import { toParts } from '../code_assist/converter.js';
import { createUserContent } from '@google/genai';
import { retryWithBackoff } from '../utils/retry.js';
import type { Config } from '../config/config.js';
import {
  DEFAULT_GEMINI_FLASH_MODEL,
  getEffectiveModel,
} from '../config/models.js';
import { hasCycleInSchema, MUTATOR_KINDS } from '../tools/tools.js';
import type { StructuredError } from './turn.js';
import {
  logContentRetry,
  logContentRetryFailure,
} from '../telemetry/loggers.js';
import { ChatRecordingService } from '../services/chatRecordingService.js';
import {
  ContentRetryEvent,
  ContentRetryFailureEvent,
} from '../telemetry/types.js';
import { handleFallback } from '../fallback/handler.js';
import { isFunctionResponse } from '../utils/messageInspectors.js';
import { partListUnionToString } from './geminiRequest.js';
import { uiTelemetryService } from '../telemetry/uiTelemetry.js';

export enum StreamEventType {
  /** A regular content chunk from the API. */
  CHUNK = 'chunk',
  /** A signal that a retry is about to happen. The UI should discard any partial
   * content from the attempt that just failed. */
  RETRY = 'retry',
}

export type StreamEvent =
  | { type: StreamEventType.CHUNK; value: GenerateContentResponse }
  | { type: StreamEventType.RETRY };

export enum StreamEventType {
  /** A regular content chunk from the API. */
  CHUNK = 'chunk',
  /** A signal that a retry is about to happen. The UI should discard any partial
   * content from the attempt that just failed. */
  RETRY = 'retry',
}

export type StreamEvent =
  | { type: StreamEventType.CHUNK; value: GenerateContentResponse }
  | { type: StreamEventType.RETRY };

/**
 * Options for retrying due to invalid content from the model.
 */
interface ContentRetryOptions {
  /** Total number of attempts to make (1 initial + N retries). */
  maxAttempts: number;
  /** The base delay in milliseconds for linear backoff. */
  initialDelayMs: number;
}

const INVALID_CONTENT_RETRY_OPTIONS: ContentRetryOptions = {
  maxAttempts: 2, // 1 initial call + 1 retry
  initialDelayMs: 500,
};
/**
 * Returns true if the response is valid, false otherwise.
 *
 * The DashScope provider may return the last 2 chunks as:
 * 1. A choice(candidate) with finishReason and empty content
 * 2. Empty choices with usage metadata
 * We'll check separately for both of these cases.
 */
function isValidResponse(response: GenerateContentResponse): boolean {
  if (response.usageMetadata) {
    return true;
  }

  if (response.candidates === undefined || response.candidates.length === 0) {
    return false;
  }

  if (response.candidates.some((candidate) => candidate.finishReason)) {
    return true;
  }

  const content = response.candidates[0]?.content;
  return content !== undefined && isValidContent(content);
}

export function isValidNonThoughtTextPart(part: Part): boolean {
  return (
    typeof part.text === 'string' &&
    !part.thought &&
    // Technically, the model should never generate parts that have text and
    //  any of these but we don't trust them so check anyways.
    !part.functionCall &&
    !part.functionResponse &&
    !part.inlineData &&
    !part.fileData
  );
}

function isValidContent(content: Content): boolean {
  if (content.parts === undefined || content.parts.length === 0) {
    return false;
  }
  for (const part of content.parts) {
    if (part === undefined || Object.keys(part).length === 0) {
      return false;
    }
    if (
      !part.thought &&
      part.text !== undefined &&
      part.text === '' &&
      part.functionCall === undefined
    ) {
      return false;
    }
  }
  return true;
}

/**
 * Validates the history contains the correct roles.
 *
 * @throws Error if the history does not start with a user turn.
 * @throws Error if the history contains an invalid role.
 */
function validateHistory(history: Content[]) {
  for (const content of history) {
    if (content.role !== 'user' && content.role !== 'model') {
      throw new Error(`Role must be user or model, but got ${content.role}.`);
    }
  }
}

/**
 * Extracts the curated (valid) history from a comprehensive history.
 *
 * @remarks
 * The model may sometimes generate invalid or empty contents(e.g., due to safety
 * filters or recitation). Extracting valid turns from the history
 * ensures that subsequent requests could be accepted by the model.
 */
function extractCuratedHistory(comprehensiveHistory: Content[]): Content[] {
  if (comprehensiveHistory === undefined || comprehensiveHistory.length === 0) {
    return [];
  }
  const curatedHistory: Content[] = [];
  const length = comprehensiveHistory.length;
  let i = 0;
  while (i < length) {
    if (comprehensiveHistory[i].role === 'user') {
      curatedHistory.push(comprehensiveHistory[i]);
      i++;
    } else {
      const modelOutput: Content[] = [];
      let isValid = true;
      while (i < length && comprehensiveHistory[i].role === 'model') {
        modelOutput.push(comprehensiveHistory[i]);
        if (isValid && !isValidContent(comprehensiveHistory[i])) {
          isValid = false;
        }
        i++;
      }
      if (isValid) {
        curatedHistory.push(...modelOutput);
      }
    }
  }
  return curatedHistory;
}

/**
 * Custom error to signal that a stream completed with invalid content,
 * which should trigger a retry.
 */
export class InvalidStreamError extends Error {
  readonly type: 'NO_FINISH_REASON' | 'NO_RESPONSE_TEXT';

  constructor(message: string, type: 'NO_FINISH_REASON' | 'NO_RESPONSE_TEXT') {
    super(message);
    this.name = 'InvalidStreamError';
    this.type = type;
  }
}

/**
 * Chat session that enables sending messages to the model with previous
 * conversation context.
 *
 * @remarks
 * The session maintains all the turns between user and model.
 */
export class GeminiChat {
  // A promise to represent the current state of the message being sent to the
  // model.
  private sendPromise: Promise<void> = Promise.resolve();
  private readonly chatRecordingService: ChatRecordingService;

  constructor(
    private readonly config: Config,
    private readonly generationConfig: GenerateContentConfig = {},
    private history: Content[] = [],
  ) {
    validateHistory(history);
<<<<<<< HEAD
  }

  /**
   * Handles falling back to Flash model when persistent 429 errors occur for OAuth users.
   * Uses a fallback handler if provided by the config; otherwise, returns null.
   */
  private async handleFlashFallback(
    authType?: string,
    error?: unknown,
  ): Promise<string | null> {
    // Handle different auth types
    if (authType === AuthType.QWEN_OAUTH) {
      return this.handleQwenOAuthError(error);
    }

    // Only handle fallback for OAuth users
    if (authType !== AuthType.LOGIN_WITH_GOOGLE) {
      return null;
    }

    const currentModel = this.config.getModel();
    const fallbackModel = DEFAULT_GEMINI_FLASH_MODEL;

    // Don't fallback if already using Flash model
    if (currentModel === fallbackModel) {
      return null;
    }

    // Check if config has a fallback handler (set by CLI package)
    const fallbackHandler = this.config.flashFallbackHandler;
    if (typeof fallbackHandler === 'function') {
      try {
        const accepted = await fallbackHandler(
          currentModel,
          fallbackModel,
          error,
        );
        if (accepted !== false && accepted !== null) {
          await this.config.setModel(fallbackModel);
          this.config.setFallbackMode(true);
          return fallbackModel;
        }
        // Check if the model was switched manually in the handler
        if (this.config.getModel() === fallbackModel) {
          return null; // Model was switched but don't continue with current prompt
        }
      } catch (error) {
        console.warn('Flash fallback handler failed:', error);
      }
    }

    return null;
=======
    this.chatRecordingService = new ChatRecordingService(config);
    this.chatRecordingService.initialize();
>>>>>>> 0612839a
  }

  setSystemInstruction(sysInstr: string) {
    this.generationConfig.systemInstruction = sysInstr;
  }

  /**
   * Sends a message to the model and returns the response in chunks.
   *
   * @remarks
   * This method will wait for the previous message to be processed before
   * sending the next message.
   *
   * @see {@link Chat#sendMessage} for non-streaming method.
   * @param params - parameters for sending the message.
   * @return The model's response.
   *
   * @example
   * ```ts
   * const chat = ai.chats.create({model: 'gemini-2.0-flash'});
   * const response = await chat.sendMessageStream({
   * message: 'Why is the sky blue?'
   * });
   * for await (const chunk of response) {
   * console.log(chunk.text);
   * }
   * ```
   */
  async sendMessageStream(
    model: string,
    params: SendMessageParameters,
    prompt_id: string,
  ): Promise<AsyncGenerator<StreamEvent>> {
    await this.sendPromise;

    let streamDoneResolver: () => void;
    const streamDonePromise = new Promise<void>((resolve) => {
      streamDoneResolver = resolve;
    });
    this.sendPromise = streamDonePromise;

    const userContent = createUserContent(params.message);

    // Record user input - capture complete message with all parts (text, files, images, etc.)
    // but skip recording function responses (tool call results) as they should be stored in tool call records
    if (!isFunctionResponse(userContent)) {
      const userMessage = Array.isArray(params.message)
        ? params.message
        : [params.message];
      const userMessageContent = partListUnionToString(toParts(userMessage));
      this.chatRecordingService.recordMessage({
        model,
        type: 'user',
        content: userMessageContent,
      });
    }

    // Add user content to history ONCE before any attempts.
    this.history.push(userContent);
    const requestContents = this.getHistory(true);

    // eslint-disable-next-line @typescript-eslint/no-this-alias
    const self = this;
    return (async function* () {
      try {
        let lastError: unknown = new Error('Request failed after all retries.');

        for (
          let attempt = 0;
          attempt < INVALID_CONTENT_RETRY_OPTIONS.maxAttempts;
          attempt++
        ) {
          try {
            if (attempt > 0) {
              yield { type: StreamEventType.RETRY };
            }

            const stream = await self.makeApiCallAndProcessStream(
              model,
              requestContents,
              params,
              prompt_id,
            );

            for await (const chunk of stream) {
              yield { type: StreamEventType.CHUNK, value: chunk };
            }

            lastError = null;
            break;
          } catch (error) {
            lastError = error;
            const isContentError = error instanceof InvalidStreamError;

            if (isContentError) {
              // Check if we have more attempts left.
              if (attempt < INVALID_CONTENT_RETRY_OPTIONS.maxAttempts - 1) {
                logContentRetry(
                  self.config,
                  new ContentRetryEvent(
                    attempt,
                    (error as InvalidStreamError).type,
                    INVALID_CONTENT_RETRY_OPTIONS.initialDelayMs,
                    model,
                  ),
                );
                await new Promise((res) =>
                  setTimeout(
                    res,
                    INVALID_CONTENT_RETRY_OPTIONS.initialDelayMs *
                      (attempt + 1),
                  ),
                );
                continue;
              }
            }
            break;
          }
        }

        if (lastError) {
          if (lastError instanceof InvalidStreamError) {
            logContentRetryFailure(
              self.config,
              new ContentRetryFailureEvent(
                INVALID_CONTENT_RETRY_OPTIONS.maxAttempts,
                (lastError as InvalidStreamError).type,
                model,
              ),
            );
          }
          throw lastError;
        }
      } finally {
        streamDoneResolver!();
      }
    })();
  }

  private async makeApiCallAndProcessStream(
    model: string,
    requestContents: Content[],
    params: SendMessageParameters,
    prompt_id: string,
  ): Promise<AsyncGenerator<GenerateContentResponse>> {
    const apiCall = () => {
      const modelToUse = getEffectiveModel(
        this.config.isInFallbackMode(),
        model,
      );

      if (
        this.config.getQuotaErrorOccurred() &&
        modelToUse === DEFAULT_GEMINI_FLASH_MODEL
      ) {
        throw new Error(
          'Please submit a new query to continue with the Flash model.',
        );
      }

      return this.config.getContentGenerator().generateContentStream(
        {
          model: modelToUse,
          contents: requestContents,
          config: { ...this.generationConfig, ...params.config },
        },
        prompt_id,
      );
    };

    const onPersistent429Callback = async (
      authType?: string,
      error?: unknown,
    ) => await handleFallback(this.config, model, authType, error);

    const streamResponse = await retryWithBackoff(apiCall, {
      shouldRetryOnError: (error: unknown) => {
        if (error instanceof ApiError && error.message) {
          if (error.status === 400) return false;
          if (isSchemaDepthError(error.message)) return false;
<<<<<<< HEAD
          if (error.message.includes('429')) return true;
          if (error.message.match(/^5\d{2}/)) return true;
=======
          if (error.status === 429) return true;
          if (error.status >= 500 && error.status < 600) return true;
>>>>>>> 0612839a
        }
        return false;
      },
      onPersistent429: onPersistent429Callback,
      authType: this.config.getContentGeneratorConfig()?.authType,
    });

    return this.processStreamResponse(model, streamResponse);
  }

  /**
   * Returns the chat history.
   *
   * @remarks
   * The history is a list of contents alternating between user and model.
   *
   * There are two types of history:
   * - The `curated history` contains only the valid turns between user and
   * model, which will be included in the subsequent requests sent to the model.
   * - The `comprehensive history` contains all turns, including invalid or
   * empty model outputs, providing a complete record of the history.
   *
   * The history is updated after receiving the response from the model,
   * for streaming response, it means receiving the last chunk of the response.
   *
   * The `comprehensive history` is returned by default. To get the `curated
   * history`, set the `curated` parameter to `true`.
   *
   * @param curated - whether to return the curated history or the comprehensive
   * history.
   * @return History contents alternating between user and model for the entire
   * chat session.
   */
  getHistory(curated: boolean = false): Content[] {
    const history = curated
      ? extractCuratedHistory(this.history)
      : this.history;
    // Deep copy the history to avoid mutating the history outside of the
    // chat session.
    return structuredClone(history);
  }

  /**
   * Clears the chat history.
   */
  clearHistory(): void {
    this.history = [];
  }

  /**
   * Adds a new entry to the chat history.
   */
  addHistory(content: Content): void {
    this.history.push(content);
  }

  setHistory(history: Content[]): void {
    this.history = history;
  }

  stripThoughtsFromHistory(): void {
    this.history = this.history.map((content) => {
      const newContent = { ...content };
      if (newContent.parts) {
        newContent.parts = newContent.parts.map((part) => {
          if (part && typeof part === 'object' && 'thoughtSignature' in part) {
            const newPart = { ...part };
            delete (newPart as { thoughtSignature?: string }).thoughtSignature;
            return newPart;
          }
          return part;
        });
      }
      return newContent;
    });
  }

  setTools(tools: Tool[]): void {
    this.generationConfig.tools = tools;
  }

  async maybeIncludeSchemaDepthContext(error: StructuredError): Promise<void> {
    // Check for potentially problematic cyclic tools with cyclic schemas
    // and include a recommendation to remove potentially problematic tools.
    if (
      isSchemaDepthError(error.message) ||
      isInvalidArgumentError(error.message)
    ) {
      const tools = this.config.getToolRegistry().getAllTools();
      const cyclicSchemaTools: string[] = [];
      for (const tool of tools) {
        if (
          (tool.schema.parametersJsonSchema &&
            hasCycleInSchema(tool.schema.parametersJsonSchema)) ||
          (tool.schema.parameters && hasCycleInSchema(tool.schema.parameters))
        ) {
          cyclicSchemaTools.push(tool.displayName);
        }
      }
      if (cyclicSchemaTools.length > 0) {
        const extraDetails =
          `\n\nThis error was probably caused by cyclic schema references in one of the following tools, try disabling them with excludeTools:\n\n - ` +
          cyclicSchemaTools.join(`\n - `) +
          `\n`;
        error.message += extraDetails;
      }
    }
  }

  private async *processStreamResponse(
    model: string,
    streamResponse: AsyncGenerator<GenerateContentResponse>,
  ): AsyncGenerator<GenerateContentResponse> {
    const modelResponseParts: Part[] = [];
<<<<<<< HEAD
    let hasReceivedAnyChunk = false;
    let hasReceivedValidChunk = false;
    let hasToolCall = false;
    let lastChunk: GenerateContentResponse | null = null;
    let lastChunkIsInvalid = false;

    for await (const chunk of streamResponse) {
      hasReceivedAnyChunk = true;
      lastChunk = chunk;

=======

    let hasToolCall = false;
    let hasFinishReason = false;

    for await (const chunk of this.stopBeforeSecondMutator(streamResponse)) {
      hasFinishReason =
        chunk?.candidates?.some((candidate) => candidate.finishReason) ?? false;
>>>>>>> 0612839a
      if (isValidResponse(chunk)) {
        hasReceivedValidChunk = true;
        lastChunkIsInvalid = false;
        const content = chunk.candidates?.[0]?.content;
        if (content?.parts) {
<<<<<<< HEAD
          modelResponseParts.push(...content.parts);
          if (content.parts.some((part) => part.functionCall)) {
            hasToolCall = true;
          }
        }
      } else {
        logInvalidChunk(
          this.config,
          new InvalidChunkEvent('Invalid chunk received from stream.'),
        );
        lastChunkIsInvalid = true;
=======
          if (content.parts.some((part) => part.thought)) {
            // Record thoughts
            this.recordThoughtFromContent(content);
          }
          if (content.parts.some((part) => part.functionCall)) {
            hasToolCall = true;
          }

          modelResponseParts.push(
            ...content.parts.filter((part) => !part.thought),
          );
        }
>>>>>>> 0612839a
      }

<<<<<<< HEAD
    if (!hasReceivedAnyChunk) {
      throw new EmptyStreamError('Model stream completed without any chunks.');
    }

    const hasFinishReason = lastChunk?.candidates?.some(
      (candidate) => candidate.finishReason,
    );

    // Stream validation logic: A stream is considered successful if:
    // 1. There's a tool call (tool calls can end without explicit finish reasons), OR
    // 2. There's a finish reason AND the last chunk is valid (or we haven't received any valid chunks)
    //
    // We throw an error only when there's no tool call AND:
    // - No finish reason, OR
    // - Last chunk is invalid after receiving valid content
    if (
      !hasToolCall &&
      (!hasFinishReason || (lastChunkIsInvalid && !hasReceivedValidChunk))
    ) {
      throw new EmptyStreamError(
        'Model stream ended with an invalid chunk or missing finish reason.',
      );
    }

    // Bundle all streamed parts into a single Content object
    const modelOutput: Content[] =
      modelResponseParts.length > 0
        ? [{ role: 'model', parts: modelResponseParts }]
        : [];
=======
      // Record token usage if this chunk has usageMetadata
      if (chunk.usageMetadata) {
        this.chatRecordingService.recordMessageTokens(chunk.usageMetadata);
        if (chunk.usageMetadata.promptTokenCount !== undefined) {
          uiTelemetryService.setLastPromptTokenCount(
            chunk.usageMetadata.promptTokenCount,
          );
        }
      }
>>>>>>> 0612839a

      yield chunk; // Yield every chunk to the UI immediately.
    }

    // String thoughts and consolidate text parts.
    const consolidatedParts: Part[] = [];
    for (const part of modelResponseParts) {
      const lastPart = consolidatedParts[consolidatedParts.length - 1];
      if (
        lastPart?.text &&
        isValidNonThoughtTextPart(lastPart) &&
        isValidNonThoughtTextPart(part)
      ) {
        lastPart.text += part.text;
      } else {
        consolidatedParts.push(part);
      }
    }

    const responseText = consolidatedParts
      .filter((part) => part.text)
      .map((part) => part.text)
      .join('')
      .trim();

    // Record model response text from the collected parts
    if (responseText) {
      this.chatRecordingService.recordMessage({
        model,
        type: 'gemini',
        content: responseText,
      });
    }

    // Stream validation logic: A stream is considered successful if:
    // 1. There's a tool call (tool calls can end without explicit finish reasons), OR
    // 2. There's a finish reason AND we have non-empty response text
    //
    // We throw an error only when there's no tool call AND:
    // - No finish reason, OR
    // - Empty response text (e.g., only thoughts with no actual content)
    if (!hasToolCall && (!hasFinishReason || !responseText)) {
      if (!hasFinishReason) {
        throw new InvalidStreamError(
          'Model stream ended without a finish reason.',
          'NO_FINISH_REASON',
        );
      } else {
        throw new InvalidStreamError(
          'Model stream ended with empty response text.',
          'NO_RESPONSE_TEXT',
        );
      }
    }

    this.history.push({ role: 'model', parts: consolidatedParts });
  }

  /**
   * Gets the chat recording service instance.
   */
  getChatRecordingService(): ChatRecordingService {
    return this.chatRecordingService;
  }

  /**
   * Extracts and records thought from thought content.
   */
  private recordThoughtFromContent(content: Content): void {
    if (!content.parts || content.parts.length === 0) {
      return;
    }

    const thoughtPart = content.parts[0];
    if (thoughtPart.text) {
      // Extract subject and description using the same logic as turn.ts
      const rawText = thoughtPart.text;
      const subjectStringMatches = rawText.match(/\*\*(.*?)\*\*/s);
      const subject = subjectStringMatches
        ? subjectStringMatches[1].trim()
        : '';
      const description = rawText.replace(/\*\*(.*?)\*\*/s, '').trim();

      this.chatRecordingService.recordThought({
        subject,
        description,
      });
    }
  }

  /**
   * Truncates the chunkStream right before the second function call to a
   * function that mutates state. This may involve trimming parts from a chunk
   * as well as omtting some chunks altogether.
   *
   * We do this because it improves tool call quality if the model gets
   * feedback from one mutating function call before it makes the next one.
   */
  private async *stopBeforeSecondMutator(
    chunkStream: AsyncGenerator<GenerateContentResponse>,
  ): AsyncGenerator<GenerateContentResponse> {
    let foundMutatorFunctionCall = false;

    for await (const chunk of chunkStream) {
      const candidate = chunk.candidates?.[0];
      const content = candidate?.content;
      if (!candidate || !content?.parts) {
        yield chunk;
        continue;
      }

      const truncatedParts: Part[] = [];
      for (const part of content.parts) {
        if (this.isMutatorFunctionCall(part)) {
          if (foundMutatorFunctionCall) {
            // This is the second mutator call.
            // Truncate and return immedaitely.
            const newChunk = new GenerateContentResponse();
            newChunk.candidates = [
              {
                ...candidate,
                content: {
                  ...content,
                  parts: truncatedParts,
                },
                finishReason: FinishReason.STOP,
              },
            ];
            yield newChunk;
            return;
          }
          foundMutatorFunctionCall = true;
        }
        truncatedParts.push(part);
      }

      yield chunk;
    }
  }

  private isMutatorFunctionCall(part: Part): boolean {
    if (!part?.functionCall?.name) {
      return false;
    }
    const tool = this.config.getToolRegistry().getTool(part.functionCall.name);
    return !!tool && MUTATOR_KINDS.includes(tool.kind);
  }

  /**
   * Handles Qwen OAuth authentication errors and rate limiting
   */
  private async handleQwenOAuthError(error?: unknown): Promise<string | null> {
    if (!error) {
      return null;
    }

    const errorMessage =
      error instanceof Error
        ? error.message.toLowerCase()
        : String(error).toLowerCase();
    const errorCode =
      (error as { status?: number; code?: number })?.status ||
      (error as { status?: number; code?: number })?.code;

    // Check if this is an authentication/authorization error
    const isAuthError =
      errorCode === 401 ||
      errorCode === 403 ||
      errorMessage.includes('unauthorized') ||
      errorMessage.includes('forbidden') ||
      errorMessage.includes('invalid api key') ||
      errorMessage.includes('authentication') ||
      errorMessage.includes('access denied') ||
      (errorMessage.includes('token') && errorMessage.includes('expired'));

    // Check if this is a rate limiting error
    const isRateLimitError =
      errorCode === 429 ||
      errorMessage.includes('429') ||
      errorMessage.includes('rate limit') ||
      errorMessage.includes('too many requests');

    if (isAuthError) {
      console.warn('Qwen OAuth authentication error detected:', errorMessage);
      // The QwenContentGenerator should automatically handle token refresh
      // If it still fails, it likely means the refresh token is also expired
      console.log(
        'Note: If this persists, you may need to re-authenticate with Qwen OAuth',
      );
      return null;
    }

    if (isRateLimitError) {
      console.warn('Qwen API rate limit encountered:', errorMessage);
      // For rate limiting, we don't need to do anything special
      // The retry mechanism will handle the backoff
      return null;
    }

    // For other errors, don't handle them specially
    return null;
  }
}

/** Visible for Testing */
export function isSchemaDepthError(errorMessage: string): boolean {
  return errorMessage.includes('maximum schema depth exceeded');
}

export function isInvalidArgumentError(errorMessage: string): boolean {
  return errorMessage.includes('Request contains an invalid argument');
}<|MERGE_RESOLUTION|>--- conflicted
+++ resolved
@@ -53,18 +53,6 @@
   | { type: StreamEventType.CHUNK; value: GenerateContentResponse }
   | { type: StreamEventType.RETRY };
 
-export enum StreamEventType {
-  /** A regular content chunk from the API. */
-  CHUNK = 'chunk',
-  /** A signal that a retry is about to happen. The UI should discard any partial
-   * content from the attempt that just failed. */
-  RETRY = 'retry',
-}
-
-export type StreamEvent =
-  | { type: StreamEventType.CHUNK; value: GenerateContentResponse }
-  | { type: StreamEventType.RETRY };
-
 /**
  * Options for retrying due to invalid content from the model.
  */
@@ -221,63 +209,8 @@
     private history: Content[] = [],
   ) {
     validateHistory(history);
-<<<<<<< HEAD
-  }
-
-  /**
-   * Handles falling back to Flash model when persistent 429 errors occur for OAuth users.
-   * Uses a fallback handler if provided by the config; otherwise, returns null.
-   */
-  private async handleFlashFallback(
-    authType?: string,
-    error?: unknown,
-  ): Promise<string | null> {
-    // Handle different auth types
-    if (authType === AuthType.QWEN_OAUTH) {
-      return this.handleQwenOAuthError(error);
-    }
-
-    // Only handle fallback for OAuth users
-    if (authType !== AuthType.LOGIN_WITH_GOOGLE) {
-      return null;
-    }
-
-    const currentModel = this.config.getModel();
-    const fallbackModel = DEFAULT_GEMINI_FLASH_MODEL;
-
-    // Don't fallback if already using Flash model
-    if (currentModel === fallbackModel) {
-      return null;
-    }
-
-    // Check if config has a fallback handler (set by CLI package)
-    const fallbackHandler = this.config.flashFallbackHandler;
-    if (typeof fallbackHandler === 'function') {
-      try {
-        const accepted = await fallbackHandler(
-          currentModel,
-          fallbackModel,
-          error,
-        );
-        if (accepted !== false && accepted !== null) {
-          await this.config.setModel(fallbackModel);
-          this.config.setFallbackMode(true);
-          return fallbackModel;
-        }
-        // Check if the model was switched manually in the handler
-        if (this.config.getModel() === fallbackModel) {
-          return null; // Model was switched but don't continue with current prompt
-        }
-      } catch (error) {
-        console.warn('Flash fallback handler failed:', error);
-      }
-    }
-
-    return null;
-=======
     this.chatRecordingService = new ChatRecordingService(config);
     this.chatRecordingService.initialize();
->>>>>>> 0612839a
   }
 
   setSystemInstruction(sysInstr: string) {
@@ -458,13 +391,8 @@
         if (error instanceof ApiError && error.message) {
           if (error.status === 400) return false;
           if (isSchemaDepthError(error.message)) return false;
-<<<<<<< HEAD
-          if (error.message.includes('429')) return true;
-          if (error.message.match(/^5\d{2}/)) return true;
-=======
           if (error.status === 429) return true;
           if (error.status >= 500 && error.status < 600) return true;
->>>>>>> 0612839a
         }
         return false;
       },
@@ -579,18 +507,6 @@
     streamResponse: AsyncGenerator<GenerateContentResponse>,
   ): AsyncGenerator<GenerateContentResponse> {
     const modelResponseParts: Part[] = [];
-<<<<<<< HEAD
-    let hasReceivedAnyChunk = false;
-    let hasReceivedValidChunk = false;
-    let hasToolCall = false;
-    let lastChunk: GenerateContentResponse | null = null;
-    let lastChunkIsInvalid = false;
-
-    for await (const chunk of streamResponse) {
-      hasReceivedAnyChunk = true;
-      lastChunk = chunk;
-
-=======
 
     let hasToolCall = false;
     let hasFinishReason = false;
@@ -598,25 +514,9 @@
     for await (const chunk of this.stopBeforeSecondMutator(streamResponse)) {
       hasFinishReason =
         chunk?.candidates?.some((candidate) => candidate.finishReason) ?? false;
->>>>>>> 0612839a
       if (isValidResponse(chunk)) {
-        hasReceivedValidChunk = true;
-        lastChunkIsInvalid = false;
         const content = chunk.candidates?.[0]?.content;
         if (content?.parts) {
-<<<<<<< HEAD
-          modelResponseParts.push(...content.parts);
-          if (content.parts.some((part) => part.functionCall)) {
-            hasToolCall = true;
-          }
-        }
-      } else {
-        logInvalidChunk(
-          this.config,
-          new InvalidChunkEvent('Invalid chunk received from stream.'),
-        );
-        lastChunkIsInvalid = true;
-=======
           if (content.parts.some((part) => part.thought)) {
             // Record thoughts
             this.recordThoughtFromContent(content);
@@ -629,40 +529,8 @@
             ...content.parts.filter((part) => !part.thought),
           );
         }
->>>>>>> 0612839a
-      }
-
-<<<<<<< HEAD
-    if (!hasReceivedAnyChunk) {
-      throw new EmptyStreamError('Model stream completed without any chunks.');
-    }
-
-    const hasFinishReason = lastChunk?.candidates?.some(
-      (candidate) => candidate.finishReason,
-    );
-
-    // Stream validation logic: A stream is considered successful if:
-    // 1. There's a tool call (tool calls can end without explicit finish reasons), OR
-    // 2. There's a finish reason AND the last chunk is valid (or we haven't received any valid chunks)
-    //
-    // We throw an error only when there's no tool call AND:
-    // - No finish reason, OR
-    // - Last chunk is invalid after receiving valid content
-    if (
-      !hasToolCall &&
-      (!hasFinishReason || (lastChunkIsInvalid && !hasReceivedValidChunk))
-    ) {
-      throw new EmptyStreamError(
-        'Model stream ended with an invalid chunk or missing finish reason.',
-      );
-    }
-
-    // Bundle all streamed parts into a single Content object
-    const modelOutput: Content[] =
-      modelResponseParts.length > 0
-        ? [{ role: 'model', parts: modelResponseParts }]
-        : [];
-=======
+      }
+
       // Record token usage if this chunk has usageMetadata
       if (chunk.usageMetadata) {
         this.chatRecordingService.recordMessageTokens(chunk.usageMetadata);
@@ -672,7 +540,6 @@
           );
         }
       }
->>>>>>> 0612839a
 
       yield chunk; // Yield every chunk to the UI immediately.
     }
@@ -820,61 +687,6 @@
     const tool = this.config.getToolRegistry().getTool(part.functionCall.name);
     return !!tool && MUTATOR_KINDS.includes(tool.kind);
   }
-
-  /**
-   * Handles Qwen OAuth authentication errors and rate limiting
-   */
-  private async handleQwenOAuthError(error?: unknown): Promise<string | null> {
-    if (!error) {
-      return null;
-    }
-
-    const errorMessage =
-      error instanceof Error
-        ? error.message.toLowerCase()
-        : String(error).toLowerCase();
-    const errorCode =
-      (error as { status?: number; code?: number })?.status ||
-      (error as { status?: number; code?: number })?.code;
-
-    // Check if this is an authentication/authorization error
-    const isAuthError =
-      errorCode === 401 ||
-      errorCode === 403 ||
-      errorMessage.includes('unauthorized') ||
-      errorMessage.includes('forbidden') ||
-      errorMessage.includes('invalid api key') ||
-      errorMessage.includes('authentication') ||
-      errorMessage.includes('access denied') ||
-      (errorMessage.includes('token') && errorMessage.includes('expired'));
-
-    // Check if this is a rate limiting error
-    const isRateLimitError =
-      errorCode === 429 ||
-      errorMessage.includes('429') ||
-      errorMessage.includes('rate limit') ||
-      errorMessage.includes('too many requests');
-
-    if (isAuthError) {
-      console.warn('Qwen OAuth authentication error detected:', errorMessage);
-      // The QwenContentGenerator should automatically handle token refresh
-      // If it still fails, it likely means the refresh token is also expired
-      console.log(
-        'Note: If this persists, you may need to re-authenticate with Qwen OAuth',
-      );
-      return null;
-    }
-
-    if (isRateLimitError) {
-      console.warn('Qwen API rate limit encountered:', errorMessage);
-      // For rate limiting, we don't need to do anything special
-      // The retry mechanism will handle the backoff
-      return null;
-    }
-
-    // For other errors, don't handle them specially
-    return null;
-  }
 }
 
 /** Visible for Testing */
