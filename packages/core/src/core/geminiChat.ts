--- conflicted
+++ resolved
@@ -128,7 +128,6 @@
     validateHistory(history);
   }
 
-<<<<<<< HEAD
   getConfig(): Config {
     return this.config;
   }
@@ -206,9 +205,6 @@
       ),
     );
   }
-
-=======
->>>>>>> cd5e592b
   /**
    * Handles falling back to Flash model when persistent 429 errors occur for OAuth users.
    * Uses a fallback handler if provided by the config; otherwise, returns null.
