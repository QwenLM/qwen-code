/**
 * @license
 * Copyright 2025 Google LLC
 * SPDX-License-Identifier: Apache-2.0
 */

import { describe, it, expect, vi, beforeEach, afterEach } from 'vitest';
<<<<<<< HEAD
import { OpenAIContentGenerator } from '../openaiContentGenerator/openaiContentGenerator.js';
import { Config } from '../../config/config.js';
=======
import { OpenAIContentGenerator } from '../openaiContentGenerator.js';
import type { Config } from '../../config/config.js';
>>>>>>> b99de25e
import { AuthType } from '../contentGenerator.js';
import type { OpenAICompatibleProvider } from '../openaiContentGenerator/provider/index.js';
import OpenAI from 'openai';

// Mock OpenAI
vi.mock('openai');

// Mock logger modules
vi.mock('../../telemetry/loggers.js', () => ({
  logApiResponse: vi.fn(),
  logApiError: vi.fn(),
}));

vi.mock('../../utils/openaiLogger.js', () => ({
  openaiLogger: {
    logInteraction: vi.fn(),
  },
}));

describe('OpenAIContentGenerator Timeout Handling', () => {
  let generator: OpenAIContentGenerator;
  let mockConfig: Config;
  // eslint-disable-next-line @typescript-eslint/no-explicit-any
  let mockOpenAIClient: any;
  let mockProvider: OpenAICompatibleProvider;

  beforeEach(() => {
    // Reset mocks
    vi.clearAllMocks();

    // Mock environment variables
    vi.stubEnv('OPENAI_BASE_URL', '');

    // Mock config
    mockConfig = {
      getContentGeneratorConfig: vi.fn().mockReturnValue({
        authType: 'openai',
        enableOpenAILogging: false,
      }),
      getCliVersion: vi.fn().mockReturnValue('1.0.0'),
    } as unknown as Config;

    // Mock OpenAI client
    mockOpenAIClient = {
      chat: {
        completions: {
          create: vi.fn(),
        },
      },
      embeddings: {
        create: vi.fn(),
      },
    };

    vi.mocked(OpenAI).mockImplementation(() => mockOpenAIClient);

    // Create mock provider
    mockProvider = {
      buildHeaders: vi.fn().mockReturnValue({
        'User-Agent': 'QwenCode/1.0.0 (test; test)',
      }),
      buildClient: vi.fn().mockReturnValue(mockOpenAIClient),
      buildRequest: vi.fn().mockImplementation((req) => req),
    };

    // Create generator instance
    const contentGeneratorConfig = {
      model: 'gpt-4',
      apiKey: 'test-key',
      authType: AuthType.USE_OPENAI,
      enableOpenAILogging: false,
    };
    generator = new OpenAIContentGenerator(
      contentGeneratorConfig,
      mockConfig,
      mockProvider,
    );
  });

  afterEach(() => {
    vi.restoreAllMocks();
  });

  describe('timeout error identification through actual requests', () => {
    it('should handle various timeout error formats correctly', async () => {
      const timeoutErrors = [
        new Error('Request timeout'),
        new Error('Connection timed out'),
        new Error('ETIMEDOUT'),
        Object.assign(new Error('Network error'), { code: 'ETIMEDOUT' }),
        Object.assign(new Error('Socket error'), { code: 'ESOCKETTIMEDOUT' }),
        Object.assign(new Error('API error'), { type: 'timeout' }),
        new Error('request timed out'),
        new Error('deadline exceeded'),
      ];

      const request = {
        contents: [{ role: 'user' as const, parts: [{ text: 'Hello' }] }],
        model: 'gpt-4',
      };

      for (const error of timeoutErrors) {
        mockOpenAIClient.chat.completions.create.mockRejectedValueOnce(error);

        try {
          await generator.generateContent(request, 'test-prompt-id');
        } catch (thrownError: unknown) {
          // Should contain timeout-specific messaging and troubleshooting tips
          const errorMessage =
            thrownError instanceof Error
              ? thrownError.message
              : String(thrownError);
          expect(errorMessage).toMatch(
            /timeout after \d+s|Troubleshooting tips:/,
          );
        }
      }
    });

    it('should handle non-timeout errors without timeout messaging', async () => {
      const nonTimeoutErrors = [
        new Error('Invalid API key'),
        new Error('Rate limit exceeded'),
        new Error('Model not found'),
        Object.assign(new Error('Auth error'), { code: 'INVALID_REQUEST' }),
        Object.assign(new Error('API error'), { type: 'authentication_error' }),
      ];

      const request = {
        contents: [{ role: 'user' as const, parts: [{ text: 'Hello' }] }],
        model: 'gpt-4',
      };

      for (const error of nonTimeoutErrors) {
        mockOpenAIClient.chat.completions.create.mockRejectedValueOnce(error);

        try {
          await generator.generateContent(request, 'test-prompt-id');
        } catch (thrownError: unknown) {
          // Should NOT contain timeout-specific messaging
          const errorMessage =
            thrownError instanceof Error
              ? thrownError.message
              : String(thrownError);
          expect(errorMessage).not.toMatch(/timeout after \d+s/);
          expect(errorMessage).not.toMatch(/Troubleshooting tips:/);
          // Should preserve the original error message
          expect(errorMessage).toMatch(new RegExp(error.message));
        }
      }
    });
  });

  describe('generateContent timeout handling', () => {
    it('should handle timeout errors with helpful message', async () => {
      // Mock timeout error
      const timeoutError = new Error('Request timeout');
      mockOpenAIClient.chat.completions.create.mockRejectedValue(timeoutError);

      const request = {
        contents: [{ role: 'user' as const, parts: [{ text: 'Hello' }] }],
        model: 'gpt-4',
      };

      await expect(
        generator.generateContent(request, 'test-prompt-id'),
      ).rejects.toThrow(
        /Request timeout after \d+s\. Try reducing input length or increasing timeout in config\./,
      );
    });

    it('should handle non-timeout errors normally', async () => {
      // Mock non-timeout error
      const apiError = new Error('Invalid API key');
      mockOpenAIClient.chat.completions.create.mockRejectedValue(apiError);

      const request = {
        contents: [{ role: 'user' as const, parts: [{ text: 'Hello' }] }],
        model: 'gpt-4',
      };

      await expect(
        generator.generateContent(request, 'test-prompt-id'),
      ).rejects.toThrow('Invalid API key');
    });

    it('should include troubleshooting tips for timeout errors', async () => {
      const timeoutError = new Error('Connection timed out');
      mockOpenAIClient.chat.completions.create.mockRejectedValue(timeoutError);

      const request = {
        contents: [{ role: 'user' as const, parts: [{ text: 'Hello' }] }],
        model: 'gpt-4',
      };

      try {
        await generator.generateContent(request, 'test-prompt-id');
      } catch (error: unknown) {
        const errorMessage =
          error instanceof Error ? error.message : String(error);
        expect(errorMessage).toContain('Troubleshooting tips:');
        expect(errorMessage).toContain('Reduce input length or complexity');
        expect(errorMessage).toContain('Increase timeout in config');
        expect(errorMessage).toContain('Check network connectivity');
        expect(errorMessage).toContain('Consider using streaming mode');
      }
    });
  });

  describe('generateContentStream timeout handling', () => {
    it('should handle streaming timeout errors', async () => {
      const timeoutError = new Error('Streaming timeout');
      mockOpenAIClient.chat.completions.create.mockRejectedValue(timeoutError);

      const request = {
        contents: [{ role: 'user' as const, parts: [{ text: 'Hello' }] }],
        model: 'gpt-4',
      };

      await expect(
        generator.generateContentStream(request, 'test-prompt-id'),
      ).rejects.toThrow(
        /Streaming request timeout after \d+s\. Try reducing input length or increasing timeout in config\./,
      );
    });

    it('should include streaming-specific troubleshooting tips', async () => {
      const timeoutError = new Error('request timed out');
      mockOpenAIClient.chat.completions.create.mockRejectedValue(timeoutError);

      const request = {
        contents: [{ role: 'user' as const, parts: [{ text: 'Hello' }] }],
        model: 'gpt-4',
      };

      try {
        await generator.generateContentStream(request, 'test-prompt-id');
      } catch (error: unknown) {
        const errorMessage =
          error instanceof Error ? error.message : String(error);
        expect(errorMessage).toContain('Streaming timeout troubleshooting:');
        expect(errorMessage).toContain('Check network connectivity');
        expect(errorMessage).toContain('Consider using non-streaming mode');
      }
    });
  });

  describe('timeout configuration', () => {
    it('should use default timeout configuration', () => {
      const contentGeneratorConfig = {
        model: 'gpt-4',
        apiKey: 'test-key',
        authType: AuthType.USE_OPENAI,
        baseUrl: 'http://localhost:8080',
      };
      new OpenAIContentGenerator(
        contentGeneratorConfig,
        mockConfig,
        mockProvider,
      );

      // Verify provider buildClient was called
      expect(mockProvider.buildClient).toHaveBeenCalled();
    });

    it('should use custom timeout from config', () => {
      const customConfig = {
        getContentGeneratorConfig: vi.fn().mockReturnValue({
          enableOpenAILogging: false,
        }),
        getCliVersion: vi.fn().mockReturnValue('1.0.0'),
      } as unknown as Config;

      const contentGeneratorConfig = {
        model: 'gpt-4',
        apiKey: 'test-key',
        baseUrl: 'http://localhost:8080',
        authType: AuthType.USE_OPENAI,
        timeout: 300000,
        maxRetries: 5,
      };

      // Create a custom mock provider for this test
      const customMockProvider: OpenAICompatibleProvider = {
        buildHeaders: vi.fn().mockReturnValue({
          'User-Agent': 'QwenCode/1.0.0 (test; test)',
        }),
        buildClient: vi.fn().mockReturnValue(mockOpenAIClient),
        buildRequest: vi.fn().mockImplementation((req) => req),
      };

      new OpenAIContentGenerator(
        contentGeneratorConfig,
        customConfig,
        customMockProvider,
      );

      // Verify provider buildClient was called
      expect(customMockProvider.buildClient).toHaveBeenCalled();
    });

    it('should handle missing timeout config gracefully', () => {
      const noTimeoutConfig = {
        getContentGeneratorConfig: vi.fn().mockReturnValue({
          enableOpenAILogging: false,
        }),
        getCliVersion: vi.fn().mockReturnValue('1.0.0'),
      } as unknown as Config;

      const contentGeneratorConfig = {
        model: 'gpt-4',
        apiKey: 'test-key',
        authType: AuthType.USE_OPENAI,
        baseUrl: 'http://localhost:8080',
      };

      // Create a custom mock provider for this test
      const noTimeoutMockProvider: OpenAICompatibleProvider = {
        buildHeaders: vi.fn().mockReturnValue({
          'User-Agent': 'QwenCode/1.0.0 (test; test)',
        }),
        buildClient: vi.fn().mockReturnValue(mockOpenAIClient),
        buildRequest: vi.fn().mockImplementation((req) => req),
      };

      new OpenAIContentGenerator(
        contentGeneratorConfig,
        noTimeoutConfig,
        noTimeoutMockProvider,
      );

      // Verify provider buildClient was called
      expect(noTimeoutMockProvider.buildClient).toHaveBeenCalled();
    });
  });

  describe('token estimation on timeout', () => {
    it('should surface a clear timeout error when request times out', async () => {
      const timeoutError = new Error('Request timeout');
      mockOpenAIClient.chat.completions.create.mockRejectedValue(timeoutError);

      const request = {
        contents: [{ role: 'user' as const, parts: [{ text: 'Hello world' }] }],
        model: 'gpt-4',
      };

      await expect(
        generator.generateContent(request, 'test-prompt-id'),
      ).rejects.toThrow(/Request timeout after \d+s/);
    });

    it('should fall back to character-based estimation if countTokens fails', async () => {
      const timeoutError = new Error('Request timeout');
      mockOpenAIClient.chat.completions.create.mockRejectedValue(timeoutError);

      // Mock countTokens to throw error
      const mockCountTokens = vi.spyOn(generator, 'countTokens');
      mockCountTokens.mockRejectedValue(new Error('Count tokens failed'));

      const request = {
        contents: [{ role: 'user' as const, parts: [{ text: 'Hello world' }] }],
        model: 'gpt-4',
      };

      // Should not throw due to token counting failure
      await expect(
        generator.generateContent(request, 'test-prompt-id'),
      ).rejects.toThrow(/Request timeout after \d+s/);
    });
  });
});<|MERGE_RESOLUTION|>--- conflicted
+++ resolved
@@ -5,13 +5,8 @@
  */
 
 import { describe, it, expect, vi, beforeEach, afterEach } from 'vitest';
-<<<<<<< HEAD
 import { OpenAIContentGenerator } from '../openaiContentGenerator/openaiContentGenerator.js';
-import { Config } from '../../config/config.js';
-=======
-import { OpenAIContentGenerator } from '../openaiContentGenerator.js';
 import type { Config } from '../../config/config.js';
->>>>>>> b99de25e
 import { AuthType } from '../contentGenerator.js';
 import type { OpenAICompatibleProvider } from '../openaiContentGenerator/provider/index.js';
 import OpenAI from 'openai';
