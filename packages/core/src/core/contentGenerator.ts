--- conflicted
+++ resolved
@@ -136,13 +136,8 @@
 
   if (authType === AuthType.USE_OPENAI && openaiApiKey) {
     contentGeneratorConfig.apiKey = openaiApiKey;
-<<<<<<< HEAD
-    // model already set via effectiveModel
-=======
     contentGeneratorConfig.baseUrl = openaiBaseUrl;
     contentGeneratorConfig.model = openaiModel || DEFAULT_QWEN_MODEL;
-
->>>>>>> ed5a2d0f
     return contentGeneratorConfig;
   }
 
