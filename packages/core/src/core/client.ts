--- conflicted
+++ resolved
@@ -466,7 +466,6 @@
       yield { type: GeminiEventType.ChatCompressed, value: compressed };
     }
 
-<<<<<<< HEAD
     // Check session token limit after compression using accurate token counting
     const sessionTokenLimit = this.config.getSessionTokenLimit();
     if (sessionTokenLimit > 0) {
@@ -510,10 +509,7 @@
       }
     }
 
-    if (this.config.getIdeModeFeature() && this.config.getIdeMode()) {
-=======
     if (this.config.getIdeMode()) {
->>>>>>> 25821739
       const { contextParts, newIdeContext } = this.getIdeContextParts(
         this.forceFullIdeContext || this.getHistory().length === 0,
       );
