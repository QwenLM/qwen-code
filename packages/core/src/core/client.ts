/**
 * @license
 * Copyright 2025 Google LLC
 * SPDX-License-Identifier: Apache-2.0
 */

import type {
<<<<<<< HEAD
  Content,
  EmbedContentParameters,
  FunctionDeclaration,
=======
>>>>>>> 0612839a
  GenerateContentConfig,
  GenerateContentResponse,
  PartListUnion,
  Schema,
  Tool,
} from '@google/genai';
import { ProxyAgent, setGlobalDispatcher } from 'undici';
import type { UserTierId } from '../code_assist/types.js';
import type { Config } from '../config/config.js';
import { ApprovalMode } from '../config/config.js';
import { DEFAULT_GEMINI_FLASH_MODEL } from '../config/models.js';
import type { File, IdeContext } from '../ide/ideContext.js';
import { ideContext } from '../ide/ideContext.js';
import { LoopDetectionService } from '../services/loopDetectionService.js';
import {
  logChatCompression,
  logNextSpeakerCheck,
} from '../telemetry/loggers.js';
import {
  makeChatCompressionEvent,
  NextSpeakerCheckEvent,
} from '../telemetry/types.js';
import { TaskTool } from '../tools/task.js';
import {
  getDirectoryContextString,
  getEnvironmentContext,
} from '../utils/environmentContext.js';
<<<<<<< HEAD
=======
import type { ServerGeminiStreamEvent, ChatCompressionInfo } from './turn.js';
import { CompressionStatus } from './turn.js';
import { Turn, GeminiEventType } from './turn.js';
import type { Config } from '../config/config.js';
import { getCoreSystemPrompt, getCompressionPrompt } from './prompts.js';
import { getResponseText } from '../utils/partUtils.js';
import { checkNextSpeaker } from '../utils/nextSpeakerChecker.js';
>>>>>>> 0612839a
import { reportError } from '../utils/errorReporting.js';
import { getErrorMessage } from '../utils/errors.js';
<<<<<<< HEAD
import { getFunctionCalls } from '../utils/generateContentResponseUtilities.js';
import { isFunctionResponse } from '../utils/messageInspectors.js';
import { checkNextSpeaker } from '../utils/nextSpeakerChecker.js';
import { retryWithBackoff } from '../utils/retry.js';
import { flatMapTextParts } from '../utils/partUtils.js';
import type {
  ContentGenerator,
  ContentGeneratorConfig,
} from './contentGenerator.js';
import { AuthType, createContentGenerator } from './contentGenerator.js';
import { GeminiChat } from './geminiChat.js';
import {
  getCompressionPrompt,
  getCoreSystemPrompt,
  getCustomSystemPrompt,
  getPlanModeSystemReminder,
  getSubagentSystemReminder,
} from './prompts.js';
import { tokenLimit } from './tokenLimits.js';
import type { ChatCompressionInfo, ServerGeminiStreamEvent } from './turn.js';
import { CompressionStatus, GeminiEventType, Turn } from './turn.js';
=======
import { tokenLimit } from './tokenLimits.js';
import type { ChatRecordingService } from '../services/chatRecordingService.js';
import type { ContentGenerator } from './contentGenerator.js';
import {
  DEFAULT_GEMINI_FLASH_MODEL,
  DEFAULT_GEMINI_MODEL,
  DEFAULT_GEMINI_MODEL_AUTO,
  DEFAULT_THINKING_MODE,
  getEffectiveModel,
} from '../config/models.js';
import { LoopDetectionService } from '../services/loopDetectionService.js';
import { ideContextStore } from '../ide/ideContext.js';
import {
  logChatCompression,
  logNextSpeakerCheck,
} from '../telemetry/loggers.js';
import {
  makeChatCompressionEvent,
  NextSpeakerCheckEvent,
} from '../telemetry/types.js';
import type { IdeContext, File } from '../ide/types.js';
import { handleFallback } from '../fallback/handler.js';
import type { RoutingContext } from '../routing/routingStrategy.js';
import { uiTelemetryService } from '../telemetry/uiTelemetry.js';
>>>>>>> 0612839a

export function isThinkingSupported(model: string) {
  return model.startsWith('gemini-2.5') || model === DEFAULT_GEMINI_MODEL_AUTO;
}

export function isThinkingDefault(model: string) {
  if (model.startsWith('gemini-2.5-flash-lite')) {
    return false;
  }
  return model.startsWith('gemini-2.5') || model === DEFAULT_GEMINI_MODEL_AUTO;
}

/**
 * Returns the index of the oldest item to keep when compressing. May return
 * contents.length which indicates that everything should be compressed.
 *
 * Exported for testing purposes.
 */
export function findCompressSplitPoint(
  contents: Content[],
  fraction: number,
): number {
  if (fraction <= 0 || fraction >= 1) {
    throw new Error('Fraction must be between 0 and 1');
  }

  const charCounts = contents.map((content) => JSON.stringify(content).length);
  const totalCharCount = charCounts.reduce((a, b) => a + b, 0);
  const targetCharCount = totalCharCount * fraction;

  let lastSplitPoint = 0; // 0 is always valid (compress nothing)
  let cumulativeCharCount = 0;
  for (let i = 0; i < contents.length; i++) {
    const content = contents[i];
    if (
      content.role === 'user' &&
      !content.parts?.some((part) => !!part.functionResponse)
    ) {
      if (cumulativeCharCount >= targetCharCount) {
        return i;
      }
      lastSplitPoint = i;
    }
    cumulativeCharCount += charCounts[i];
  }

  // We found no split points after targetCharCount.
  // Check if it's safe to compress everything.
  const lastContent = contents[contents.length - 1];
  if (
    lastContent?.role === 'model' &&
    !lastContent?.parts?.some((part) => part.functionCall)
  ) {
    return contents.length;
  }

  // Can't compress everything so just compress at last splitpoint.
  return lastSplitPoint;
}

const MAX_TURNS = 100;

/**
 * Threshold for compression token count as a fraction of the model's token limit.
 * If the chat history exceeds this threshold, it will be compressed.
 */
const COMPRESSION_TOKEN_THRESHOLD = 0.7;

/**
 * The fraction of the latest chat history to keep. A value of 0.3
 * means that only the last 30% of the chat history will be kept after compression.
 */
const COMPRESSION_PRESERVE_THRESHOLD = 0.3;

export class GeminiClient {
  private chat?: GeminiChat;
<<<<<<< HEAD
  private contentGenerator?: ContentGenerator;
  private readonly embeddingModel: string;
  private readonly generateContentConfig: GenerateContentConfig = {};
=======
  private readonly generateContentConfig: GenerateContentConfig = {
    temperature: 0,
    topP: 1,
  };
>>>>>>> 0612839a
  private sessionTurnCount = 0;

  private readonly loopDetector: LoopDetectionService;
  private lastPromptId: string;
  private currentSequenceModel: string | null = null;
  private lastSentIdeContext: IdeContext | undefined;
  private forceFullIdeContext = true;

  /**
   * At any point in this conversation, was compression triggered without
   * being forced and did it fail?
   */
  private hasFailedCompressionAttempt = false;

  constructor(private readonly config: Config) {
    this.loopDetector = new LoopDetectionService(config);
    this.lastPromptId = this.config.getSessionId();
  }

<<<<<<< HEAD
  async initialize(
    contentGeneratorConfig: ContentGeneratorConfig,
    extraHistory?: Content[],
  ) {
    this.contentGenerator = await createContentGenerator(
      contentGeneratorConfig,
      this.config,
      this.config.getSessionId(),
    );
    /**
     * Always take the model from contentGeneratorConfig to initialize,
     * despite the `this.config.contentGeneratorConfig` is not updated yet because in
     * `Config` it will not be updated until the initialization is successful.
     */
    this.chat = await this.startChat(
      extraHistory || [],
      contentGeneratorConfig.model,
    );
=======
  async initialize() {
    this.chat = await this.startChat();
>>>>>>> 0612839a
  }

  private getContentGeneratorOrFail(): ContentGenerator {
    if (!this.config.getContentGenerator()) {
      throw new Error('Content generator not initialized');
    }
    return this.config.getContentGenerator();
  }

  async addHistory(content: Content) {
    this.getChat().addHistory(content);
  }

  getChat(): GeminiChat {
    if (!this.chat) {
      throw new Error('Chat not initialized');
    }
    return this.chat;
  }

  isInitialized(): boolean {
    return this.chat !== undefined;
  }

  getHistory(): Content[] {
    return this.getChat().getHistory();
  }

  stripThoughtsFromHistory() {
    this.getChat().stripThoughtsFromHistory();
  }

  setHistory(history: Content[]) {
    this.getChat().setHistory(history);
    this.forceFullIdeContext = true;
  }

  async setTools(): Promise<void> {
    const toolRegistry = this.config.getToolRegistry();
    const toolDeclarations = toolRegistry.getFunctionDeclarations();
    const tools: Tool[] = [{ functionDeclarations: toolDeclarations }];
    this.getChat().setTools(tools);
  }

  async resetChat(): Promise<void> {
    this.chat = await this.startChat();
  }

<<<<<<< HEAD
  /**
   * Reinitializes the chat with the current contentGeneratorConfig while preserving chat history.
   * This creates a new chat object using the existing history and updated configuration.
   * Should be called when configuration changes (model, auth, etc.) to ensure consistency.
   */
  async reinitialize(): Promise<void> {
    if (!this.chat) {
      return;
    }

    // Preserve the current chat history (excluding environment context)
    const currentHistory = this.getHistory();
    // Remove the initial environment context (first 2 messages: user env + model acknowledgment)
    const userHistory = currentHistory.slice(2);

    // Get current content generator config and reinitialize with preserved history
    const contentGeneratorConfig = this.config.getContentGeneratorConfig();
    if (contentGeneratorConfig) {
      await this.initialize(contentGeneratorConfig, userHistory);
    }
=======
  getChatRecordingService(): ChatRecordingService | undefined {
    return this.chat?.getChatRecordingService();
  }

  getLoopDetectionService(): LoopDetectionService {
    return this.loopDetector;
>>>>>>> 0612839a
  }

  async addDirectoryContext(): Promise<void> {
    if (!this.chat) {
      return;
    }

    this.getChat().addHistory({
      role: 'user',
      parts: [{ text: await getDirectoryContextString(this.config) }],
    });
  }

  async startChat(
    extraHistory?: Content[],
    model?: string,
  ): Promise<GeminiChat> {
    this.forceFullIdeContext = true;
    this.hasFailedCompressionAttempt = false;
    const envParts = await getEnvironmentContext(this.config);

    const toolRegistry = this.config.getToolRegistry();
    const toolDeclarations = toolRegistry.getFunctionDeclarations();
    const tools: Tool[] = [{ functionDeclarations: toolDeclarations }];

    const history: Content[] = [
      {
        role: 'user',
        parts: envParts,
      },
      {
        role: 'model',
        parts: [{ text: 'Got it. Thanks for the context!' }],
      },
      ...(extraHistory ?? []),
    ];
    try {
      const userMemory = this.config.getUserMemory();
<<<<<<< HEAD
      const systemInstruction = getCoreSystemPrompt(
        userMemory,
        {},
        model || this.config.getModel(),
      );
      const generateContentConfigWithThinking = isThinkingSupported(
        model || this.config.getModel(),
      )
        ? {
            ...this.generateContentConfig,
            thinkingConfig: {
              thinkingBudget: -1,
              includeThoughts: true,
            },
          }
        : this.generateContentConfig;
=======
      const systemInstruction = getCoreSystemPrompt(userMemory);
      const model = this.config.getModel();

      const config: GenerateContentConfig = { ...this.generateContentConfig };

      if (isThinkingSupported(model)) {
        config.thinkingConfig = {
          includeThoughts: true,
          thinkingBudget: DEFAULT_THINKING_MODE,
        };
      }

>>>>>>> 0612839a
      return new GeminiChat(
        this.config,
        {
          systemInstruction,
          ...config,
          tools,
        },
        history,
      );
    } catch (error) {
      await reportError(
        error,
        'Error initializing Gemini chat session.',
        history,
        'startChat',
      );
      throw new Error(`Failed to initialize chat: ${getErrorMessage(error)}`);
    }
  }

  private getIdeContextParts(forceFullContext: boolean): {
    contextParts: string[];
    newIdeContext: IdeContext | undefined;
  } {
    const currentIdeContext = ideContextStore.get();
    if (!currentIdeContext) {
      return { contextParts: [], newIdeContext: undefined };
    }

    if (forceFullContext || !this.lastSentIdeContext) {
      // Send full context as JSON
      const openFiles = currentIdeContext.workspaceState?.openFiles || [];
      const activeFile = openFiles.find((f) => f.isActive);
      const otherOpenFiles = openFiles
        .filter((f) => !f.isActive)
        .map((f) => f.path);

      const contextData: Record<string, unknown> = {};

      if (activeFile) {
        contextData['activeFile'] = {
          path: activeFile.path,
          cursor: activeFile.cursor
            ? {
                line: activeFile.cursor.line,
                character: activeFile.cursor.character,
              }
            : undefined,
          selectedText: activeFile.selectedText || undefined,
        };
      }

      if (otherOpenFiles.length > 0) {
        contextData['otherOpenFiles'] = otherOpenFiles;
      }

      if (Object.keys(contextData).length === 0) {
        return { contextParts: [], newIdeContext: currentIdeContext };
      }

      const jsonString = JSON.stringify(contextData, null, 2);
      const contextParts = [
        "Here is the user's editor context as a JSON object. This is for your information only.",
        '```json',
        jsonString,
        '```',
      ];

      if (this.config.getDebugMode()) {
        console.log(contextParts.join('\n'));
      }
      return {
        contextParts,
        newIdeContext: currentIdeContext,
      };
    } else {
      // Calculate and send delta as JSON
      const delta: Record<string, unknown> = {};
      const changes: Record<string, unknown> = {};

      const lastFiles = new Map(
        (this.lastSentIdeContext.workspaceState?.openFiles || []).map(
          (f: File) => [f.path, f],
        ),
      );
      const currentFiles = new Map(
        (currentIdeContext.workspaceState?.openFiles || []).map((f: File) => [
          f.path,
          f,
        ]),
      );

      const openedFiles: string[] = [];
      for (const [path] of currentFiles.entries()) {
        if (!lastFiles.has(path)) {
          openedFiles.push(path);
        }
      }
      if (openedFiles.length > 0) {
        changes['filesOpened'] = openedFiles;
      }

      const closedFiles: string[] = [];
      for (const [path] of lastFiles.entries()) {
        if (!currentFiles.has(path)) {
          closedFiles.push(path);
        }
      }
      if (closedFiles.length > 0) {
        changes['filesClosed'] = closedFiles;
      }

      const lastActiveFile = (
        this.lastSentIdeContext.workspaceState?.openFiles || []
      ).find((f: File) => f.isActive);
      const currentActiveFile = (
        currentIdeContext.workspaceState?.openFiles || []
      ).find((f: File) => f.isActive);

      if (currentActiveFile) {
        if (!lastActiveFile || lastActiveFile.path !== currentActiveFile.path) {
          changes['activeFileChanged'] = {
            path: currentActiveFile.path,
            cursor: currentActiveFile.cursor
              ? {
                  line: currentActiveFile.cursor.line,
                  character: currentActiveFile.cursor.character,
                }
              : undefined,
            selectedText: currentActiveFile.selectedText || undefined,
          };
        } else {
          const lastCursor = lastActiveFile.cursor;
          const currentCursor = currentActiveFile.cursor;
          if (
            currentCursor &&
            (!lastCursor ||
              lastCursor.line !== currentCursor.line ||
              lastCursor.character !== currentCursor.character)
          ) {
            changes['cursorMoved'] = {
              path: currentActiveFile.path,
              cursor: {
                line: currentCursor.line,
                character: currentCursor.character,
              },
            };
          }

          const lastSelectedText = lastActiveFile.selectedText || '';
          const currentSelectedText = currentActiveFile.selectedText || '';
          if (lastSelectedText !== currentSelectedText) {
            changes['selectionChanged'] = {
              path: currentActiveFile.path,
              selectedText: currentSelectedText,
            };
          }
        }
      } else if (lastActiveFile) {
        changes['activeFileChanged'] = {
          path: null,
          previousPath: lastActiveFile.path,
        };
      }

      if (Object.keys(changes).length === 0) {
        return { contextParts: [], newIdeContext: currentIdeContext };
      }

      delta['changes'] = changes;
      const jsonString = JSON.stringify(delta, null, 2);
      const contextParts = [
        "Here is a summary of changes in the user's editor context, in JSON format. This is for your information only.",
        '```json',
        jsonString,
        '```',
      ];

      if (this.config.getDebugMode()) {
        console.log(contextParts.join('\n'));
      }
      return {
        contextParts,
        newIdeContext: currentIdeContext,
      };
    }
  }

  async *sendMessageStream(
    request: PartListUnion,
    signal: AbortSignal,
    prompt_id: string,
    turns: number = MAX_TURNS,
  ): AsyncGenerator<ServerGeminiStreamEvent, Turn> {
    const isNewPrompt = this.lastPromptId !== prompt_id;
    if (isNewPrompt) {
      this.loopDetector.reset(prompt_id);
      this.lastPromptId = prompt_id;
      this.currentSequenceModel = null;
    }
    this.sessionTurnCount++;
    if (
      this.config.getMaxSessionTurns() > 0 &&
      this.sessionTurnCount > this.config.getMaxSessionTurns()
    ) {
      yield { type: GeminiEventType.MaxSessionTurns };
      return new Turn(this.getChat(), prompt_id);
    }
    // Ensure turns never exceeds MAX_TURNS to prevent infinite loops
    const boundedTurns = Math.min(turns, MAX_TURNS);
    if (!boundedTurns) {
      return new Turn(this.getChat(), prompt_id);
    }

    const compressed = await this.tryCompressChat(prompt_id, false);

    if (compressed.compressionStatus === CompressionStatus.COMPRESSED) {
      yield { type: GeminiEventType.ChatCompressed, value: compressed };
    }

    // Check session token limit after compression using accurate token counting
    const sessionTokenLimit = this.config.getSessionTokenLimit();
    if (sessionTokenLimit > 0) {
      // Get all the content that would be sent in an API call
      const currentHistory = this.getChat().getHistory(true);
      const userMemory = this.config.getUserMemory();
      const systemPrompt = getCoreSystemPrompt(
        userMemory,
        {},
        this.config.getModel(),
      );
      const environment = await getEnvironmentContext(this.config);

      // Create a mock request content to count total tokens
      const mockRequestContent = [
        {
          role: 'system' as const,
          parts: [{ text: systemPrompt }, ...environment],
        },
        ...currentHistory,
      ];

      // Use the improved countTokens method for accurate counting
      const { totalTokens: totalRequestTokens } =
        await this.getContentGenerator().countTokens({
          model: this.config.getModel(),
          contents: mockRequestContent,
        });

      if (
        totalRequestTokens !== undefined &&
        totalRequestTokens > sessionTokenLimit
      ) {
        yield {
          type: GeminiEventType.SessionTokenLimitExceeded,
          value: {
            currentTokens: totalRequestTokens,
            limit: sessionTokenLimit,
            message:
              `Session token limit exceeded: ${totalRequestTokens} tokens > ${sessionTokenLimit} limit. ` +
              'Please start a new session or increase the sessionTokenLimit in your settings.json.',
          },
        };
        return new Turn(this.getChat(), prompt_id);
      }
    }

    // Prevent context updates from being sent while a tool call is
    // waiting for a response. The Qwen API requires that a functionResponse
    // part from the user immediately follows a functionCall part from the model
    // in the conversation history . The IDE context is not discarded; it will
    // be included in the next regular message sent to the model.
    const history = this.getHistory();
    const lastMessage =
      history.length > 0 ? history[history.length - 1] : undefined;
    const hasPendingToolCall =
      !!lastMessage &&
      lastMessage.role === 'model' &&
      (lastMessage.parts?.some((p) => 'functionCall' in p) || false);

    if (this.config.getIdeMode() && !hasPendingToolCall) {
      const { contextParts, newIdeContext } = this.getIdeContextParts(
        this.forceFullIdeContext || history.length === 0,
      );
      if (contextParts.length > 0) {
        this.getChat().addHistory({
          role: 'user',
          parts: [{ text: contextParts.join('\n') }],
        });
      }
      this.lastSentIdeContext = newIdeContext;
      this.forceFullIdeContext = false;
    }

    const turn = new Turn(this.getChat(), prompt_id);

<<<<<<< HEAD
    if (!this.config.getSkipLoopDetection()) {
      const loopDetected = await this.loopDetector.turnStarted(signal);
      if (loopDetected) {
        yield { type: GeminiEventType.LoopDetected };
        return turn;
      }
    }

    // append system reminders to the request
    let requestToSent = await flatMapTextParts(request, async (text) => [text]);
    if (isNewPrompt) {
      const systemReminders = [];

      // add subagent system reminder if there are subagents
      const hasTaskTool = this.config.getToolRegistry().getTool(TaskTool.Name);
      const subagents = (await this.config.getSubagentManager().listSubagents())
        .filter((subagent) => subagent.level !== 'builtin')
        .map((subagent) => subagent.name);

      if (hasTaskTool && subagents.length > 0) {
        systemReminders.push(getSubagentSystemReminder(subagents));
      }

      // add plan mode system reminder if approval mode is plan
      if (this.config.getApprovalMode() === ApprovalMode.PLAN) {
        systemReminders.push(getPlanModeSystemReminder());
      }

      requestToSent = [...systemReminders, ...requestToSent];
    }

    const resultStream = turn.run(requestToSent, signal);
    for await (const event of resultStream) {
      if (!this.config.getSkipLoopDetection()) {
        if (this.loopDetector.addAndCheck(event)) {
          yield { type: GeminiEventType.LoopDetected };
          return turn;
        }
=======
    const controller = new AbortController();
    const linkedSignal = AbortSignal.any([signal, controller.signal]);

    const loopDetected = await this.loopDetector.turnStarted(signal);
    if (loopDetected) {
      yield { type: GeminiEventType.LoopDetected };
      return turn;
    }

    const routingContext: RoutingContext = {
      history: this.getChat().getHistory(/*curated=*/ true),
      request,
      signal,
    };

    let modelToUse: string;

    // Determine Model (Stickiness vs. Routing)
    if (this.currentSequenceModel) {
      modelToUse = this.currentSequenceModel;
    } else {
      const router = await this.config.getModelRouterService();
      const decision = await router.route(routingContext);
      modelToUse = decision.model;
      // Lock the model for the rest of the sequence
      this.currentSequenceModel = modelToUse;
    }

    const resultStream = turn.run(modelToUse, request, linkedSignal);
    for await (const event of resultStream) {
      if (this.loopDetector.addAndCheck(event)) {
        yield { type: GeminiEventType.LoopDetected };
        controller.abort();
        return turn;
>>>>>>> 0612839a
      }
      yield event;
      if (event.type === GeminiEventType.Error) {
        return turn;
      }
    }
    if (!turn.pendingToolCalls.length && signal && !signal.aborted) {
      // Check if next speaker check is needed
      if (this.config.getQuotaErrorOccurred()) {
        return turn;
      }

      if (this.config.getSkipNextSpeakerCheck()) {
        return turn;
      }

      const nextSpeakerCheck = await checkNextSpeaker(
        this.getChat(),
        this.config.getBaseLlmClient(),
        signal,
        prompt_id,
      );
      logNextSpeakerCheck(
        this.config,
        new NextSpeakerCheckEvent(
          prompt_id,
          turn.finishReason?.toString() || '',
          nextSpeakerCheck?.next_speaker || '',
        ),
      );
      if (nextSpeakerCheck?.next_speaker === 'model') {
        const nextRequest = [{ text: 'Please continue.' }];
        // This recursive call's events will be yielded out, but the final
        // turn object will be from the top-level call.
        yield* this.sendMessageStream(
          nextRequest,
          signal,
          prompt_id,
          boundedTurns - 1,
        );
      }
    }
    return turn;
  }

<<<<<<< HEAD
  async generateJson(
    contents: Content[],
    schema: Record<string, unknown>,
    abortSignal: AbortSignal,
    model?: string,
    config: GenerateContentConfig = {},
  ): Promise<Record<string, unknown>> {
    /**
     * TODO: ensure `model` consistency among GeminiClient, GeminiChat, and ContentGenerator
     * `model` passed to generateContent is not respected as we always use contentGenerator
     * We should ignore model for now because some calls use `DEFAULT_GEMINI_FLASH_MODEL`
     * which is not available as `qwen3-coder-flash`
     */
    const modelToUse = this.config.getModel() || DEFAULT_GEMINI_FLASH_MODEL;
    try {
      const userMemory = this.config.getUserMemory();
      const finalSystemInstruction = config.systemInstruction
        ? getCustomSystemPrompt(config.systemInstruction, userMemory)
        : getCoreSystemPrompt(userMemory, {}, modelToUse);

      const requestConfig = {
        abortSignal,
        ...this.generateContentConfig,
        ...config,
        systemInstruction: finalSystemInstruction,
      };

      // Convert schema to function declaration
      const functionDeclaration: FunctionDeclaration = {
        name: 'respond_in_schema',
        description: 'Provide the response in provided schema',
        parameters: schema as Schema,
      };

      const tools: Tool[] = [
        {
          functionDeclarations: [functionDeclaration],
        },
      ];

      const apiCall = () =>
        this.getContentGenerator().generateContent(
          {
            model: modelToUse,
            config: {
              ...requestConfig,
              tools,
            },
            contents,
          },
          this.lastPromptId,
        );

      const result = await retryWithBackoff(apiCall, {
        onPersistent429: async (authType?: string, error?: unknown) =>
          await this.handleFlashFallback(authType, error),
        authType: this.config.getContentGeneratorConfig()?.authType,
      });
      const functionCalls = getFunctionCalls(result);
      if (functionCalls && functionCalls.length > 0) {
        const functionCall = functionCalls.find(
          (call) => call.name === 'respond_in_schema',
        );
        if (functionCall && functionCall.args) {
          return functionCall.args as Record<string, unknown>;
        }
      }
      return {};
    } catch (error) {
      if (abortSignal.aborted) {
        throw error;
      }

      // Avoid double reporting for the empty response case handled above
      if (
        error instanceof Error &&
        error.message === 'API returned an empty response for generateJson.'
      ) {
        throw error;
      }

      await reportError(
        error,
        'Error generating JSON content via API.',
        contents,
        'generateJson-api',
      );
      throw new Error(
        `Failed to generate JSON content: ${getErrorMessage(error)}`,
      );
    }
  }

=======
>>>>>>> 0612839a
  async generateContent(
    contents: Content[],
    generationConfig: GenerateContentConfig,
    abortSignal: AbortSignal,
    model: string,
  ): Promise<GenerateContentResponse> {
    let currentAttemptModel: string = model;

    const configToUse: GenerateContentConfig = {
      ...this.generateContentConfig,
      ...generationConfig,
    };

    try {
      const userMemory = this.config.getUserMemory();
      const finalSystemInstruction = generationConfig.systemInstruction
        ? getCustomSystemPrompt(generationConfig.systemInstruction, userMemory)
        : getCoreSystemPrompt(userMemory, {}, this.config.getModel());

      const requestConfig: GenerateContentConfig = {
        abortSignal,
        ...configToUse,
        systemInstruction: finalSystemInstruction,
      };

      const apiCall = () => {
        const modelToUse = this.config.isInFallbackMode()
          ? DEFAULT_GEMINI_FLASH_MODEL
          : model;
        currentAttemptModel = modelToUse;

        return this.getContentGeneratorOrFail().generateContent(
          {
            model: modelToUse,
            config: requestConfig,
            contents,
          },
          this.lastPromptId,
        );
      };
      const onPersistent429Callback = async (
        authType?: string,
        error?: unknown,
      ) =>
        // Pass the captured model to the centralized handler.
        await handleFallback(this.config, currentAttemptModel, authType, error);

      const result = await retryWithBackoff(apiCall, {
        onPersistent429: onPersistent429Callback,
        authType: this.config.getContentGeneratorConfig()?.authType,
      });
      return result;
    } catch (error: unknown) {
      if (abortSignal.aborted) {
        throw error;
      }

      await reportError(
        error,
        `Error generating content via API with model ${currentAttemptModel}.`,
        {
          requestContents: contents,
          requestConfig: configToUse,
        },
        'generateContent-api',
      );
      throw new Error(
        `Failed to generate content with model ${currentAttemptModel}: ${getErrorMessage(error)}`,
      );
    }
  }

  async tryCompressChat(
    prompt_id: string,
    force: boolean = false,
  ): Promise<ChatCompressionInfo> {
    // If the model is 'auto', we will use a placeholder model to check.
    // Compression occurs before we choose a model, so calling `count_tokens`
    // before the model is chosen would result in an error.
    const configModel = this.config.getModel();
    let model: string =
      configModel === DEFAULT_GEMINI_MODEL_AUTO
        ? DEFAULT_GEMINI_MODEL
        : configModel;

    // Check if the model needs to be a fallback
    model = getEffectiveModel(this.config.isInFallbackMode(), model);

    const curatedHistory = this.getChat().getHistory(true);

    // Regardless of `force`, don't do anything if the history is empty.
    if (
      curatedHistory.length === 0 ||
      (this.hasFailedCompressionAttempt && !force)
    ) {
      return {
        originalTokenCount: 0,
        newTokenCount: 0,
        compressionStatus: CompressionStatus.NOOP,
      };
    }

    const originalTokenCount = uiTelemetryService.getLastPromptTokenCount();

    const contextPercentageThreshold =
      this.config.getChatCompression()?.contextPercentageThreshold;

    // Don't compress if not forced and we are under the limit.
    if (!force) {
      const threshold =
        contextPercentageThreshold ?? COMPRESSION_TOKEN_THRESHOLD;
      if (originalTokenCount < threshold * tokenLimit(model)) {
        return {
          originalTokenCount,
          newTokenCount: originalTokenCount,
          compressionStatus: CompressionStatus.NOOP,
        };
      }
    }

    const splitPoint = findCompressSplitPoint(
      curatedHistory,
      1 - COMPRESSION_PRESERVE_THRESHOLD,
    );

    const historyToCompress = curatedHistory.slice(0, splitPoint);
    const historyToKeep = curatedHistory.slice(splitPoint);

    const summaryResponse = await this.config
      .getContentGenerator()
      .generateContent(
        {
          model,
          contents: [
            ...historyToCompress,
            {
              role: 'user',
              parts: [
                {
                  text: 'First, reason in your scratchpad. Then, generate the <state_snapshot>.',
                },
              ],
            },
          ],
          config: {
            systemInstruction: { text: getCompressionPrompt() },
          },
        },
        prompt_id,
      );
    const summary = getResponseText(summaryResponse) ?? '';

    const chat = await this.startChat([
      {
        role: 'user',
        parts: [{ text: summary }],
      },
      {
        role: 'model',
        parts: [{ text: 'Got it. Thanks for the additional context!' }],
      },
      ...historyToKeep,
    ]);
    this.forceFullIdeContext = true;

    // Estimate token count 1 token ≈ 4 characters
    const newTokenCount = Math.floor(
      chat
        .getHistory()
        .reduce((total, content) => total + JSON.stringify(content).length, 0) /
        4,
    );

    logChatCompression(
      this.config,
      makeChatCompressionEvent({
        tokens_before: originalTokenCount,
        tokens_after: newTokenCount,
      }),
    );

    if (newTokenCount > originalTokenCount) {
      this.hasFailedCompressionAttempt = !force && true;
      return {
        originalTokenCount,
        newTokenCount,
        compressionStatus:
          CompressionStatus.COMPRESSION_FAILED_INFLATED_TOKEN_COUNT,
      };
    } else {
      this.chat = chat; // Chat compression successful, set new state.
      uiTelemetryService.setLastPromptTokenCount(newTokenCount);
    }

    logChatCompression(
      this.config,
      makeChatCompressionEvent({
        tokens_before: originalTokenCount,
        tokens_after: newTokenCount,
      }),
    );

    return {
      originalTokenCount,
      newTokenCount,
      compressionStatus: CompressionStatus.COMPRESSED,
    };
  }
<<<<<<< HEAD

  /**
   * Handles falling back to Flash model when persistent 429 errors occur for OAuth users.
   * Uses a fallback handler if provided by the config; otherwise, returns null.
   */
  private async handleFlashFallback(
    authType?: string,
    error?: unknown,
  ): Promise<string | null> {
    // Handle different auth types
    if (authType === AuthType.QWEN_OAUTH) {
      return this.handleQwenOAuthError(error);
    }

    // Only handle fallback for OAuth users
    if (authType !== AuthType.LOGIN_WITH_GOOGLE) {
      return null;
    }

    const currentModel = this.config.getModel();
    const fallbackModel = DEFAULT_GEMINI_FLASH_MODEL;

    // Don't fallback if already using Flash model
    if (currentModel === fallbackModel) {
      return null;
    }

    // Check if config has a fallback handler (set by CLI package)
    const fallbackHandler = this.config.flashFallbackHandler;
    if (typeof fallbackHandler === 'function') {
      try {
        const accepted = await fallbackHandler(
          currentModel,
          fallbackModel,
          error,
        );
        if (accepted !== false && accepted !== null) {
          await this.config.setModel(fallbackModel);
          this.config.setFallbackMode(true);
          return fallbackModel;
        }
        // Check if the model was switched manually in the handler
        if (this.config.getModel() === fallbackModel) {
          return null; // Model was switched but don't continue with current prompt
        }
      } catch (error) {
        console.warn('Flash fallback handler failed:', error);
      }
    }

    return null;
  }

  /**
   * Handles Qwen OAuth authentication errors and rate limiting
   */
  private async handleQwenOAuthError(error?: unknown): Promise<string | null> {
    if (!error) {
      return null;
    }

    const errorMessage =
      error instanceof Error
        ? error.message.toLowerCase()
        : String(error).toLowerCase();
    const errorCode =
      (error as { status?: number; code?: number })?.status ||
      (error as { status?: number; code?: number })?.code;

    // Check if this is an authentication/authorization error
    const isAuthError =
      errorCode === 401 ||
      errorCode === 403 ||
      errorMessage.includes('unauthorized') ||
      errorMessage.includes('forbidden') ||
      errorMessage.includes('invalid api key') ||
      errorMessage.includes('authentication') ||
      errorMessage.includes('access denied') ||
      (errorMessage.includes('token') && errorMessage.includes('expired'));

    // Check if this is a rate limiting error
    const isRateLimitError =
      errorCode === 429 ||
      errorMessage.includes('429') ||
      errorMessage.includes('rate limit') ||
      errorMessage.includes('too many requests');

    if (isAuthError) {
      console.warn('Qwen OAuth authentication error detected:', errorMessage);
      // The QwenContentGenerator should automatically handle token refresh
      // If it still fails, it likely means the refresh token is also expired
      console.log(
        'Note: If this persists, you may need to re-authenticate with Qwen OAuth',
      );
      return null;
    }

    if (isRateLimitError) {
      console.warn('Qwen API rate limit encountered:', errorMessage);
      // For rate limiting, we don't need to do anything special
      // The retry mechanism will handle the backoff
      return null;
    }

    // For other errors, don't handle them specially
    return null;
  }
=======
>>>>>>> 0612839a
}

export const TEST_ONLY = {
  COMPRESSION_PRESERVE_THRESHOLD,
  COMPRESSION_TOKEN_THRESHOLD,
};<|MERGE_RESOLUTION|>--- conflicted
+++ resolved
@@ -5,62 +5,38 @@
  */
 
 import type {
-<<<<<<< HEAD
+  GenerateContentConfig,
+  PartListUnion,
   Content,
-  EmbedContentParameters,
-  FunctionDeclaration,
-=======
->>>>>>> 0612839a
-  GenerateContentConfig,
   GenerateContentResponse,
-  PartListUnion,
-  Schema,
   Tool,
 } from '@google/genai';
-import { ProxyAgent, setGlobalDispatcher } from 'undici';
-import type { UserTierId } from '../code_assist/types.js';
-import type { Config } from '../config/config.js';
-import { ApprovalMode } from '../config/config.js';
-import { DEFAULT_GEMINI_FLASH_MODEL } from '../config/models.js';
-import type { File, IdeContext } from '../ide/ideContext.js';
-import { ideContext } from '../ide/ideContext.js';
+import { type Config, ApprovalMode } from '../config/config.js';
+import {
+  DEFAULT_GEMINI_FLASH_MODEL,
+  DEFAULT_GEMINI_MODEL_AUTO,
+  DEFAULT_THINKING_MODE,
+} from '../config/models.js';
 import { LoopDetectionService } from '../services/loopDetectionService.js';
+import { type ChatRecordingService } from '../services/chatRecordingService.js';
 import {
+  uiTelemetryService,
   logChatCompression,
   logNextSpeakerCheck,
-} from '../telemetry/loggers.js';
-import {
   makeChatCompressionEvent,
   NextSpeakerCheckEvent,
-} from '../telemetry/types.js';
+} from '../telemetry/index.js';
 import { TaskTool } from '../tools/task.js';
 import {
   getDirectoryContextString,
   getEnvironmentContext,
 } from '../utils/environmentContext.js';
-<<<<<<< HEAD
-=======
-import type { ServerGeminiStreamEvent, ChatCompressionInfo } from './turn.js';
-import { CompressionStatus } from './turn.js';
-import { Turn, GeminiEventType } from './turn.js';
-import type { Config } from '../config/config.js';
-import { getCoreSystemPrompt, getCompressionPrompt } from './prompts.js';
-import { getResponseText } from '../utils/partUtils.js';
-import { checkNextSpeaker } from '../utils/nextSpeakerChecker.js';
->>>>>>> 0612839a
 import { reportError } from '../utils/errorReporting.js';
 import { getErrorMessage } from '../utils/errors.js';
-<<<<<<< HEAD
-import { getFunctionCalls } from '../utils/generateContentResponseUtilities.js';
-import { isFunctionResponse } from '../utils/messageInspectors.js';
 import { checkNextSpeaker } from '../utils/nextSpeakerChecker.js';
 import { retryWithBackoff } from '../utils/retry.js';
-import { flatMapTextParts } from '../utils/partUtils.js';
-import type {
-  ContentGenerator,
-  ContentGeneratorConfig,
-} from './contentGenerator.js';
-import { AuthType, createContentGenerator } from './contentGenerator.js';
+import { flatMapTextParts, getResponseText } from '../utils/partUtils.js';
+import type { ContentGenerator } from './contentGenerator.js';
 import { GeminiChat } from './geminiChat.js';
 import {
   getCompressionPrompt,
@@ -70,34 +46,16 @@
   getSubagentSystemReminder,
 } from './prompts.js';
 import { tokenLimit } from './tokenLimits.js';
-import type { ChatCompressionInfo, ServerGeminiStreamEvent } from './turn.js';
-import { CompressionStatus, GeminiEventType, Turn } from './turn.js';
-=======
-import { tokenLimit } from './tokenLimits.js';
-import type { ChatRecordingService } from '../services/chatRecordingService.js';
-import type { ContentGenerator } from './contentGenerator.js';
 import {
-  DEFAULT_GEMINI_FLASH_MODEL,
-  DEFAULT_GEMINI_MODEL,
-  DEFAULT_GEMINI_MODEL_AUTO,
-  DEFAULT_THINKING_MODE,
-  getEffectiveModel,
-} from '../config/models.js';
-import { LoopDetectionService } from '../services/loopDetectionService.js';
+  type ChatCompressionInfo,
+  type ServerGeminiStreamEvent,
+  CompressionStatus,
+  GeminiEventType,
+  Turn,
+} from './turn.js';
+import { type IdeContext, type File } from '../ide/types.js';
 import { ideContextStore } from '../ide/ideContext.js';
-import {
-  logChatCompression,
-  logNextSpeakerCheck,
-} from '../telemetry/loggers.js';
-import {
-  makeChatCompressionEvent,
-  NextSpeakerCheckEvent,
-} from '../telemetry/types.js';
-import type { IdeContext, File } from '../ide/types.js';
 import { handleFallback } from '../fallback/handler.js';
-import type { RoutingContext } from '../routing/routingStrategy.js';
-import { uiTelemetryService } from '../telemetry/uiTelemetry.js';
->>>>>>> 0612839a
 
 export function isThinkingSupported(model: string) {
   return model.startsWith('gemini-2.5') || model === DEFAULT_GEMINI_MODEL_AUTO;
@@ -174,21 +132,14 @@
 
 export class GeminiClient {
   private chat?: GeminiChat;
-<<<<<<< HEAD
-  private contentGenerator?: ContentGenerator;
-  private readonly embeddingModel: string;
-  private readonly generateContentConfig: GenerateContentConfig = {};
-=======
   private readonly generateContentConfig: GenerateContentConfig = {
     temperature: 0,
     topP: 1,
   };
->>>>>>> 0612839a
   private sessionTurnCount = 0;
 
   private readonly loopDetector: LoopDetectionService;
   private lastPromptId: string;
-  private currentSequenceModel: string | null = null;
   private lastSentIdeContext: IdeContext | undefined;
   private forceFullIdeContext = true;
 
@@ -203,29 +154,8 @@
     this.lastPromptId = this.config.getSessionId();
   }
 
-<<<<<<< HEAD
-  async initialize(
-    contentGeneratorConfig: ContentGeneratorConfig,
-    extraHistory?: Content[],
-  ) {
-    this.contentGenerator = await createContentGenerator(
-      contentGeneratorConfig,
-      this.config,
-      this.config.getSessionId(),
-    );
-    /**
-     * Always take the model from contentGeneratorConfig to initialize,
-     * despite the `this.config.contentGeneratorConfig` is not updated yet because in
-     * `Config` it will not be updated until the initialization is successful.
-     */
-    this.chat = await this.startChat(
-      extraHistory || [],
-      contentGeneratorConfig.model,
-    );
-=======
   async initialize() {
     this.chat = await this.startChat();
->>>>>>> 0612839a
   }
 
   private getContentGeneratorOrFail(): ContentGenerator {
@@ -274,35 +204,12 @@
     this.chat = await this.startChat();
   }
 
-<<<<<<< HEAD
-  /**
-   * Reinitializes the chat with the current contentGeneratorConfig while preserving chat history.
-   * This creates a new chat object using the existing history and updated configuration.
-   * Should be called when configuration changes (model, auth, etc.) to ensure consistency.
-   */
-  async reinitialize(): Promise<void> {
-    if (!this.chat) {
-      return;
-    }
-
-    // Preserve the current chat history (excluding environment context)
-    const currentHistory = this.getHistory();
-    // Remove the initial environment context (first 2 messages: user env + model acknowledgment)
-    const userHistory = currentHistory.slice(2);
-
-    // Get current content generator config and reinitialize with preserved history
-    const contentGeneratorConfig = this.config.getContentGeneratorConfig();
-    if (contentGeneratorConfig) {
-      await this.initialize(contentGeneratorConfig, userHistory);
-    }
-=======
   getChatRecordingService(): ChatRecordingService | undefined {
     return this.chat?.getChatRecordingService();
   }
 
   getLoopDetectionService(): LoopDetectionService {
     return this.loopDetector;
->>>>>>> 0612839a
   }
 
   async addDirectoryContext(): Promise<void> {
@@ -316,10 +223,7 @@
     });
   }
 
-  async startChat(
-    extraHistory?: Content[],
-    model?: string,
-  ): Promise<GeminiChat> {
+  async startChat(extraHistory?: Content[]): Promise<GeminiChat> {
     this.forceFullIdeContext = true;
     this.hasFailedCompressionAttempt = false;
     const envParts = await getEnvironmentContext(this.config);
@@ -341,26 +245,8 @@
     ];
     try {
       const userMemory = this.config.getUserMemory();
-<<<<<<< HEAD
-      const systemInstruction = getCoreSystemPrompt(
-        userMemory,
-        {},
-        model || this.config.getModel(),
-      );
-      const generateContentConfigWithThinking = isThinkingSupported(
-        model || this.config.getModel(),
-      )
-        ? {
-            ...this.generateContentConfig,
-            thinkingConfig: {
-              thinkingBudget: -1,
-              includeThoughts: true,
-            },
-          }
-        : this.generateContentConfig;
-=======
-      const systemInstruction = getCoreSystemPrompt(userMemory);
       const model = this.config.getModel();
+      const systemInstruction = getCoreSystemPrompt(userMemory, {}, model);
 
       const config: GenerateContentConfig = { ...this.generateContentConfig };
 
@@ -371,7 +257,6 @@
         };
       }
 
->>>>>>> 0612839a
       return new GeminiChat(
         this.config,
         {
@@ -570,7 +455,6 @@
     if (isNewPrompt) {
       this.loopDetector.reset(prompt_id);
       this.lastPromptId = prompt_id;
-      this.currentSequenceModel = null;
     }
     this.sessionTurnCount++;
     if (
@@ -615,8 +499,9 @@
       ];
 
       // Use the improved countTokens method for accurate counting
-      const { totalTokens: totalRequestTokens } =
-        await this.getContentGenerator().countTokens({
+      const { totalTokens: totalRequestTokens } = await this.config
+        .getContentGenerator()
+        .countTokens({
           model: this.config.getModel(),
           contents: mockRequestContent,
         });
@@ -668,7 +553,6 @@
 
     const turn = new Turn(this.getChat(), prompt_id);
 
-<<<<<<< HEAD
     if (!this.config.getSkipLoopDetection()) {
       const loopDetected = await this.loopDetector.turnStarted(signal);
       if (loopDetected) {
@@ -700,49 +584,17 @@
       requestToSent = [...systemReminders, ...requestToSent];
     }
 
-    const resultStream = turn.run(requestToSent, signal);
+    const resultStream = turn.run(
+      this.config.getModel(),
+      requestToSent,
+      signal,
+    );
     for await (const event of resultStream) {
       if (!this.config.getSkipLoopDetection()) {
         if (this.loopDetector.addAndCheck(event)) {
           yield { type: GeminiEventType.LoopDetected };
           return turn;
         }
-=======
-    const controller = new AbortController();
-    const linkedSignal = AbortSignal.any([signal, controller.signal]);
-
-    const loopDetected = await this.loopDetector.turnStarted(signal);
-    if (loopDetected) {
-      yield { type: GeminiEventType.LoopDetected };
-      return turn;
-    }
-
-    const routingContext: RoutingContext = {
-      history: this.getChat().getHistory(/*curated=*/ true),
-      request,
-      signal,
-    };
-
-    let modelToUse: string;
-
-    // Determine Model (Stickiness vs. Routing)
-    if (this.currentSequenceModel) {
-      modelToUse = this.currentSequenceModel;
-    } else {
-      const router = await this.config.getModelRouterService();
-      const decision = await router.route(routingContext);
-      modelToUse = decision.model;
-      // Lock the model for the rest of the sequence
-      this.currentSequenceModel = modelToUse;
-    }
-
-    const resultStream = turn.run(modelToUse, request, linkedSignal);
-    for await (const event of resultStream) {
-      if (this.loopDetector.addAndCheck(event)) {
-        yield { type: GeminiEventType.LoopDetected };
-        controller.abort();
-        return turn;
->>>>>>> 0612839a
       }
       yield event;
       if (event.type === GeminiEventType.Error) {
@@ -788,102 +640,6 @@
     return turn;
   }
 
-<<<<<<< HEAD
-  async generateJson(
-    contents: Content[],
-    schema: Record<string, unknown>,
-    abortSignal: AbortSignal,
-    model?: string,
-    config: GenerateContentConfig = {},
-  ): Promise<Record<string, unknown>> {
-    /**
-     * TODO: ensure `model` consistency among GeminiClient, GeminiChat, and ContentGenerator
-     * `model` passed to generateContent is not respected as we always use contentGenerator
-     * We should ignore model for now because some calls use `DEFAULT_GEMINI_FLASH_MODEL`
-     * which is not available as `qwen3-coder-flash`
-     */
-    const modelToUse = this.config.getModel() || DEFAULT_GEMINI_FLASH_MODEL;
-    try {
-      const userMemory = this.config.getUserMemory();
-      const finalSystemInstruction = config.systemInstruction
-        ? getCustomSystemPrompt(config.systemInstruction, userMemory)
-        : getCoreSystemPrompt(userMemory, {}, modelToUse);
-
-      const requestConfig = {
-        abortSignal,
-        ...this.generateContentConfig,
-        ...config,
-        systemInstruction: finalSystemInstruction,
-      };
-
-      // Convert schema to function declaration
-      const functionDeclaration: FunctionDeclaration = {
-        name: 'respond_in_schema',
-        description: 'Provide the response in provided schema',
-        parameters: schema as Schema,
-      };
-
-      const tools: Tool[] = [
-        {
-          functionDeclarations: [functionDeclaration],
-        },
-      ];
-
-      const apiCall = () =>
-        this.getContentGenerator().generateContent(
-          {
-            model: modelToUse,
-            config: {
-              ...requestConfig,
-              tools,
-            },
-            contents,
-          },
-          this.lastPromptId,
-        );
-
-      const result = await retryWithBackoff(apiCall, {
-        onPersistent429: async (authType?: string, error?: unknown) =>
-          await this.handleFlashFallback(authType, error),
-        authType: this.config.getContentGeneratorConfig()?.authType,
-      });
-      const functionCalls = getFunctionCalls(result);
-      if (functionCalls && functionCalls.length > 0) {
-        const functionCall = functionCalls.find(
-          (call) => call.name === 'respond_in_schema',
-        );
-        if (functionCall && functionCall.args) {
-          return functionCall.args as Record<string, unknown>;
-        }
-      }
-      return {};
-    } catch (error) {
-      if (abortSignal.aborted) {
-        throw error;
-      }
-
-      // Avoid double reporting for the empty response case handled above
-      if (
-        error instanceof Error &&
-        error.message === 'API returned an empty response for generateJson.'
-      ) {
-        throw error;
-      }
-
-      await reportError(
-        error,
-        'Error generating JSON content via API.',
-        contents,
-        'generateJson-api',
-      );
-      throw new Error(
-        `Failed to generate JSON content: ${getErrorMessage(error)}`,
-      );
-    }
-  }
-
-=======
->>>>>>> 0612839a
   async generateContent(
     contents: Content[],
     generationConfig: GenerateContentConfig,
@@ -960,17 +716,7 @@
     prompt_id: string,
     force: boolean = false,
   ): Promise<ChatCompressionInfo> {
-    // If the model is 'auto', we will use a placeholder model to check.
-    // Compression occurs before we choose a model, so calling `count_tokens`
-    // before the model is chosen would result in an error.
-    const configModel = this.config.getModel();
-    let model: string =
-      configModel === DEFAULT_GEMINI_MODEL_AUTO
-        ? DEFAULT_GEMINI_MODEL
-        : configModel;
-
-    // Check if the model needs to be a fallback
-    model = getEffectiveModel(this.config.isInFallbackMode(), model);
+    const model = this.config.getModel();
 
     const curatedHistory = this.getChat().getHistory(true);
 
@@ -1092,116 +838,6 @@
       compressionStatus: CompressionStatus.COMPRESSED,
     };
   }
-<<<<<<< HEAD
-
-  /**
-   * Handles falling back to Flash model when persistent 429 errors occur for OAuth users.
-   * Uses a fallback handler if provided by the config; otherwise, returns null.
-   */
-  private async handleFlashFallback(
-    authType?: string,
-    error?: unknown,
-  ): Promise<string | null> {
-    // Handle different auth types
-    if (authType === AuthType.QWEN_OAUTH) {
-      return this.handleQwenOAuthError(error);
-    }
-
-    // Only handle fallback for OAuth users
-    if (authType !== AuthType.LOGIN_WITH_GOOGLE) {
-      return null;
-    }
-
-    const currentModel = this.config.getModel();
-    const fallbackModel = DEFAULT_GEMINI_FLASH_MODEL;
-
-    // Don't fallback if already using Flash model
-    if (currentModel === fallbackModel) {
-      return null;
-    }
-
-    // Check if config has a fallback handler (set by CLI package)
-    const fallbackHandler = this.config.flashFallbackHandler;
-    if (typeof fallbackHandler === 'function') {
-      try {
-        const accepted = await fallbackHandler(
-          currentModel,
-          fallbackModel,
-          error,
-        );
-        if (accepted !== false && accepted !== null) {
-          await this.config.setModel(fallbackModel);
-          this.config.setFallbackMode(true);
-          return fallbackModel;
-        }
-        // Check if the model was switched manually in the handler
-        if (this.config.getModel() === fallbackModel) {
-          return null; // Model was switched but don't continue with current prompt
-        }
-      } catch (error) {
-        console.warn('Flash fallback handler failed:', error);
-      }
-    }
-
-    return null;
-  }
-
-  /**
-   * Handles Qwen OAuth authentication errors and rate limiting
-   */
-  private async handleQwenOAuthError(error?: unknown): Promise<string | null> {
-    if (!error) {
-      return null;
-    }
-
-    const errorMessage =
-      error instanceof Error
-        ? error.message.toLowerCase()
-        : String(error).toLowerCase();
-    const errorCode =
-      (error as { status?: number; code?: number })?.status ||
-      (error as { status?: number; code?: number })?.code;
-
-    // Check if this is an authentication/authorization error
-    const isAuthError =
-      errorCode === 401 ||
-      errorCode === 403 ||
-      errorMessage.includes('unauthorized') ||
-      errorMessage.includes('forbidden') ||
-      errorMessage.includes('invalid api key') ||
-      errorMessage.includes('authentication') ||
-      errorMessage.includes('access denied') ||
-      (errorMessage.includes('token') && errorMessage.includes('expired'));
-
-    // Check if this is a rate limiting error
-    const isRateLimitError =
-      errorCode === 429 ||
-      errorMessage.includes('429') ||
-      errorMessage.includes('rate limit') ||
-      errorMessage.includes('too many requests');
-
-    if (isAuthError) {
-      console.warn('Qwen OAuth authentication error detected:', errorMessage);
-      // The QwenContentGenerator should automatically handle token refresh
-      // If it still fails, it likely means the refresh token is also expired
-      console.log(
-        'Note: If this persists, you may need to re-authenticate with Qwen OAuth',
-      );
-      return null;
-    }
-
-    if (isRateLimitError) {
-      console.warn('Qwen API rate limit encountered:', errorMessage);
-      // For rate limiting, we don't need to do anything special
-      // The retry mechanism will handle the backoff
-      return null;
-    }
-
-    // For other errors, don't handle them specially
-    return null;
-  }
-=======
->>>>>>> 0612839a
 }
 
 export const TEST_ONLY = {
