--- conflicted
+++ resolved
@@ -45,21 +45,14 @@
 import { DEFAULT_GEMINI_FLASH_MODEL } from '../config/models.js';
 import { LoopDetectionService } from '../services/loopDetectionService.js';
 import { ideContext } from '../ide/ideContext.js';
-<<<<<<< HEAD
-import { logNextSpeakerCheck } from '../telemetry/loggers.js';
-import { NextSpeakerCheckEvent } from '../telemetry/types.js';
-=======
 import {
   logChatCompression,
   logNextSpeakerCheck,
 } from '../telemetry/loggers.js';
 import {
   makeChatCompressionEvent,
-  MalformedJsonResponseEvent,
   NextSpeakerCheckEvent,
 } from '../telemetry/types.js';
-import { ClearcutLogger } from '../telemetry/clearcut-logger/clearcut-logger.js';
->>>>>>> 1a278f8a
 import { IdeContext, File } from '../ide/ideContext.js';
 
 function isThinkingSupported(model: string) {
@@ -482,7 +475,6 @@
       yield { type: GeminiEventType.ChatCompressed, value: compressed };
     }
 
-<<<<<<< HEAD
     // Check session token limit after compression using accurate token counting
     const sessionTokenLimit = this.config.getSessionTokenLimit();
     if (sessionTokenLimit > 0) {
@@ -528,10 +520,6 @@
 
     // Prevent context updates from being sent while a tool call is
     // waiting for a response. The Qwen API requires that a functionResponse
-=======
-    // Prevent context updates from being sent while a tool call is
-    // waiting for a response. The Gemini API requires that a functionResponse
->>>>>>> 1a278f8a
     // part from the user immediately follows a functionCall part from the model
     // in the conversation history . The IDE context is not discarded; it will
     // be included in the next regular message sent to the model.
@@ -950,7 +938,6 @@
 
     return null;
   }
-<<<<<<< HEAD
 
   /**
    * Handles Qwen OAuth authentication errors and rate limiting
@@ -1007,11 +994,8 @@
     return null;
   }
 }
-=======
-}
 
 export const TEST_ONLY = {
   COMPRESSION_PRESERVE_THRESHOLD,
   COMPRESSION_TOKEN_THRESHOLD,
-};
->>>>>>> 1a278f8a
+};