/**
 * @license
 * Copyright 2025 Google LLC
 * SPDX-License-Identifier: Apache-2.0
 */

<<<<<<< HEAD
import type { Part } from '@google/genai';
import { beforeEach, describe, expect, it, vi } from 'vitest';
=======
import { describe, it, expect, vi, beforeEach } from 'vitest';
import type { Mock } from 'vitest';
import { executeToolCall } from './nonInteractiveToolExecutor.js';
>>>>>>> 0612839a
import type {
  Config,
  ToolCallRequestInfo,
  ToolRegistry,
  ToolResult,
} from '../index.js';
<<<<<<< HEAD
import { ApprovalMode, ToolErrorType } from '../index.js';
import { MockTool } from '../test-utils/tools.js';
import { executeToolCall } from './nonInteractiveToolExecutor.js';
=======
import {
  DEFAULT_TRUNCATE_TOOL_OUTPUT_LINES,
  DEFAULT_TRUNCATE_TOOL_OUTPUT_THRESHOLD,
  ToolErrorType,
  ApprovalMode,
} from '../index.js';
import type { Part } from '@google/genai';
import { MockTool } from '../test-utils/mock-tool.js';
>>>>>>> 0612839a

describe('executeToolCall', () => {
  let mockToolRegistry: ToolRegistry;
  let mockTool: MockTool;
  let executeFn: Mock;
  let abortController: AbortController;
  let mockConfig: Config;

  beforeEach(() => {
    executeFn = vi.fn();
    mockTool = new MockTool({ name: 'testTool', execute: executeFn });

    mockToolRegistry = {
      getTool: vi.fn(),
      getAllToolNames: vi.fn(),
    } as unknown as ToolRegistry;

    mockConfig = {
      getToolRegistry: () => mockToolRegistry,
      getApprovalMode: () => ApprovalMode.DEFAULT,
      getAllowedTools: () => [],
      getSessionId: () => 'test-session-id',
      getUsageStatisticsEnabled: () => true,
      getDebugMode: () => false,
      getContentGeneratorConfig: () => ({
        model: 'test-model',
        authType: 'oauth-personal',
      }),
      getShellExecutionConfig: () => ({
        terminalWidth: 90,
        terminalHeight: 30,
      }),
      storage: {
        getProjectTempDir: () => '/tmp',
      },
      getTruncateToolOutputThreshold: () =>
        DEFAULT_TRUNCATE_TOOL_OUTPUT_THRESHOLD,
      getTruncateToolOutputLines: () => DEFAULT_TRUNCATE_TOOL_OUTPUT_LINES,
      getUseSmartEdit: () => false,
      getUseModelRouter: () => false,
      getGeminiClient: () => null, // No client needed for these tests
    } as unknown as Config;

    abortController = new AbortController();
  });

  it('should execute a tool successfully', async () => {
    const request: ToolCallRequestInfo = {
      callId: 'call1',
      name: 'testTool',
      args: { param1: 'value1' },
      isClientInitiated: false,
      prompt_id: 'prompt-id-1',
    };
    const toolResult: ToolResult = {
      llmContent: 'Tool executed successfully',
      returnDisplay: 'Success!',
    };
    vi.mocked(mockToolRegistry.getTool).mockReturnValue(mockTool);
    executeFn.mockResolvedValue(toolResult);

    const response = await executeToolCall(
      mockConfig,
      request,
      abortController.signal,
    );

    expect(mockToolRegistry.getTool).toHaveBeenCalledWith('testTool');
    expect(executeFn).toHaveBeenCalledWith(request.args);
    expect(response).toStrictEqual({
      callId: 'call1',
      error: undefined,
      errorType: undefined,
      outputFile: undefined,
      resultDisplay: 'Success!',
      contentLength:
        typeof toolResult.llmContent === 'string'
          ? toolResult.llmContent.length
          : undefined,
      responseParts: [
        {
          functionResponse: {
            name: 'testTool',
            id: 'call1',
            response: { output: 'Tool executed successfully' },
          },
        },
      ],
    });
  });

  it('should return an error if tool is not found', async () => {
    const request: ToolCallRequestInfo = {
      callId: 'call2',
      name: 'nonexistentTool',
      args: {},
      isClientInitiated: false,
      prompt_id: 'prompt-id-2',
    };
    vi.mocked(mockToolRegistry.getTool).mockReturnValue(undefined);
    vi.mocked(mockToolRegistry.getAllToolNames).mockReturnValue([
      'testTool',
      'anotherTool',
    ]);

    const response = await executeToolCall(
      mockConfig,
      request,
      abortController.signal,
    );

    const expectedErrorMessage =
      'Tool "nonexistentTool" not found in registry. Tools must use the exact names that are registered. Did you mean one of: "testTool", "anotherTool"?';
    expect(response).toStrictEqual({
      callId: 'call2',
      error: new Error(expectedErrorMessage),
      errorType: ToolErrorType.TOOL_NOT_REGISTERED,
      resultDisplay: expectedErrorMessage,
      contentLength: expectedErrorMessage.length,
      responseParts: [
        {
          functionResponse: {
            name: 'nonexistentTool',
            id: 'call2',
            response: {
              error: expectedErrorMessage,
            },
          },
        },
      ],
    });
  });

  it('should return an error if tool validation fails', async () => {
    const request: ToolCallRequestInfo = {
      callId: 'call3',
      name: 'testTool',
      args: { param1: 'invalid' },
      isClientInitiated: false,
      prompt_id: 'prompt-id-3',
    };
    vi.mocked(mockToolRegistry.getTool).mockReturnValue(mockTool);
    vi.spyOn(mockTool, 'build').mockImplementation(() => {
      throw new Error('Invalid parameters');
    });

    const response = await executeToolCall(
      mockConfig,
      request,
      abortController.signal,
    );
    expect(response).toStrictEqual({
      callId: 'call3',
      error: new Error('Invalid parameters'),
      errorType: ToolErrorType.INVALID_TOOL_PARAMS,
      responseParts: [
        {
          functionResponse: {
            id: 'call3',
            name: 'testTool',
            response: {
              error: 'Invalid parameters',
            },
          },
        },
      ],
      resultDisplay: 'Invalid parameters',
      contentLength: 'Invalid parameters'.length,
    });
  });

  it('should return an error if tool execution fails', async () => {
    const request: ToolCallRequestInfo = {
      callId: 'call4',
      name: 'testTool',
      args: { param1: 'value1' },
      isClientInitiated: false,
      prompt_id: 'prompt-id-4',
    };
    const executionErrorResult: ToolResult = {
      llmContent: 'Error: Execution failed',
      returnDisplay: 'Execution failed',
      error: {
        message: 'Execution failed',
        type: ToolErrorType.EXECUTION_FAILED,
      },
    };
    vi.mocked(mockToolRegistry.getTool).mockReturnValue(mockTool);
    executeFn.mockResolvedValue(executionErrorResult);

    const response = await executeToolCall(
      mockConfig,
      request,
      abortController.signal,
    );
    expect(response).toStrictEqual({
      callId: 'call4',
      error: new Error('Execution failed'),
      errorType: ToolErrorType.EXECUTION_FAILED,
      responseParts: [
        {
          functionResponse: {
            id: 'call4',
            name: 'testTool',
            response: {
              error: 'Execution failed',
            },
          },
        },
      ],
      resultDisplay: 'Execution failed',
      contentLength: 'Execution failed'.length,
    });
  });

  it('should return an unhandled exception error if execution throws', async () => {
    const request: ToolCallRequestInfo = {
      callId: 'call5',
      name: 'testTool',
      args: { param1: 'value1' },
      isClientInitiated: false,
      prompt_id: 'prompt-id-5',
    };
    vi.mocked(mockToolRegistry.getTool).mockReturnValue(mockTool);
    executeFn.mockRejectedValue(new Error('Something went very wrong'));

    const response = await executeToolCall(
      mockConfig,
      request,
      abortController.signal,
    );

    expect(response).toStrictEqual({
      callId: 'call5',
      error: new Error('Something went very wrong'),
      errorType: ToolErrorType.UNHANDLED_EXCEPTION,
      resultDisplay: 'Something went very wrong',
      contentLength: 'Something went very wrong'.length,
      responseParts: [
        {
          functionResponse: {
            name: 'testTool',
            id: 'call5',
            response: { error: 'Something went very wrong' },
          },
        },
      ],
    });
  });

  it('should correctly format llmContent with inlineData', async () => {
    const request: ToolCallRequestInfo = {
      callId: 'call6',
      name: 'testTool',
      args: {},
      isClientInitiated: false,
      prompt_id: 'prompt-id-6',
    };
    const imageDataPart: Part = {
      inlineData: { mimeType: 'image/png', data: 'base64data' },
    };
    const toolResult: ToolResult = {
      llmContent: [imageDataPart],
      returnDisplay: 'Image processed',
    };
    vi.mocked(mockToolRegistry.getTool).mockReturnValue(mockTool);
    executeFn.mockResolvedValue(toolResult);

    const response = await executeToolCall(
      mockConfig,
      request,
      abortController.signal,
    );

    expect(response).toStrictEqual({
      callId: 'call6',
      error: undefined,
      errorType: undefined,
      outputFile: undefined,
      resultDisplay: 'Image processed',
      contentLength: undefined,
      responseParts: [
        {
          functionResponse: {
            name: 'testTool',
            id: 'call6',
            response: {
              output: 'Binary content of type image/png was processed.',
            },
          },
        },
        imageDataPart,
      ],
    });
  });

  it('should calculate contentLength for a string llmContent', async () => {
    const request: ToolCallRequestInfo = {
      callId: 'call7',
      name: 'testTool',
      args: {},
      isClientInitiated: false,
      prompt_id: 'prompt-id-7',
    };
    const toolResult: ToolResult = {
      llmContent: 'This is a test string.',
      returnDisplay: 'String returned',
    };
    vi.mocked(mockToolRegistry.getTool).mockReturnValue(mockTool);
    executeFn.mockResolvedValue(toolResult);

    const response = await executeToolCall(
      mockConfig,
      request,
      abortController.signal,
    );

    expect(response.contentLength).toBe(
      typeof toolResult.llmContent === 'string'
        ? toolResult.llmContent.length
        : undefined,
    );
  });

  it('should have undefined contentLength for array llmContent with no string parts', async () => {
    const request: ToolCallRequestInfo = {
      callId: 'call8',
      name: 'testTool',
      args: {},
      isClientInitiated: false,
      prompt_id: 'prompt-id-8',
    };
    const toolResult: ToolResult = {
      llmContent: [{ inlineData: { mimeType: 'image/png', data: 'fakedata' } }],
      returnDisplay: 'Image data returned',
    };
    vi.mocked(mockToolRegistry.getTool).mockReturnValue(mockTool);
    executeFn.mockResolvedValue(toolResult);

    const response = await executeToolCall(
      mockConfig,
      request,
      abortController.signal,
    );

    expect(response.contentLength).toBeUndefined();
  });
});<|MERGE_RESOLUTION|>--- conflicted
+++ resolved
@@ -4,25 +4,15 @@
  * SPDX-License-Identifier: Apache-2.0
  */
 
-<<<<<<< HEAD
-import type { Part } from '@google/genai';
-import { beforeEach, describe, expect, it, vi } from 'vitest';
-=======
 import { describe, it, expect, vi, beforeEach } from 'vitest';
 import type { Mock } from 'vitest';
 import { executeToolCall } from './nonInteractiveToolExecutor.js';
->>>>>>> 0612839a
 import type {
+  ToolRegistry,
+  ToolCallRequestInfo,
+  ToolResult,
   Config,
-  ToolCallRequestInfo,
-  ToolRegistry,
-  ToolResult,
 } from '../index.js';
-<<<<<<< HEAD
-import { ApprovalMode, ToolErrorType } from '../index.js';
-import { MockTool } from '../test-utils/tools.js';
-import { executeToolCall } from './nonInteractiveToolExecutor.js';
-=======
 import {
   DEFAULT_TRUNCATE_TOOL_OUTPUT_LINES,
   DEFAULT_TRUNCATE_TOOL_OUTPUT_THRESHOLD,
@@ -31,7 +21,6 @@
 } from '../index.js';
 import type { Part } from '@google/genai';
 import { MockTool } from '../test-utils/mock-tool.js';
->>>>>>> 0612839a
 
 describe('executeToolCall', () => {
   let mockToolRegistry: ToolRegistry;
