--- conflicted
+++ resolved
@@ -123,47 +123,6 @@
     return this.childProcessFallback(
       commandToExecute,
       cwd,
-<<<<<<< HEAD
-      stdio: ['ignore', 'pipe', 'pipe'],
-      // Use bash unless in Windows (since it doesn't support bash).
-      // For windows, just use the default.
-      shell: isWindows ? true : 'bash',
-      // Use process groups on non-Windows for robust killing.
-      // Windows process termination is handled by `taskkill /t`.
-      detached: !isWindows,
-      env: {
-        ...process.env,
-        QWEN_CODE: '1',
-      },
-    });
-
-    const result = new Promise<ShellExecutionResult>((resolve) => {
-      // Use decoders to handle multi-byte characters safely (for streaming output).
-      let stdoutDecoder: TextDecoder | null = null;
-      let stderrDecoder: TextDecoder | null = null;
-
-      let stdout = '';
-      let stderr = '';
-      const outputChunks: Buffer[] = [];
-      let error: Error | null = null;
-      let exited = false;
-
-      let isStreamingRawContent = true;
-      const MAX_SNIFF_SIZE = 4096;
-      let sniffedBytes = 0;
-
-      const handleOutput = (data: Buffer, stream: 'stdout' | 'stderr') => {
-        if (!stdoutDecoder || !stderrDecoder) {
-          const encoding = getCachedEncodingForBuffer(data);
-          try {
-            stdoutDecoder = new TextDecoder(encoding);
-            stderrDecoder = new TextDecoder(encoding);
-          } catch {
-            // If the encoding is not supported, fall back to utf-8.
-            // This can happen on some platforms for certain encodings like 'utf-32le'.
-            stdoutDecoder = new TextDecoder('utf-8');
-            stderrDecoder = new TextDecoder('utf-8');
-=======
       onOutputEvent,
       abortSignal,
     );
@@ -185,7 +144,7 @@
         detached: !isWindows,
         env: {
           ...process.env,
-          GEMINI_CLI: '1',
+          QWEN_CODE: '1',
           TERM: 'xterm-256color',
           PAGER: 'cat',
         },
@@ -215,7 +174,6 @@
               stdoutDecoder = new TextDecoder('utf-8');
               stderrDecoder = new TextDecoder('utf-8');
             }
->>>>>>> 1a278f8a
           }
 
           outputChunks.push(data);
@@ -373,7 +331,7 @@
         rows,
         env: {
           ...process.env,
-          GEMINI_CLI: '1',
+          QWEN_CODE: '1',
           TERM: 'xterm-256color',
           PAGER: 'cat',
         },
