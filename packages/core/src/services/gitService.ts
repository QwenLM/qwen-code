--- conflicted
+++ resolved
@@ -4,17 +4,11 @@
  * SPDX-License-Identifier: Apache-2.0
  */
 
-import { exec } from 'node:child_process';
 import * as fs from 'node:fs/promises';
 import * as path from 'node:path';
-<<<<<<< HEAD
-import { CheckRepoActions, simpleGit, type SimpleGit } from 'simple-git';
-=======
-import { isNodeError } from '../utils/errors.js';
 import { spawnAsync } from '../utils/shell-utils.js';
 import type { SimpleGit } from 'simple-git';
 import { simpleGit, CheckRepoActions } from 'simple-git';
->>>>>>> 0612839a
 import type { Storage } from '../config/storage.js';
 import { isNodeError } from '../utils/errors.js';
 
