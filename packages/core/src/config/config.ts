/**
 * @license
 * Copyright 2025 Google LLC
 * SPDX-License-Identifier: Apache-2.0
 */

// Node built-ins
import type { EventEmitter } from 'node:events';
import * as path from 'node:path';
import process from 'node:process';

// External dependencies
import { ProxyAgent, setGlobalDispatcher } from 'undici';

// Types
import type {
  ContentGenerator,
  ContentGeneratorConfig,
} from '../core/contentGenerator.js';
import type { FallbackModelHandler } from '../fallback/types.js';
import type { MCPOAuthConfig } from '../mcp/oauth-provider.js';
import type { ShellExecutionConfig } from '../services/shellExecutionService.js';
import type { AnyToolInvocation } from '../tools/tools.js';

// Core
import { BaseLlmClient } from '../core/baseLlmClient.js';
import { GeminiClient } from '../core/client.js';
import {
  AuthType,
  createContentGenerator,
  createContentGeneratorConfig,
} from '../core/contentGenerator.js';
import { tokenLimit } from '../core/tokenLimits.js';

// Services
import { FileDiscoveryService } from '../services/fileDiscoveryService.js';
import {
  type FileSystemService,
  StandardFileSystemService,
} from '../services/fileSystemService.js';
import { GitService } from '../services/gitService.js';

// Tools
import { EditTool } from '../tools/edit.js';
import { ExitPlanModeTool } from '../tools/exitPlanMode.js';
import { GlobTool } from '../tools/glob.js';
import { GrepTool } from '../tools/grep.js';
import { LSTool } from '../tools/ls.js';
import { MemoryTool, setGeminiMdFilename } from '../tools/memoryTool.js';
import { ReadFileTool } from '../tools/read-file.js';
import { ReadManyFilesTool } from '../tools/read-many-files.js';
import { canUseRipgrep } from '../utils/ripgrepUtils.js';
import { RipGrepTool } from '../tools/ripGrep.js';
import { ShellTool } from '../tools/shell.js';
import { SmartEditTool } from '../tools/smart-edit.js';
import { TaskTool } from '../tools/task.js';
import { TodoWriteTool } from '../tools/todoWrite.js';
import { ToolRegistry } from '../tools/tool-registry.js';
import { WebFetchTool } from '../tools/web-fetch.js';
import { WebSearchTool } from '../tools/web-search/index.js';
import { WriteFileTool } from '../tools/write-file.js';

// Other modules
import { ideContextStore } from '../ide/ideContext.js';
import { InputFormat, OutputFormat } from '../output/types.js';
import { PromptRegistry } from '../prompts/prompt-registry.js';
import { SubagentManager } from '../subagents/subagent-manager.js';
import {
  DEFAULT_OTLP_ENDPOINT,
  DEFAULT_TELEMETRY_TARGET,
  initializeTelemetry,
  logCliConfiguration,
  logRipgrepFallback,
  RipgrepFallbackEvent,
  StartSessionEvent,
  type TelemetryTarget,
  uiTelemetryService,
} from '../telemetry/index.js';

// Utils
import { shouldAttemptBrowserLaunch } from '../utils/browser.js';
import { FileExclusions } from '../utils/ignorePatterns.js';
import { WorkspaceContext } from '../utils/workspaceContext.js';

// Local config modules
import type { FileFilteringOptions } from './constants.js';
import {
  DEFAULT_FILE_FILTERING_OPTIONS,
  DEFAULT_MEMORY_FILE_FILTERING_OPTIONS,
} from './constants.js';
import { DEFAULT_QWEN_EMBEDDING_MODEL, DEFAULT_QWEN_MODEL } from './models.js';
import { Storage } from './storage.js';
import { DEFAULT_DASHSCOPE_BASE_URL } from '../core/openaiContentGenerator/constants.js';

// Re-export types
export type { AnyToolInvocation, FileFilteringOptions, MCPOAuthConfig };
export {
  DEFAULT_FILE_FILTERING_OPTIONS,
  DEFAULT_MEMORY_FILE_FILTERING_OPTIONS,
};

export enum ApprovalMode {
  PLAN = 'plan',
  DEFAULT = 'default',
  AUTO_EDIT = 'auto-edit',
  YOLO = 'yolo',
}

export const APPROVAL_MODES = Object.values(ApprovalMode);

export interface AccessibilitySettings {
  disableLoadingPhrases?: boolean;
  screenReader?: boolean;
}

export interface BugCommandSettings {
  urlTemplate: string;
}

export interface ChatCompressionSettings {
  contextPercentageThreshold?: number;
}

export interface SummarizeToolOutputSettings {
  tokenBudget?: number;
}

export interface TelemetrySettings {
  enabled?: boolean;
  target?: TelemetryTarget;
  otlpEndpoint?: string;
  otlpProtocol?: 'grpc' | 'http';
  logPrompts?: boolean;
  outfile?: string;
  useCollector?: boolean;
}

export interface OutputSettings {
  format?: OutputFormat;
}

export interface GitCoAuthorSettings {
  enabled?: boolean;
  name?: string;
  email?: string;
}

export interface GeminiCLIExtension {
  name: string;
  version: string;
  isActive: boolean;
  path: string;
  installMetadata?: ExtensionInstallMetadata;
}

export interface ExtensionInstallMetadata {
  source: string;
  type: 'git' | 'local' | 'link' | 'github-release';
  releaseTag?: string; // Only present for github-release installs.
  ref?: string;
  autoUpdate?: boolean;
}

export const DEFAULT_TRUNCATE_TOOL_OUTPUT_THRESHOLD = 25_000;
export const DEFAULT_TRUNCATE_TOOL_OUTPUT_LINES = 1000;

export class MCPServerConfig {
  constructor(
    // For stdio transport
    readonly command?: string,
    readonly args?: string[],
    readonly env?: Record<string, string>,
    readonly cwd?: string,
    // For sse transport
    readonly url?: string,
    // For streamable http transport
    readonly httpUrl?: string,
    readonly headers?: Record<string, string>,
    // For websocket transport
    readonly tcp?: string,
    // Common
    readonly timeout?: number,
    readonly trust?: boolean,
    // Metadata
    readonly description?: string,
    readonly includeTools?: string[],
    readonly excludeTools?: string[],
    readonly extensionName?: string,
    // OAuth configuration
    readonly oauth?: MCPOAuthConfig,
    readonly authProviderType?: AuthProviderType,
    // Service Account Configuration
    /* targetAudience format: CLIENT_ID.apps.googleusercontent.com */
    readonly targetAudience?: string,
    /* targetServiceAccount format: <service-account-name>@<project-num>.iam.gserviceaccount.com */
    readonly targetServiceAccount?: string,
  ) {}
}

export enum AuthProviderType {
  DYNAMIC_DISCOVERY = 'dynamic_discovery',
  GOOGLE_CREDENTIALS = 'google_credentials',
  SERVICE_ACCOUNT_IMPERSONATION = 'service_account_impersonation',
}

export interface SandboxConfig {
  command: 'docker' | 'podman' | 'sandbox-exec';
  image: string;
}

export interface ConfigParameters {
  sessionId: string;
  embeddingModel?: string;
  sandbox?: SandboxConfig;
  targetDir: string;
  debugMode: boolean;
  includePartialMessages?: boolean;
  question?: string;
  fullContext?: boolean;
  coreTools?: string[];
  allowedTools?: string[];
  excludeTools?: string[];
  toolDiscoveryCommand?: string;
  toolCallCommand?: string;
  mcpServerCommand?: string;
  mcpServers?: Record<string, MCPServerConfig>;
  userMemory?: string;
  geminiMdFileCount?: number;
  approvalMode?: ApprovalMode;
  showMemoryUsage?: boolean;
  contextFileName?: string | string[];
  accessibility?: AccessibilitySettings;
  telemetry?: TelemetrySettings;
  gitCoAuthor?: GitCoAuthorSettings;
  usageStatisticsEnabled?: boolean;
  fileFiltering?: {
    respectGitIgnore?: boolean;
    respectQwenIgnore?: boolean;
    enableRecursiveFileSearch?: boolean;
    disableFuzzySearch?: boolean;
  };
  checkpointing?: boolean;
  proxy?: string;
  cwd: string;
  fileDiscoveryService?: FileDiscoveryService;
  includeDirectories?: string[];
  bugCommand?: BugCommandSettings;
  model?: string;
  extensionContextFilePaths?: string[];
  maxSessionTurns?: number;
  sessionTokenLimit?: number;
  experimentalZedIntegration?: boolean;
  listExtensions?: boolean;
  extensions?: GeminiCLIExtension[];
  blockedMcpServers?: Array<{ name: string; extensionName: string }>;
  noBrowser?: boolean;
  summarizeToolOutput?: Record<string, SummarizeToolOutputSettings>;
  folderTrustFeature?: boolean;
  folderTrust?: boolean;
  ideMode?: boolean;
  authType?: AuthType;
  generationConfig?: Partial<ContentGeneratorConfig>;
  cliVersion?: string;
  loadMemoryFromIncludeDirectories?: boolean;
  // Web search providers
  webSearch?: {
    provider: Array<{
      type: 'tavily' | 'google' | 'dashscope';
      apiKey?: string;
      searchEngineId?: string;
    }>;
    default: string;
  };
  chatCompression?: ChatCompressionSettings;
  interactive?: boolean;
  trustedFolder?: boolean;
  useRipgrep?: boolean;
  useBuiltinRipgrep?: boolean;
  shouldUseNodePtyShell?: boolean;
  skipNextSpeakerCheck?: boolean;
  shellExecutionConfig?: ShellExecutionConfig;
  extensionManagement?: boolean;
  enablePromptCompletion?: boolean;
  skipLoopDetection?: boolean;
  vlmSwitchMode?: string;
  truncateToolOutputThreshold?: number;
  truncateToolOutputLines?: number;
  enableToolOutputTruncation?: boolean;
  eventEmitter?: EventEmitter;
  useSmartEdit?: boolean;
  output?: OutputSettings;
<<<<<<< HEAD
  inputFormat?: InputFormat;
  outputFormat?: OutputFormat;
}

function normalizeConfigOutputFormat(
  format: OutputFormat | undefined,
): OutputFormat | undefined {
  if (!format) {
    return undefined;
  }
  switch (format) {
    case 'stream-json':
      return OutputFormat.STREAM_JSON;
    case 'json':
    case OutputFormat.JSON:
      return OutputFormat.JSON;
    case 'text':
    case OutputFormat.TEXT:
    default:
      return OutputFormat.TEXT;
  }
=======
  skipStartupContext?: boolean;
>>>>>>> 22edef0c
}

export class Config {
  private toolRegistry!: ToolRegistry;
  private promptRegistry!: PromptRegistry;
  private subagentManager!: SubagentManager;
  private readonly sessionId: string;
  private fileSystemService: FileSystemService;
  private contentGeneratorConfig!: ContentGeneratorConfig;
  private contentGenerator!: ContentGenerator;
  private _generationConfig: Partial<ContentGeneratorConfig>;
  private readonly embeddingModel: string;
  private readonly sandbox: SandboxConfig | undefined;
  private readonly targetDir: string;
  private workspaceContext: WorkspaceContext;
  private readonly debugMode: boolean;
  private readonly inputFormat: InputFormat;
  private readonly outputFormat: OutputFormat;
  private readonly includePartialMessages: boolean;
  private readonly question: string | undefined;
  private readonly fullContext: boolean;
  private readonly coreTools: string[] | undefined;
  private readonly allowedTools: string[] | undefined;
  private readonly excludeTools: string[] | undefined;
  private readonly toolDiscoveryCommand: string | undefined;
  private readonly toolCallCommand: string | undefined;
  private readonly mcpServerCommand: string | undefined;
  private readonly mcpServers: Record<string, MCPServerConfig> | undefined;
  private userMemory: string;
  private geminiMdFileCount: number;
  private approvalMode: ApprovalMode;
  private readonly showMemoryUsage: boolean;
  private readonly accessibility: AccessibilitySettings;
  private readonly telemetrySettings: TelemetrySettings;
  private readonly gitCoAuthor: GitCoAuthorSettings;
  private readonly usageStatisticsEnabled: boolean;
  private geminiClient!: GeminiClient;
  private baseLlmClient!: BaseLlmClient;
  private readonly fileFiltering: {
    respectGitIgnore: boolean;
    respectQwenIgnore: boolean;
    enableRecursiveFileSearch: boolean;
    disableFuzzySearch: boolean;
  };
  private fileDiscoveryService: FileDiscoveryService | null = null;
  private gitService: GitService | undefined = undefined;
  private readonly checkpointing: boolean;
  private readonly proxy: string | undefined;
  private readonly cwd: string;
  private readonly bugCommand: BugCommandSettings | undefined;
  private readonly extensionContextFilePaths: string[];
  private readonly noBrowser: boolean;
  private readonly folderTrustFeature: boolean;
  private readonly folderTrust: boolean;
  private ideMode: boolean;

  private inFallbackMode = false;
  private readonly maxSessionTurns: number;
  private readonly sessionTokenLimit: number;
  private readonly listExtensions: boolean;
  private readonly _extensions: GeminiCLIExtension[];
  private readonly _blockedMcpServers: Array<{
    name: string;
    extensionName: string;
  }>;
  fallbackModelHandler?: FallbackModelHandler;
  private quotaErrorOccurred: boolean = false;
  private readonly summarizeToolOutput:
    | Record<string, SummarizeToolOutputSettings>
    | undefined;
  private readonly cliVersion?: string;
  private readonly experimentalZedIntegration: boolean = false;
  private readonly loadMemoryFromIncludeDirectories: boolean = false;
  private readonly webSearch?: {
    provider: Array<{
      type: 'tavily' | 'google' | 'dashscope';
      apiKey?: string;
      searchEngineId?: string;
    }>;
    default: string;
  };
  private readonly chatCompression: ChatCompressionSettings | undefined;
  private readonly interactive: boolean;
  private readonly trustedFolder: boolean | undefined;
  private readonly useRipgrep: boolean;
  private readonly useBuiltinRipgrep: boolean;
  private readonly shouldUseNodePtyShell: boolean;
  private readonly skipNextSpeakerCheck: boolean;
  private shellExecutionConfig: ShellExecutionConfig;
  private readonly extensionManagement: boolean = true;
  private readonly enablePromptCompletion: boolean = false;
  private readonly skipLoopDetection: boolean;
  private readonly skipStartupContext: boolean;
  private readonly vlmSwitchMode: string | undefined;
  private initialized: boolean = false;
  readonly storage: Storage;
  private readonly fileExclusions: FileExclusions;
  private readonly truncateToolOutputThreshold: number;
  private readonly truncateToolOutputLines: number;
  private readonly enableToolOutputTruncation: boolean;
  private readonly eventEmitter?: EventEmitter;
  private readonly useSmartEdit: boolean;

  constructor(params: ConfigParameters) {
    this.sessionId = params.sessionId;
    this.embeddingModel = params.embeddingModel ?? DEFAULT_QWEN_EMBEDDING_MODEL;
    this.fileSystemService = new StandardFileSystemService();
    this.sandbox = params.sandbox;
    this.targetDir = path.resolve(params.targetDir);
    this.workspaceContext = new WorkspaceContext(
      this.targetDir,
      params.includeDirectories ?? [],
    );
    this.debugMode = params.debugMode;
    this.inputFormat = params.inputFormat ?? InputFormat.TEXT;
    const normalizedOutputFormat = normalizeConfigOutputFormat(
      params.outputFormat ?? params.output?.format,
    );
    this.outputFormat = normalizedOutputFormat ?? OutputFormat.TEXT;
    this.includePartialMessages = params.includePartialMessages ?? false;
    this.question = params.question;
    this.fullContext = params.fullContext ?? false;
    this.coreTools = params.coreTools;
    this.allowedTools = params.allowedTools;
    this.excludeTools = params.excludeTools;
    this.toolDiscoveryCommand = params.toolDiscoveryCommand;
    this.toolCallCommand = params.toolCallCommand;
    this.mcpServerCommand = params.mcpServerCommand;
    this.mcpServers = params.mcpServers;
    this.userMemory = params.userMemory ?? '';
    this.geminiMdFileCount = params.geminiMdFileCount ?? 0;
    this.approvalMode = params.approvalMode ?? ApprovalMode.DEFAULT;
    this.showMemoryUsage = params.showMemoryUsage ?? false;
    this.accessibility = params.accessibility ?? {};
    this.telemetrySettings = {
      enabled: params.telemetry?.enabled ?? false,
      target: params.telemetry?.target ?? DEFAULT_TELEMETRY_TARGET,
      otlpEndpoint: params.telemetry?.otlpEndpoint ?? DEFAULT_OTLP_ENDPOINT,
      otlpProtocol: params.telemetry?.otlpProtocol,
      logPrompts: params.telemetry?.logPrompts ?? true,
      outfile: params.telemetry?.outfile,
      useCollector: params.telemetry?.useCollector,
    };
    this.gitCoAuthor = {
      enabled: params.gitCoAuthor?.enabled ?? true,
      name: params.gitCoAuthor?.name ?? 'Qwen-Coder',
      email: params.gitCoAuthor?.email ?? 'qwen-coder@alibabacloud.com',
    };
    this.usageStatisticsEnabled = params.usageStatisticsEnabled ?? true;

    this.fileFiltering = {
      respectGitIgnore: params.fileFiltering?.respectGitIgnore ?? true,
      respectQwenIgnore: params.fileFiltering?.respectQwenIgnore ?? true,
      enableRecursiveFileSearch:
        params.fileFiltering?.enableRecursiveFileSearch ?? true,
      disableFuzzySearch: params.fileFiltering?.disableFuzzySearch ?? false,
    };
    this.checkpointing = params.checkpointing ?? false;
    this.proxy = params.proxy;
    this.cwd = params.cwd ?? process.cwd();
    this.fileDiscoveryService = params.fileDiscoveryService ?? null;
    this.bugCommand = params.bugCommand;
    this.extensionContextFilePaths = params.extensionContextFilePaths ?? [];
    this.maxSessionTurns = params.maxSessionTurns ?? -1;
    this.sessionTokenLimit = params.sessionTokenLimit ?? -1;
    this.experimentalZedIntegration =
      params.experimentalZedIntegration ?? false;
    this.listExtensions = params.listExtensions ?? false;
    this._extensions = params.extensions ?? [];
    this._blockedMcpServers = params.blockedMcpServers ?? [];
    this.noBrowser = params.noBrowser ?? false;
    this.summarizeToolOutput = params.summarizeToolOutput;
    this.folderTrustFeature = params.folderTrustFeature ?? false;
    this.folderTrust = params.folderTrust ?? false;
    this.ideMode = params.ideMode ?? false;
    this._generationConfig = {
      model: params.model,
      ...(params.generationConfig || {}),
      baseUrl: params.generationConfig?.baseUrl || DEFAULT_DASHSCOPE_BASE_URL,
    };
    this.contentGeneratorConfig = this
      ._generationConfig as ContentGeneratorConfig;
    this.cliVersion = params.cliVersion;

    this.loadMemoryFromIncludeDirectories =
      params.loadMemoryFromIncludeDirectories ?? false;
    this.chatCompression = params.chatCompression;
    this.interactive = params.interactive ?? false;
    this.trustedFolder = params.trustedFolder;
    this.skipLoopDetection = params.skipLoopDetection ?? false;
    this.skipStartupContext = params.skipStartupContext ?? false;

    // Web search
    this.webSearch = params.webSearch;
    this.useRipgrep = params.useRipgrep ?? true;
    this.useBuiltinRipgrep = params.useBuiltinRipgrep ?? true;
    this.shouldUseNodePtyShell = params.shouldUseNodePtyShell ?? false;
    this.skipNextSpeakerCheck = params.skipNextSpeakerCheck ?? true;
    this.shellExecutionConfig = {
      terminalWidth: params.shellExecutionConfig?.terminalWidth ?? 80,
      terminalHeight: params.shellExecutionConfig?.terminalHeight ?? 24,
      showColor: params.shellExecutionConfig?.showColor ?? false,
      pager: params.shellExecutionConfig?.pager ?? 'cat',
    };
    this.truncateToolOutputThreshold =
      params.truncateToolOutputThreshold ??
      DEFAULT_TRUNCATE_TOOL_OUTPUT_THRESHOLD;
    this.truncateToolOutputLines =
      params.truncateToolOutputLines ?? DEFAULT_TRUNCATE_TOOL_OUTPUT_LINES;
    this.enableToolOutputTruncation = params.enableToolOutputTruncation ?? true;
    this.useSmartEdit = params.useSmartEdit ?? false;
    this.extensionManagement = params.extensionManagement ?? true;
    this.storage = new Storage(this.targetDir);
    this.enablePromptCompletion = params.enablePromptCompletion ?? false;
    this.vlmSwitchMode = params.vlmSwitchMode;
    this.inputFormat = params.inputFormat ?? InputFormat.TEXT;
    this.fileExclusions = new FileExclusions(this);
    this.eventEmitter = params.eventEmitter;
    if (params.contextFileName) {
      setGeminiMdFilename(params.contextFileName);
    }

    if (this.telemetrySettings.enabled) {
      initializeTelemetry(this);
    }

    if (this.getProxy()) {
      setGlobalDispatcher(new ProxyAgent(this.getProxy() as string));
    }
    this.geminiClient = new GeminiClient(this);
  }

  /**
   * Must only be called once, throws if called again.
   */
  async initialize(): Promise<void> {
    if (this.initialized) {
      throw Error('Config was already initialized');
    }
    this.initialized = true;

    // Initialize centralized FileDiscoveryService
    this.getFileService();
    if (this.getCheckpointingEnabled()) {
      await this.getGitService();
    }
    this.promptRegistry = new PromptRegistry();
    this.subagentManager = new SubagentManager(this);
    this.toolRegistry = await this.createToolRegistry();

    await this.geminiClient.initialize();
  }

  getContentGenerator(): ContentGenerator {
    return this.contentGenerator;
  }

  /**
   * Updates the credentials in the generation config.
   * This is needed when credentials are set after Config construction.
   */
  updateCredentials(credentials: {
    apiKey?: string;
    baseUrl?: string;
    model?: string;
  }): void {
    if (credentials.apiKey) {
      this._generationConfig.apiKey = credentials.apiKey;
    }
    if (credentials.baseUrl) {
      this._generationConfig.baseUrl = credentials.baseUrl;
    }
    if (credentials.model) {
      this._generationConfig.model = credentials.model;
    }
  }

  async refreshAuth(authMethod: AuthType) {
    // Vertex and Genai have incompatible encryption and sending history with
    // throughtSignature from Genai to Vertex will fail, we need to strip them
    if (
      this.contentGeneratorConfig?.authType === AuthType.USE_GEMINI &&
      authMethod === AuthType.LOGIN_WITH_GOOGLE
    ) {
      // Restore the conversation history to the new client
      this.geminiClient.stripThoughtsFromHistory();
    }

    const newContentGeneratorConfig = createContentGeneratorConfig(
      this,
      authMethod,
      this._generationConfig,
    );
    this.contentGenerator = await createContentGenerator(
      newContentGeneratorConfig,
      this,
      this.getSessionId(),
    );
    // Only assign to instance properties after successful initialization
    this.contentGeneratorConfig = newContentGeneratorConfig;

    // Initialize BaseLlmClient now that the ContentGenerator is available
    this.baseLlmClient = new BaseLlmClient(this.contentGenerator, this);

    // Reset the session flag since we're explicitly changing auth and using default model
    this.inFallbackMode = false;

    // Logging the cli configuration here as the auth related configuration params would have been loaded by this point
    logCliConfiguration(this, new StartSessionEvent(this, this.toolRegistry));
  }

  /**
   * Provides access to the BaseLlmClient for stateless LLM operations.
   */
  getBaseLlmClient(): BaseLlmClient {
    if (!this.baseLlmClient) {
      // Handle cases where initialization might be deferred or authentication failed
      if (this.contentGenerator) {
        this.baseLlmClient = new BaseLlmClient(
          this.getContentGenerator(),
          this,
        );
      } else {
        throw new Error(
          'BaseLlmClient not initialized. Ensure authentication has occurred and ContentGenerator is ready.',
        );
      }
    }
    return this.baseLlmClient;
  }

  getSessionId(): string {
    return this.sessionId;
  }

  shouldLoadMemoryFromIncludeDirectories(): boolean {
    return this.loadMemoryFromIncludeDirectories;
  }

  getContentGeneratorConfig(): ContentGeneratorConfig {
    return this.contentGeneratorConfig;
  }

  getModel(): string {
    return this.contentGeneratorConfig?.model || DEFAULT_QWEN_MODEL;
  }

  async setModel(
    newModel: string,
    _metadata?: { reason?: string; context?: string },
  ): Promise<void> {
    if (this.contentGeneratorConfig) {
      this.contentGeneratorConfig.model = newModel;
    }
    // TODO: Log _metadata for telemetry if needed
    // This _metadata can be used for tracking model switches (reason, context)
  }

  isInFallbackMode(): boolean {
    return this.inFallbackMode;
  }

  setFallbackMode(active: boolean): void {
    this.inFallbackMode = active;
  }

  setFallbackModelHandler(handler: FallbackModelHandler): void {
    this.fallbackModelHandler = handler;
  }

  getMaxSessionTurns(): number {
    return this.maxSessionTurns;
  }

  getSessionTokenLimit(): number {
    return this.sessionTokenLimit;
  }

  setQuotaErrorOccurred(value: boolean): void {
    this.quotaErrorOccurred = value;
  }

  getQuotaErrorOccurred(): boolean {
    return this.quotaErrorOccurred;
  }

  getEmbeddingModel(): string {
    return this.embeddingModel;
  }

  getSandbox(): SandboxConfig | undefined {
    return this.sandbox;
  }

  isRestrictiveSandbox(): boolean {
    const sandboxConfig = this.getSandbox();
    const seatbeltProfile = process.env['SEATBELT_PROFILE'];
    return (
      !!sandboxConfig &&
      sandboxConfig.command === 'sandbox-exec' &&
      !!seatbeltProfile &&
      seatbeltProfile.startsWith('restrictive-')
    );
  }

  getTargetDir(): string {
    return this.targetDir;
  }

  getProjectRoot(): string {
    return this.targetDir;
  }

  getWorkspaceContext(): WorkspaceContext {
    return this.workspaceContext;
  }

  getToolRegistry(): ToolRegistry {
    return this.toolRegistry;
  }

  getPromptRegistry(): PromptRegistry {
    return this.promptRegistry;
  }

  getDebugMode(): boolean {
    return this.debugMode;
  }

  getQuestion(): string | undefined {
    return this.question;
  }

  getFullContext(): boolean {
    return this.fullContext;
  }

  getCoreTools(): string[] | undefined {
    return this.coreTools;
  }

  getAllowedTools(): string[] | undefined {
    return this.allowedTools;
  }

  getExcludeTools(): string[] | undefined {
    return this.excludeTools;
  }

  getToolDiscoveryCommand(): string | undefined {
    return this.toolDiscoveryCommand;
  }

  getToolCallCommand(): string | undefined {
    return this.toolCallCommand;
  }

  getMcpServerCommand(): string | undefined {
    return this.mcpServerCommand;
  }

  getMcpServers(): Record<string, MCPServerConfig> | undefined {
    return this.mcpServers;
  }

  getUserMemory(): string {
    return this.userMemory;
  }

  setUserMemory(newUserMemory: string): void {
    this.userMemory = newUserMemory;
  }

  getGeminiMdFileCount(): number {
    return this.geminiMdFileCount;
  }

  setGeminiMdFileCount(count: number): void {
    this.geminiMdFileCount = count;
  }

  getApprovalMode(): ApprovalMode {
    return this.approvalMode;
  }

  setApprovalMode(mode: ApprovalMode): void {
    if (
      !this.isTrustedFolder() &&
      mode !== ApprovalMode.DEFAULT &&
      mode !== ApprovalMode.PLAN
    ) {
      throw new Error(
        'Cannot enable privileged approval modes in an untrusted folder.',
      );
    }
    this.approvalMode = mode;
  }

  getShowMemoryUsage(): boolean {
    return this.showMemoryUsage;
  }

  getInputFormat(): 'text' | 'stream-json' {
    return this.inputFormat;
  }

  getIncludePartialMessages(): boolean {
    return this.includePartialMessages;
  }

  getAccessibility(): AccessibilitySettings {
    return this.accessibility;
  }

  getTelemetryEnabled(): boolean {
    return this.telemetrySettings.enabled ?? false;
  }

  getTelemetryLogPromptsEnabled(): boolean {
    return this.telemetrySettings.logPrompts ?? true;
  }

  getTelemetryOtlpEndpoint(): string {
    return this.telemetrySettings.otlpEndpoint ?? DEFAULT_OTLP_ENDPOINT;
  }

  getTelemetryOtlpProtocol(): 'grpc' | 'http' {
    return this.telemetrySettings.otlpProtocol ?? 'grpc';
  }

  getTelemetryTarget(): TelemetryTarget {
    return this.telemetrySettings.target ?? DEFAULT_TELEMETRY_TARGET;
  }

  getTelemetryOutfile(): string | undefined {
    return this.telemetrySettings.outfile;
  }

  getGitCoAuthor(): GitCoAuthorSettings {
    return this.gitCoAuthor;
  }

  getTelemetryUseCollector(): boolean {
    return this.telemetrySettings.useCollector ?? false;
  }

  getGeminiClient(): GeminiClient {
    return this.geminiClient;
  }

  getEnableRecursiveFileSearch(): boolean {
    return this.fileFiltering.enableRecursiveFileSearch;
  }

  getFileFilteringDisableFuzzySearch(): boolean {
    return this.fileFiltering.disableFuzzySearch;
  }

  getFileFilteringRespectGitIgnore(): boolean {
    return this.fileFiltering.respectGitIgnore;
  }
  getFileFilteringRespectQwenIgnore(): boolean {
    return this.fileFiltering.respectQwenIgnore;
  }

  getFileFilteringOptions(): FileFilteringOptions {
    return {
      respectGitIgnore: this.fileFiltering.respectGitIgnore,
      respectQwenIgnore: this.fileFiltering.respectQwenIgnore,
    };
  }

  /**
   * Gets custom file exclusion patterns from configuration.
   * TODO: This is a placeholder implementation. In the future, this could
   * read from settings files, CLI arguments, or environment variables.
   */
  getCustomExcludes(): string[] {
    // Placeholder implementation - returns empty array for now
    // Future implementation could read from:
    // - User settings file
    // - Project-specific configuration
    // - Environment variables
    // - CLI arguments
    return [];
  }

  getCheckpointingEnabled(): boolean {
    return this.checkpointing;
  }

  getProxy(): string | undefined {
    return this.proxy;
  }

  getWorkingDir(): string {
    return this.cwd;
  }

  getBugCommand(): BugCommandSettings | undefined {
    return this.bugCommand;
  }

  getFileService(): FileDiscoveryService {
    if (!this.fileDiscoveryService) {
      this.fileDiscoveryService = new FileDiscoveryService(this.targetDir);
    }
    return this.fileDiscoveryService;
  }

  getUsageStatisticsEnabled(): boolean {
    return this.usageStatisticsEnabled;
  }

  getExtensionContextFilePaths(): string[] {
    return this.extensionContextFilePaths;
  }

  getExperimentalZedIntegration(): boolean {
    return this.experimentalZedIntegration;
  }

  getListExtensions(): boolean {
    return this.listExtensions;
  }

  getExtensionManagement(): boolean {
    return this.extensionManagement;
  }

  getExtensions(): GeminiCLIExtension[] {
    return this._extensions;
  }

  getBlockedMcpServers(): Array<{ name: string; extensionName: string }> {
    return this._blockedMcpServers;
  }

  getNoBrowser(): boolean {
    return this.noBrowser;
  }

  isBrowserLaunchSuppressed(): boolean {
    return this.getNoBrowser() || !shouldAttemptBrowserLaunch();
  }

  getSummarizeToolOutputConfig():
    | Record<string, SummarizeToolOutputSettings>
    | undefined {
    return this.summarizeToolOutput;
  }

  // Web search provider configuration
  getWebSearchConfig() {
    return this.webSearch;
  }

  getIdeMode(): boolean {
    return this.ideMode;
  }

  getFolderTrustFeature(): boolean {
    return this.folderTrustFeature;
  }

  /**
   * Returns 'true' if the workspace is considered "trusted".
   * 'false' for untrusted.
   */
  getFolderTrust(): boolean {
    return this.folderTrust;
  }

  isTrustedFolder(): boolean {
    // isWorkspaceTrusted in cli/src/config/trustedFolder.js returns undefined
    // when the file based trust value is unavailable, since it is mainly used
    // in the initialization for trust dialogs, etc. Here we return true since
    // config.isTrustedFolder() is used for the main business logic of blocking
    // tool calls etc in the rest of the application.
    //
    // Default value is true since we load with trusted settings to avoid
    // restarts in the more common path. If the user chooses to mark the folder
    // as untrusted, the CLI will restart and we will have the trust value
    // reloaded.
    const context = ideContextStore.get();
    if (context?.workspaceState?.isTrusted !== undefined) {
      return context.workspaceState.isTrusted;
    }

    return this.trustedFolder ?? true;
  }

  setIdeMode(value: boolean): void {
    this.ideMode = value;
  }

  getAuthType(): AuthType | undefined {
    return this.contentGeneratorConfig.authType;
  }

  getCliVersion(): string | undefined {
    return this.cliVersion;
  }

  /**
   * Get the current FileSystemService
   */
  getFileSystemService(): FileSystemService {
    return this.fileSystemService;
  }

  /**
   * Set a custom FileSystemService
   */
  setFileSystemService(fileSystemService: FileSystemService): void {
    this.fileSystemService = fileSystemService;
  }

  getChatCompression(): ChatCompressionSettings | undefined {
    return this.chatCompression;
  }

  isInteractive(): boolean {
    return this.interactive;
  }

  getUseRipgrep(): boolean {
    return this.useRipgrep;
  }

  getUseBuiltinRipgrep(): boolean {
    return this.useBuiltinRipgrep;
  }

  getShouldUseNodePtyShell(): boolean {
    return this.shouldUseNodePtyShell;
  }

  getSkipNextSpeakerCheck(): boolean {
    return this.skipNextSpeakerCheck;
  }

  getShellExecutionConfig(): ShellExecutionConfig {
    return this.shellExecutionConfig;
  }

  setShellExecutionConfig(config: ShellExecutionConfig): void {
    this.shellExecutionConfig = {
      terminalWidth:
        config.terminalWidth ?? this.shellExecutionConfig.terminalWidth,
      terminalHeight:
        config.terminalHeight ?? this.shellExecutionConfig.terminalHeight,
      showColor: config.showColor ?? this.shellExecutionConfig.showColor,
      pager: config.pager ?? this.shellExecutionConfig.pager,
    };
  }
  getScreenReader(): boolean {
    return this.accessibility.screenReader ?? false;
  }

  getEnablePromptCompletion(): boolean {
    return this.enablePromptCompletion;
  }

  getSkipLoopDetection(): boolean {
    return this.skipLoopDetection;
  }

  getSkipStartupContext(): boolean {
    return this.skipStartupContext;
  }

  getVlmSwitchMode(): string | undefined {
    return this.vlmSwitchMode;
  }

  getEnableToolOutputTruncation(): boolean {
    return this.enableToolOutputTruncation;
  }

  getTruncateToolOutputThreshold(): number {
    if (
      !this.enableToolOutputTruncation ||
      this.truncateToolOutputThreshold <= 0
    ) {
      return Number.POSITIVE_INFINITY;
    }

    return Math.min(
      // Estimate remaining context window in characters (1 token ~= 4 chars).
      4 *
        (tokenLimit(this.getModel()) -
          uiTelemetryService.getLastPromptTokenCount()),
      this.truncateToolOutputThreshold,
    );
  }

  getTruncateToolOutputLines(): number {
    if (!this.enableToolOutputTruncation || this.truncateToolOutputLines <= 0) {
      return Number.POSITIVE_INFINITY;
    }

    return this.truncateToolOutputLines;
  }

  getUseSmartEdit(): boolean {
    return this.useSmartEdit;
  }

  getOutputFormat(): OutputFormat {
    return this.outputFormat;
  }

  async getGitService(): Promise<GitService> {
    if (!this.gitService) {
      this.gitService = new GitService(this.targetDir, this.storage);
      await this.gitService.initialize();
    }
    return this.gitService;
  }

  getFileExclusions(): FileExclusions {
    return this.fileExclusions;
  }

  getSubagentManager(): SubagentManager {
    return this.subagentManager;
  }

  async createToolRegistry(): Promise<ToolRegistry> {
    const registry = new ToolRegistry(this, this.eventEmitter);

    // helper to create & register core tools that are enabled
    // eslint-disable-next-line @typescript-eslint/no-explicit-any
    const registerCoreTool = (ToolClass: any, ...args: unknown[]) => {
      const className = ToolClass.name;
      const toolName = ToolClass.Name || className;
      const coreTools = this.getCoreTools();
      const excludeTools = this.getExcludeTools() || [];
      // On some platforms, the className can be minified to _ClassName.
      const normalizedClassName = className.replace(/^_+/, '');

      let isEnabled = true; // Enabled by default if coreTools is not set.
      if (coreTools) {
        isEnabled = coreTools.some(
          (tool) =>
            tool === toolName ||
            tool === normalizedClassName ||
            tool.startsWith(`${toolName}(`) ||
            tool.startsWith(`${normalizedClassName}(`),
        );
      }

      const isExcluded = excludeTools.some(
        (tool) => tool === toolName || tool === normalizedClassName,
      );

      if (isExcluded) {
        isEnabled = false;
      }

      if (isEnabled) {
        registry.registerTool(new ToolClass(...args));
      }
    };

    registerCoreTool(TaskTool, this);
    registerCoreTool(LSTool, this);
    registerCoreTool(ReadFileTool, this);

    if (this.getUseRipgrep()) {
      let useRipgrep = false;
      let errorString: undefined | string = undefined;
      try {
        useRipgrep = await canUseRipgrep(this.getUseBuiltinRipgrep());
      } catch (error: unknown) {
        errorString = String(error);
      }
      if (useRipgrep) {
        registerCoreTool(RipGrepTool, this);
      } else {
        errorString =
          errorString ||
          'Ripgrep is not available. Please install ripgrep globally.';

        // Log for telemetry
        logRipgrepFallback(this, new RipgrepFallbackEvent(errorString));
        registerCoreTool(GrepTool, this);
      }
    } else {
      registerCoreTool(GrepTool, this);
    }

    registerCoreTool(GlobTool, this);
    if (this.getUseSmartEdit()) {
      registerCoreTool(SmartEditTool, this);
    } else {
      registerCoreTool(EditTool, this);
    }
    registerCoreTool(WriteFileTool, this);
    registerCoreTool(ReadManyFilesTool, this);
    registerCoreTool(ShellTool, this);
    registerCoreTool(MemoryTool);
    registerCoreTool(TodoWriteTool, this);
    registerCoreTool(ExitPlanModeTool, this);
    registerCoreTool(WebFetchTool, this);
    // Conditionally register web search tool if web search provider is configured
    // buildWebSearchConfig ensures qwen-oauth users get dashscope provider, so
    // if tool is registered, config must exist
    if (this.getWebSearchConfig()) {
      registerCoreTool(WebSearchTool, this);
    }

    await registry.discoverAllTools();
    return registry;
  }
}<|MERGE_RESOLUTION|>--- conflicted
+++ resolved
@@ -289,7 +289,7 @@
   eventEmitter?: EventEmitter;
   useSmartEdit?: boolean;
   output?: OutputSettings;
-<<<<<<< HEAD
+  skipStartupContext?: boolean;
   inputFormat?: InputFormat;
   outputFormat?: OutputFormat;
 }
@@ -311,9 +311,6 @@
     default:
       return OutputFormat.TEXT;
   }
-=======
-  skipStartupContext?: boolean;
->>>>>>> 22edef0c
 }
 
 export class Config {
