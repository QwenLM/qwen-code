--- conflicted
+++ resolved
@@ -1,10 +1,6 @@
-<<<<<<< HEAD
 # .github/workflows/ci.yml
 
 name: 'Qwen Code CI'
-=======
-name: 'Testing: CI'
->>>>>>> 0612839a
 
 on:
   push:
@@ -38,34 +34,86 @@
   run:
     shell: 'bash'
 
+env:
+  ACTIONLINT_VERSION: '1.7.7'
+  SHELLCHECK_VERSION: '0.11.0'
+  YAMLLINT_VERSION: '1.35.1'
+
 jobs:
-  merge_queue_skipper:
-    name: 'Merge Queue Skipper'
-    runs-on: 'gemini-cli-ubuntu-16-core'
-    outputs:
-      skip: '${{ steps.merge-queue-ci-skipper.outputs.skip-check }}'
-    steps:
-      - id: 'merge-queue-ci-skipper'
-        uses: 'cariad-tech/merge-queue-ci-skipper@1032489e59437862c90a08a2c92809c903883772' # ratchet:cariad-tech/merge-queue-ci-skipper@main
-        with:
-          secret: '${{ secrets.GITHUB_TOKEN }}'
-
   lint:
     name: 'Lint'
-    runs-on: 'gemini-cli-ubuntu-16-core'
-    needs: 'merge_queue_skipper'
-    if: "${{needs.merge_queue_skipper.outputs.skip == 'false'}}"
+    runs-on: 'ubuntu-latest'
     steps:
       - name: 'Checkout'
         uses: 'actions/checkout@08c6903cd8c0fde910a37f88322edcfb5dd907a8' # ratchet:actions/checkout@v5
         with:
           ref: '${{ github.event.inputs.branch_ref || github.ref }}'
-          fetch-depth: 1
+          fetch-depth: 0
 
       - name: 'Set up Node.js'
         uses: 'actions/setup-node@49933ea5288caeca8642d1e84afbd3f7d6820020' # ratchet:actions/setup-node@v4.4.0
         with:
           node-version-file: '.nvmrc'
+          cache: 'npm'
+
+      - name: 'Install dependencies'
+        run: 'npm ci'
+
+      - name: 'Check lockfile'
+        run: 'npm run check:lockfile'
+
+      - name: 'Install linters'
+        run: 'node scripts/lint.js --setup'
+
+      - name: 'Run ESLint'
+        run: 'node scripts/lint.js --eslint'
+
+      - name: 'Run actionlint'
+        run: 'node scripts/lint.js --actionlint'
+
+      - name: 'Run shellcheck'
+        run: 'node scripts/lint.js --shellcheck'
+
+      - name: 'Run yamllint'
+        run: 'node scripts/lint.js --yamllint'
+
+      - name: 'Run Prettier'
+        run: 'node scripts/lint.js --prettier'
+
+      - name: 'Run sensitive keyword linter'
+        run: 'node scripts/lint.js --sensitive-keywords'
+
+  #
+  # Test: Node
+  #
+  test:
+    name: 'Test'
+    runs-on: '${{ matrix.os }}'
+    needs:
+      - 'lint'
+    permissions:
+      contents: 'read'
+      checks: 'write'
+      pull-requests: 'write'
+    strategy:
+      fail-fast: false # So we can see all test failures
+      matrix:
+        os:
+          - 'macos-latest'
+          - 'ubuntu-latest'
+          - 'windows-latest'
+        node-version:
+          - '20.x'
+          - '22.x'
+          - '24.x'
+    steps:
+      - name: 'Checkout'
+        uses: 'actions/checkout@08c6903cd8c0fde910a37f88322edcfb5dd907a8' # ratchet:actions/checkout@v5
+
+      - name: 'Set up Node.js ${{ matrix.node-version }}'
+        uses: 'actions/setup-node@49933ea5288caeca8642d1e84afbd3f7d6820020' # ratchet:actions/setup-node@v4
+        with:
+          node-version: '${{ matrix.node-version }}'
           cache: 'npm'
           cache-dependency-path: 'package-lock.json'
           registry-url: 'https://registry.npmjs.org/'
@@ -78,95 +126,18 @@
           npm config set fetch-timeout 300000
 
       - name: 'Install dependencies'
-<<<<<<< HEAD
         run: |-
           npm ci --prefer-offline --no-audit --progress=false
-=======
-        run: 'npm ci'
->>>>>>> 0612839a
-
-      - name: 'Check lockfile'
-        run: 'npm run check:lockfile'
-
-      - name: 'Install linters'
-        run: 'node scripts/lint.js --setup'
-
-      - name: 'Run ESLint'
-        run: 'node scripts/lint.js --eslint'
-
-      - name: 'Run actionlint'
-        run: 'node scripts/lint.js --actionlint'
-
-      - name: 'Run shellcheck'
-<<<<<<< HEAD
+
+      - name: 'Build project'
         run: |-
-          git ls-files | grep -E '^([^.]+|.*\.(sh|zsh|bash))$' | grep -v '^integration-tests/terminal-bench/ci-tasks/' | xargs file --mime-type \
-            | grep "text/x-shellscript" | awk '{ print substr($1, 1, length($1)-1) }' \
-            | xargs shellcheck \
-              --check-sourced \
-              --enable=all \
-              --exclude=SC2002,SC2129,SC2310 \
-              --severity=style \
-              --format=gcc \
-              --color=never | sed -e 's/note:/warning:/g' -e 's/style:/warning:/g'
-
-  #
-  # Lint: YAML
-  #
-  lint_yaml:
-    name: 'Lint (YAML)'
-    runs-on: 'ubuntu-latest'
-=======
-        run: 'node scripts/lint.js --shellcheck'
-
-      - name: 'Run yamllint'
-        run: 'node scripts/lint.js --yamllint'
-
-      - name: 'Run Prettier'
-        run: 'node scripts/lint.js --prettier'
-
-  test_linux:
-    name: 'Test (Linux)'
-    runs-on: 'gemini-cli-ubuntu-16-core'
-    needs:
-      - 'lint'
-      - 'merge_queue_skipper'
-    if: "${{needs.merge_queue_skipper.outputs.skip == 'false'}}"
-    permissions:
-      contents: 'read'
-      checks: 'write'
-      pull-requests: 'write'
-    strategy:
-      matrix:
-        node-version:
-          - '20.x'
-          - '22.x'
-          - '24.x'
->>>>>>> 0612839a
-    steps:
-      - name: 'Checkout'
-        uses: 'actions/checkout@08c6903cd8c0fde910a37f88322edcfb5dd907a8' # ratchet:actions/checkout@v5
-
-      - name: 'Set up Node.js ${{ matrix.node-version }}'
-        uses: 'actions/setup-node@49933ea5288caeca8642d1e84afbd3f7d6820020' # ratchet:actions/setup-node@v4
-        with:
-          node-version: '${{ matrix.node-version }}'
-          cache: 'npm'
-
-      - name: 'Build project'
-        run: 'npm run build'
-
-      - name: 'Install dependencies for testing'
-        run: 'npm ci'
+          npm run build
 
       - name: 'Run tests and generate reports'
         env:
           NO_COLOR: true
         run: 'npm run test:ci'
 
-      - name: 'Wait for file system sync'
-        run: 'sleep 2'
-
       - name: 'Publish Test Report (for non-forks)'
         if: |-
           ${{ always() && (github.event.pull_request.head.repo.full_name == github.repository) }}
@@ -182,118 +153,7 @@
           ${{ always() && (github.event_name == 'pull_request' && github.event.pull_request.head.repo.full_name != github.repository) }}
         uses: 'actions/upload-artifact@ea165f8d65b6e75b540449e92b4886f43607fa02' # ratchet:actions/upload-artifact@v4
         with:
-          name: 'test-results-fork-${{ matrix.node-version }}-${{ runner.os }}'
-          path: 'packages/*/junit.xml'
-
-<<<<<<< HEAD
-      - name: 'Run yamllint'
-        run: |-
-          git ls-files | grep -E '\.(yaml|yml)' | grep -v '^integration-tests/terminal-bench/ci-tasks/' | xargs yamllint --format github
-
-  #
-  # Lint: All
-  #
-  # This is a virtual job that other jobs depend on to wait for all linters to
-  # finish. It's also used to ensure linting happens on CI via required
-  # workflows.
-  lint:
-    name: 'Lint'
-    needs:
-      - 'lint_github_actions'
-      - 'lint_javascript'
-      - 'lint_shell'
-      - 'lint_yaml'
-    runs-on: 'ubuntu-latest'
-    steps:
-      - run: |-
-          echo 'All linters finished!'
-
-  #
-  # Test: Node
-  #
-  test:
-    name: 'Test'
-=======
-  test_mac:
-    name: 'Test (Mac)'
->>>>>>> 0612839a
-    runs-on: '${{ matrix.os }}'
-    needs:
-      - 'lint'
-      - 'merge_queue_skipper'
-    if: "${{needs.merge_queue_skipper.outputs.skip == 'false'}}"
-    permissions:
-      contents: 'read'
-      checks: 'write'
-      pull-requests: 'write'
-    continue-on-error: true
-    strategy:
-      matrix:
-        os:
-          - 'macos-latest'
-        node-version:
-          - '20.x'
-          - '22.x'
-          - '24.x'
-    steps:
-      - name: 'Checkout'
-        uses: 'actions/checkout@08c6903cd8c0fde910a37f88322edcfb5dd907a8' # ratchet:actions/checkout@v5
-
-      - name: 'Set up Node.js ${{ matrix.node-version }}'
-        uses: 'actions/setup-node@49933ea5288caeca8642d1e84afbd3f7d6820020' # ratchet:actions/setup-node@v4
-        with:
-          node-version: '${{ matrix.node-version }}'
-          cache: 'npm'
-          cache-dependency-path: 'package-lock.json'
-          registry-url: 'https://registry.npmjs.org/'
-
-<<<<<<< HEAD
-      - name: 'Configure npm for rate limiting'
-        run: |-
-          npm config set fetch-retry-mintimeout 20000
-          npm config set fetch-retry-maxtimeout 120000
-          npm config set fetch-retries 5
-          npm config set fetch-timeout 300000
-
-      - name: 'Install dependencies'
-        run: |-
-          npm ci --prefer-offline --no-audit --progress=false
-
-      - name: 'Build project'
-        run: |-
-          npm run build
-=======
-      - name: 'Build project'
-        run: 'npm run build'
-
-      - name: 'Install dependencies for testing'
-        run: 'npm ci'
->>>>>>> 0612839a
-
-      - name: 'Run tests and generate reports'
-        env:
-          NO_COLOR: true
-        run: 'npm run test:ci -- --coverage.enabled=false'
-
-      - name: 'Wait for file system sync'
-        run: 'sleep 2'
-
-      - name: 'Publish Test Report (for non-forks)'
-        if: |-
-          ${{ always() && (github.event.pull_request.head.repo.full_name == github.repository) }}
-        uses: 'dorny/test-reporter@dc3a92680fcc15842eef52e8c4606ea7ce6bd3f3' # ratchet:dorny/test-reporter@v2
-        with:
-          name: 'Test Results (Node ${{ matrix.node-version }})'
-          path: 'packages/*/junit.xml'
-          reporter: 'java-junit'
-          fail-on-error: 'false'
-
-      - name: 'Upload Test Results Artifact (for forks)'
-        if: |-
-          ${{ always() && (github.event_name == 'pull_request' && github.event.pull_request.head.repo.full_name != github.repository) }}
-        uses: 'actions/upload-artifact@ea165f8d65b6e75b540449e92b4886f43607fa02' # ratchet:actions/upload-artifact@v4
-        with:
-          name: 'test-results-fork-${{ matrix.node-version }}-${{ runner.os }}'
+          name: 'test-results-fork-${{ matrix.node-version }}-${{ matrix.os }}'
           path: 'packages/*/junit.xml'
 
       - name: 'Upload coverage reports'
@@ -304,11 +164,47 @@
           name: 'coverage-reports-${{ matrix.node-version }}-${{ matrix.os }}'
           path: 'packages/*/coverage'
 
+  post_coverage_comment:
+    name: 'Post Coverage Comment'
+    runs-on: 'ubuntu-latest'
+    needs: 'test'
+    if: |-
+      ${{ always() && github.event_name == 'pull_request' && (github.event.pull_request.head.repo.full_name == github.repository) }}
+    continue-on-error: true
+    permissions:
+      contents: 'read' # For checkout
+      pull-requests: 'write' # For commenting
+    strategy:
+      matrix:
+        # Reduce noise by only posting the comment once
+        os:
+          - 'ubuntu-latest'
+        node-version:
+          - '22.x'
+    steps:
+      - name: 'Checkout'
+        uses: 'actions/checkout@08c6903cd8c0fde910a37f88322edcfb5dd907a8' # ratchet:actions/checkout@v5
+
+      - name: 'Download coverage reports artifact'
+        uses: 'actions/download-artifact@634f93cb2916e3fdff6788551b99b062d0335ce0' # ratchet:actions/download-artifact@v5
+        with:
+          name: 'coverage-reports-${{ matrix.node-version }}-${{ matrix.os }}'
+          path: 'coverage_artifact' # Download to a specific directory
+
+      - name: 'Post Coverage Comment using Composite Action'
+        uses: './.github/actions/post-coverage-comment' # Path to the composite action directory
+        with:
+          cli_json_file: 'coverage_artifact/cli/coverage/coverage-summary.json'
+          core_json_file: 'coverage_artifact/core/coverage/coverage-summary.json'
+          cli_full_text_summary_file: 'coverage_artifact/cli/coverage/full-text-summary.txt'
+          core_full_text_summary_file: 'coverage_artifact/core/coverage/full-text-summary.txt'
+          node_version: '${{ matrix.node-version }}'
+          os: '${{ matrix.os }}'
+          github_token: '${{ secrets.GITHUB_TOKEN }}'
+
   codeql:
     name: 'CodeQL'
-    runs-on: 'gemini-cli-ubuntu-16-core'
-    needs: 'merge_queue_skipper'
-    if: "${{needs.merge_queue_skipper.outputs.skip == 'false'}}"
+    runs-on: 'ubuntu-latest'
     permissions:
       actions: 'read'
       contents: 'read'
@@ -316,8 +212,6 @@
     steps:
       - name: 'Checkout'
         uses: 'actions/checkout@08c6903cd8c0fde910a37f88322edcfb5dd907a8' # ratchet:actions/checkout@v5
-        with:
-          ref: '${{ github.event.inputs.branch_ref || github.ref }}'
 
       - name: 'Initialize CodeQL'
         uses: 'github/codeql-action/init@df559355d593797519d70b90fc8edd5db049e7a2' # ratchet:github/codeql-action/init@v3
@@ -325,111 +219,4 @@
           languages: 'javascript'
 
       - name: 'Perform CodeQL Analysis'
-        uses: 'github/codeql-action/analyze@df559355d593797519d70b90fc8edd5db049e7a2' # ratchet:github/codeql-action/analyze@v3
-
-  # Check for changes in bundle size.
-  bundle_size:
-    name: 'Check Bundle Size'
-    needs: 'merge_queue_skipper'
-    if: "${{github.event_name == 'pull_request' && needs.merge_queue_skipper.outputs.skip == 'false'}}"
-    runs-on: 'gemini-cli-ubuntu-16-core'
-    permissions:
-      contents: 'read' # For checkout
-      pull-requests: 'write' # For commenting
-
-    steps:
-      - name: 'Checkout'
-        uses: 'actions/checkout@08c6903cd8c0fde910a37f88322edcfb5dd907a8' # ratchet:actions/checkout@v5
-        with:
-          ref: '${{ github.event.inputs.branch_ref || github.ref }}'
-          fetch-depth: 1
-
-      - uses: 'preactjs/compressed-size-action@946a292cd35bd1088e0d7eb92b69d1a8d5b5d76a'
-        with:
-          repo-token: '${{ secrets.GITHUB_TOKEN }}'
-          pattern: './bundle/**/*.{js,sb}'
-          minimum-change-threshold: '1000'
-          compression: 'none'
-          clean-script: 'clean'
-
-  test_windows:
-    name: 'Slow Test - Win'
-    runs-on: 'gemini-cli-windows-16-core'
-    needs: 'merge_queue_skipper'
-    if: "${{needs.merge_queue_skipper.outputs.skip == 'false'}}"
-    continue-on-error: true
-
-    steps:
-      - name: 'Checkout'
-        uses: 'actions/checkout@08c6903cd8c0fde910a37f88322edcfb5dd907a8' # ratchet:actions/checkout@v5
-        with:
-          ref: '${{ github.event.inputs.branch_ref || github.ref }}'
-
-      - name: 'Set up Node.js 20.x'
-        uses: 'actions/setup-node@49933ea5288caeca8642d1e84afbd3f7d6820020' # ratchet:actions/setup-node@v4
-        with:
-          node-version: '20.x'
-          cache: 'npm'
-
-      - name: 'Configure Windows Defender exclusions'
-        run: |
-          Add-MpPreference -ExclusionPath $env:GITHUB_WORKSPACE -Force
-          Add-MpPreference -ExclusionPath "$env:GITHUB_WORKSPACE\node_modules" -Force
-          Add-MpPreference -ExclusionPath "$env:GITHUB_WORKSPACE\packages" -Force
-          Add-MpPreference -ExclusionPath "$env:TEMP" -Force
-        shell: 'pwsh'
-
-      - name: 'Configure npm for Windows performance'
-        run: |
-          npm config set progress false
-          npm config set audit false
-          npm config set fund false
-          npm config set loglevel error
-          npm config set maxsockets 32
-          npm config set registry https://registry.npmjs.org/
-        shell: 'pwsh'
-
-      - name: 'Install dependencies'
-        run: 'npm ci'
-        shell: 'pwsh'
-
-      - name: 'Build project'
-        run: 'npm run build'
-        shell: 'pwsh'
-        env:
-          NODE_OPTIONS: '--max-old-space-size=32768 --max-semi-space-size=256'
-          UV_THREADPOOL_SIZE: '32'
-          NODE_ENV: 'production'
-
-      - name: 'Run tests and generate reports'
-        env:
-          GEMINI_API_KEY: '${{ secrets.GEMINI_API_KEY }}'
-          NO_COLOR: true
-          NODE_OPTIONS: '--max-old-space-size=32768 --max-semi-space-size=256'
-          UV_THREADPOOL_SIZE: '32'
-          NODE_ENV: 'test'
-        run: 'npm run test:ci -- --coverage.enabled=false'
-        shell: 'pwsh'
-
-  ci:
-    name: 'CI'
-    if: 'always()'
-    needs:
-      - 'lint'
-      - 'test_linux'
-      - 'test_mac'
-      - 'codeql'
-      - 'bundle_size'
-    runs-on: 'gemini-cli-ubuntu-16-core'
-    steps:
-      - name: 'Check all job results'
-        run: |
-          if [[ (${{ needs.lint.result }} != 'success' && ${{ needs.lint.result }} != 'skipped') || \
-               (${{ needs.test_linux.result }} != 'success' && ${{ needs.test_linux.result }} != 'skipped') || \
-               (${{ needs.test_mac.result }} != 'success' && ${{ needs.test_mac.result }} != 'skipped') || \
-               (${{ needs.codeql.result }} != 'success' && ${{ needs.codeql.result }} != 'skipped') || \
-               (${{ needs.bundle_size.result }} != 'success' && ${{ needs.bundle_size.result }} != 'skipped') ]]; then
-            echo "One or more CI jobs failed."
-            exit 1
-          fi
-          echo "All CI jobs passed!"+        uses: 'github/codeql-action/analyze@df559355d593797519d70b90fc8edd5db049e7a2' # ratchet:github/codeql-action/analyze@v3