name: 'Qwen Automated Issue Triage'

on:
  issues:
    types:
      - 'opened'
      - 'reopened'
  issue_comment:
    types:
      - 'created'
  workflow_dispatch:
    inputs:
      issue_number:
        description: 'issue number to triage'
        required: true
        type: 'number'

concurrency:
  group: '${{ github.workflow }}-${{ github.event.issue.number || github.event.inputs.issue_number }}'
  cancel-in-progress: true

defaults:
  run:
    shell: 'bash'

permissions:
  contents: 'read'
  id-token: 'write'
  issues: 'write'
  statuses: 'write'
  packages: 'read'
  actions: 'write' # Required for cancelling a workflow run

jobs:
  triage-issue:
<<<<<<< HEAD
=======
    if: |-
      github.repository == 'google-gemini/gemini-cli' &&
      (
        github.event_name == 'workflow_dispatch' ||
        (
          (github.event_name == 'issues' || github.event_name == 'issue_comment') &&
          contains(github.event.issue.labels.*.name, 'status/need-triage') &&
          (github.event_name != 'issue_comment' || (
            contains(github.event.comment.body, '@gemini-cli /triage') &&
            (github.event.comment.author_association == 'OWNER' || github.event.comment.author_association == 'MEMBER' || github.event.comment.author_association == 'COLLABORATOR')
          ))
        )
      )
>>>>>>> 0612839a
    timeout-minutes: 5
    if: |-
      ${{ github.repository == 'QwenLM/qwen-code' }}
    runs-on: 'ubuntu-latest'
    steps:
<<<<<<< HEAD
      - name: 'Run Qwen Issue Analysis'
        uses: 'QwenLM/qwen-code-action@5fd6818d04d64e87d255ee4d5f77995e32fbf4c2'
        id: 'qwen_issue_analysis'
        env:
          GITHUB_TOKEN: '${{ secrets.GITHUB_TOKEN }}'
          ISSUE_TITLE: '${{ github.event.issue.title }}'
          ISSUE_BODY: '${{ github.event.issue.body }}'
          ISSUE_NUMBER: '${{ github.event.issue.number }}'
=======
      - name: 'Get issue data for manual trigger'
        id: 'get_issue_data'
        if: |-
          github.event_name == 'workflow_dispatch'
        uses: 'actions/github-script@60a0d83039c74a4aee543508d2ffcb1c3799cdea'
        with:
          github-token: '${{ secrets.GITHUB_TOKEN }}'
          script: |
            const { data: issue } = await github.rest.issues.get({
              owner: context.repo.owner,
              repo: context.repo.repo,
              issue_number: ${{ github.event.inputs.issue_number }},
            });
            core.setOutput('title', issue.title);
            core.setOutput('body', issue.body);
            core.setOutput('labels', issue.labels.map(label => label.name).join(','));
            return issue;

      - name: 'Check for triage label on manual trigger'
        if: |-
          github.event_name == 'workflow_dispatch' && !contains(steps.get_issue_data.outputs.labels, 'status/need-triage')
        run: |
          echo "Issue #${{ github.event.inputs.issue_number }} does not have the 'status/need-triage' label. Stopping workflow."
          exit 1

      - name: 'Checkout'
        uses: 'actions/checkout@08c6903cd8c0fde910a37f88322edcfb5dd907a8' # ratchet:actions/checkout@v5

      - name: 'Generate GitHub App Token'
        id: 'generate_token'
        uses: 'actions/create-github-app-token@a8d616148505b5069dccd32f177bb87d7f39123b' # ratchet:actions/create-github-app-token@v2
        with:
          app-id: '${{ secrets.APP_ID }}'
          private-key: '${{ secrets.PRIVATE_KEY }}'
          permission-issues: 'write'

      - name: 'Get Repository Labels'
        id: 'get_labels'
        uses: 'actions/github-script@60a0d83039c74a4aee543508d2ffcb1c3799cdea'
        with:
          github-token: '${{ steps.generate_token.outputs.token }}'
          script: |-
            const { data: labels } = await github.rest.issues.listLabelsForRepo({
              owner: context.repo.owner,
              repo: context.repo.repo,
            });
            const labelNames = labels.map(label => label.name);
            core.setOutput('available_labels', labelNames.join(','));
            core.info(`Found ${labelNames.length} labels: ${labelNames.join(', ')}`);
            return labelNames;

      - name: 'Run Gemini Issue Analysis'
        uses: 'google-github-actions/run-gemini-cli@a3bf79042542528e91937b3a3a6fbc4967ee3c31' # ratchet:google-github-actions/run-gemini-cli@v0
        id: 'gemini_issue_analysis'
        env:
          GITHUB_TOKEN: '' # Do not pass any auth token here since this runs on untrusted inputs
          ISSUE_TITLE: >-
            ${{ github.event_name == 'workflow_dispatch' && steps.get_issue_data.outputs.title || github.event.issue.title }}
          ISSUE_BODY: >-
            ${{ github.event_name == 'workflow_dispatch' && steps.get_issue_data.outputs.body || github.event.issue.body }}
          ISSUE_NUMBER: >-
            ${{ github.event_name == 'workflow_dispatch' && github.event.inputs.issue_number || github.event.issue.number }}
>>>>>>> 0612839a
          REPOSITORY: '${{ github.repository }}'
        with:
          OPENAI_API_KEY: '${{ secrets.OPENAI_API_KEY }}'
          OPENAI_BASE_URL: '${{ secrets.OPENAI_BASE_URL }}'
          OPENAI_MODEL: '${{ secrets.OPENAI_MODEL }}'
          settings_json: |-
            {
              "maxSessionTurns": 25,
              "coreTools": [
                "run_shell_command"
              ],
              "sandbox": false
            }
          prompt: |-
            ## Role

            You are an issue triage assistant. Analyze the current GitHub issue
            and identify the most appropriate existing labels by only using the provided data. Use the available
            tools to gather information; do not ask for information to be
            provided. Do not remove the following labels titled maintainer,  help wanted or good first issue.

            ## Steps

<<<<<<< HEAD
            1. Run: `gh label list --repo ${{ github.repository }} --limit 100` to get all available labels.
            2. Use shell command `echo` to check the issue title and body provided in the environment variables: "${ISSUE_TITLE}" and "${ISSUE_BODY}".
            3. Ignore any existing priorities or tags on the issue. Just report your findings.
            4. Select the most relevant labels from the existing labels, focusing on kind/*, area/*, sub-area/* and priority/*. For area/* and kind/* limit yourself to only the single most applicable label in each case.
            6. Apply the selected labels to this issue using: `gh issue edit ${{ github.event.issue.number }} --repo ${{ github.repository }} --add-label "label1,label2"`.
            7. For each issue please check if CLI version is present, this is usually in the output of the /about command  and will look like 0.1.5 for anything more than 6 versions older than the most recent should add the status/need-retesting label.
            8. If you see that the issue doesn't look like it has sufficient information recommend the status/need-information label.
=======
            1. You are only able to use the echo command. Review the available labels in the environment variable: "${AVAILABLE_LABELS}".
            2. Review the issue title and body provided in the environment variables: "${ISSUE_TITLE}" and "${ISSUE_BODY}".
            3. Select the most relevant labels from the existing labels, focusing on kind/*, area/*, sub-area/* and priority/*. For area/* and kind/* limit yourself to only the single most applicable label in each case.
            4. If the issue already has area/ label, dont try to change it. Similarly, if the issue already has a kind/ label don't change it. And if the issue already has a priority/ label do not change it for example:
               If an issue has area/core and kind/bug  you will only add a priority/ label.
               Instead if an issue has no labels, you will could add one lable of each kind.
            5. For each issue please check if CLI version is present, this is usually in the output of the /about command and will look like 0.1.5 for anything more than 6 versions older than the most recent should add the status/need-retesting label.
            6. If you see that the issue doesn't look like it has sufficient information recommend the status/need-information label and leave a comment politely requesting the relevant information, eg.. if repro steps are missing request for repro steps. if version information is missing request for version information into the explanation section below.
            7. Output the appropriate labels for this issue in JSON format with explanation, for example:
               ```
               {"labels_to_set": ["kind/bug", "priority/p0"], "explanation": "This is a critical bug report affecting main functionality"}
               ```
            8. If the issue cannot be classified using the available labels, output:
               ```
               {"labels_to_set": [], "explanation": "Unable to classify this issue with available labels"}
               ```
>>>>>>> 0612839a
            9. Use Area definitions mentioned below to help you narrow down issues.
            10. If you think an issue might be a Priority/P0 do not apply the priority/p0 label. Instead apply a status/manual-triage label and include a note in your explanation.
            11. If you are uncertain and have not been able to apply one each of kind/, area/ and priority/ , apply the status/manual-triage label.

            ## Guidelines

            - Only use labels that already exist in the repository
            - Do not add comments or modify the issue content
            - Triage only the current issue
            - Identify only one area/ label
            - Identify only one kind/ label
            - Identify all applicable sub-area/* and priority/* labels based on the issue content. It's ok to have multiple of these
            - Once you categorize the issue if it needs information bump down the priority by 1 eg.. a p0 would become a p1 a p1 would become a p2. P2 and P3 can stay as is in this scenario
            - Reference all shell variables as "${VAR}" (with quotes and braces)
            - Output only valid JSON format
            - Do not include any explanation or additional text, just the JSON

            Categorization Guidelines:
            P0: Critical / Blocker
            - A P0 bug is a catastrophic failure that demands immediate attention.
            - To be a P0 it means almost all users are running into this issue and it is blocking users from being able to use the product.
            - You would see this in the form of many comments from different developers on the bug.
            - It represents a complete showstopper for a significant portion of users or for the development process itself.
            Impact:
            - Blocks development or testing for the entire team.
            - Major security vulnerability that could compromise user data or system integrity.
            - Causes data loss or corruption with no workaround.
            - Crashes the application or makes a core feature completely unusable for all or most users in a production environment. Will it cause severe quality degration? Is it preventing contributors from contributing to the repository or is it a release blocker?
            Qualifier: Is the main function of the software broken?
            Example: The gemini auth login command fails with an unrecoverable error, preventing any user from authenticating and using the rest of the CLI.
            P1: High
            - A P1 bug is a serious issue that significantly degrades the user experience or impacts a core feature.
            - While not a complete blocker, it's a major problem that needs a fast resolution. Feature requests are almost never P1.
            - Once again this would be affecting many users.
            - You would see this in the form of comments from different developers on the bug.
            Impact:
            - A core feature is broken or behaving incorrectly for a large number of users or large number of use cases.
            - Review the bug details and comments to try figure out if this issue affects a large set of use cases or if it's a narrow set of use cases.
            - Severe performance degradation making the application frustratingly slow.
            - No straightforward workaround exists, or the workaround is difficult and non-obvious.
            Qualifier: Is a key feature unusable or giving very wrong results?
            Example: Gemini CLI enters a loop when making read-many-files tool call. I am unable to break out of the loop and gemini doesn't follow instructions subsequently.
            P2: Medium
            - A P2 bug is a moderately impactful issue. It's a noticeable problem but doesn't prevent the use of the software's main functionality.
            Impact:
            - Affects a non-critical feature or a smaller, specific subset of users.
            - An inconvenient but functional workaround is available and easy to execute.
            - Noticeable UI/UX problems that don't break functionality but look unprofessional (e.g., elements are misaligned or overlapping).
            Qualifier: Is it an annoying but non-blocking problem?
            Example: An error message is unclear or contains a typo, causing user confusion but not halting their workflow.
            P3: Low
            - A P3 bug is a minor, low-impact issue that is trivial or cosmetic. It has little to no effect on the overall functionality of the application.
            Impact:
            - Minor cosmetic issues like color inconsistencies, typos in documentation, or slight alignment problems on a non-critical page.
            - An edge-case bug that is very difficult to reproduce and affects a tiny fraction of users.
            Qualifier: Is it a "nice-to-fix" issue?
            Example: Spelling mistakes etc.
            Things you should know:
            - If users are talking about issues where the model gets downgraded from pro to flash then i want you to categorize that as a performance issue
            - This product is designed to use different models eg.. using pro, downgrading to flash etc. when users report that they dont expect the model to change those would be categorized as feature requests.
            Definition of Areas
            area/ux:
            - Issues concerning user-facing elements like command usability, interactive features, help docs, and perceived performance.
            - I am seeing my screen flicker when using Gemini CLI
            - I am seeing the output malformed
            - Theme changes aren't taking effect
            - My keyboard inputs arent' being recognzied
            area/platform:
            - Issues related to installation, packaging, OS compatibility (Windows, macOS, Linux), and the underlying CLI framework.
            area/background: Issues related to long-running background tasks, daemons, and autonomous or proactive agent features.
            area/models:
            - i am not getting a response that is reasonable or expected. this can include things like
            - I am calling a tool and the tool is not performing as expected.
            - i am expecting a tool to be called and it is not getting called ,
            - Including experience when using
            - built-in tools (e.g., web search, code interpreter, read file, writefile, etc..),
            - Function calling issues should be under this area
            - i am getting responses from the model that are malformed.
            - Issues concerning Gemini quality of response and inference,
            - Issues talking about unnecessary token consumption.
            - Issues talking about Model getting stuck in a loop be watchful as this could be the root cause for issues that otherwise seem like model performance issues.
            - Memory compression
            - unexpected responses,
            - poor quality of generated code
            area/tools:
            - These are primarily issues related to Model Context Protocol
            - These are issues that mention MCP support
            - feature requests asking for support for new tools.
            area/core: Issues with fundamental components like command parsing, configuration management, session state, and the main API client logic. Introducing multi-modality
            area/contribution: Issues related to improving the developer contribution experience, such as CI/CD pipelines, build scripts, and test automation infrastructure.
            area/authentication: Issues related to user identity, login flows, API key handling, credential storage, and access token management, unable to sign in selecting wrong authentication path etc..
            area/security-privacy: Issues concerning vulnerability patching, dependency security, data sanitization, privacy controls, and preventing unauthorized data access.
            area/extensibility: Issues related to the plugin system, extension APIs, or making the CLI's functionality available in other applications, github actions, ide support etc..
            area/performance: Issues focused on model performance
            - Issues with running out of capacity,
            - 429 errors etc..
            - could also pertain to latency,
            - other general software performance like, memory usage, CPU consumption, and algorithmic efficiency.
            - Switching models from one to the other unexpectedly.

<<<<<<< HEAD
=======
      - name: 'Apply Labels to Issue'
        if: |-
          ${{ steps.gemini_issue_analysis.outputs.summary != '' }}
        env:
          REPOSITORY: '${{ github.repository }}'
          ISSUE_NUMBER: '${{ github.event.issue.number || github.event.inputs.issue_number }}'
          LABELS_OUTPUT: '${{ steps.gemini_issue_analysis.outputs.summary }}'
        uses: 'actions/github-script@60a0d83039c74a4aee543508d2ffcb1c3799cdea'
        with:
          github-token: '${{ steps.generate_token.outputs.token }}'
          script: |-
            // Strip code block markers if present
            const rawLabels = process.env.LABELS_OUTPUT;
            core.info(`Raw labels JSON: ${rawLabels}`);
            let parsedLabels;
            try {
              const jsonMatch = rawLabels.match(/```json\s*([\s\S]*?)\s*```/);
              if (!jsonMatch || !jsonMatch[1]) {
                throw new Error("Could not find a ```json ... ``` block in the output.");
              }
              const jsonString = jsonMatch[1].trim();
              parsedLabels = JSON.parse(jsonString);
              core.info(`Parsed labels JSON: ${JSON.stringify(parsedLabels)}`);
            } catch (err) {
              core.setFailed(`Failed to parse labels JSON from Gemini output: ${err.message}\nRaw output: ${rawLabels}`);
              return;
            }

            const issueNumber = parseInt(process.env.ISSUE_NUMBER);
            const explanation = parsedLabels.explanation || '';
            const labelsToSet = parsedLabels.labels_to_set || [];
            labelsToSet.push('status/bot-triaged');

            // Set labels based on triage result
            if (labelsToSet.length > 0) {
              await github.rest.issues.setLabels({
                owner: context.repo.owner,
                repo: context.repo.repo,
                issue_number: issueNumber,
                labels: labelsToSet
              });
              const explanationInfo = explanation ? ` - ${explanation}` : '';
              core.info(`Successfully set labels for #${issueNumber}: ${labelsToSet.join(', ')}${explanationInfo}`);
            } else {
              // If no labels to set, leave the issue as is
              const explanationInfo = explanation ? ` - ${explanation}` : '';
              core.info(`No labels to set for #${issueNumber}, leaving as is${explanationInfo}`);
            }

            if (explanation) {
              await github.rest.issues.createComment({
                owner: context.repo.owner,
                repo: context.repo.repo,
                issue_number: issueNumber,
                body: explanation,
              });
            }

>>>>>>> 0612839a
      - name: 'Post Issue Analysis Failure Comment'
        if: |-
          ${{ failure() && steps.qwen_issue_analysis.outcome == 'failure' }}
        uses: 'actions/github-script@60a0d83039c74a4aee543508d2ffcb1c3799cdea' # ratchet:actions/github-script@v7
        env:
<<<<<<< HEAD
          ISSUE_NUMBER: '${{ github.event.issue.number }}'
          REPOSITORY: '${{ github.repository }}'
=======
          ISSUE_NUMBER: '${{ github.event.issue.number || github.event.inputs.issue_number }}'
>>>>>>> 0612839a
          RUN_URL: '${{ github.server_url }}/${{ github.repository }}/actions/runs/${{ github.run_id }}'
        with:
<<<<<<< HEAD
          github-token: '${{ secrets.GITHUB_TOKEN }}'
=======
          github-token: '${{ steps.generate_token.outputs.token }}'
>>>>>>> 0612839a
          script: |-
            github.rest.issues.createComment({
              owner: process.env.REPOSITORY.split('/')[0],
              repo: process.env.REPOSITORY.split('/')[1],
              issue_number: parseInt(process.env.ISSUE_NUMBER),
              body: 'There is a problem with the Qwen Code issue analysis. Please check the [action logs](${process.env.RUN_URL}) for details.'
            })<|MERGE_RESOLUTION|>--- conflicted
+++ resolved
@@ -33,28 +33,11 @@
 
 jobs:
   triage-issue:
-<<<<<<< HEAD
-=======
-    if: |-
-      github.repository == 'google-gemini/gemini-cli' &&
-      (
-        github.event_name == 'workflow_dispatch' ||
-        (
-          (github.event_name == 'issues' || github.event_name == 'issue_comment') &&
-          contains(github.event.issue.labels.*.name, 'status/need-triage') &&
-          (github.event_name != 'issue_comment' || (
-            contains(github.event.comment.body, '@gemini-cli /triage') &&
-            (github.event.comment.author_association == 'OWNER' || github.event.comment.author_association == 'MEMBER' || github.event.comment.author_association == 'COLLABORATOR')
-          ))
-        )
-      )
->>>>>>> 0612839a
     timeout-minutes: 5
     if: |-
       ${{ github.repository == 'QwenLM/qwen-code' }}
     runs-on: 'ubuntu-latest'
     steps:
-<<<<<<< HEAD
       - name: 'Run Qwen Issue Analysis'
         uses: 'QwenLM/qwen-code-action@5fd6818d04d64e87d255ee4d5f77995e32fbf4c2'
         id: 'qwen_issue_analysis'
@@ -63,70 +46,6 @@
           ISSUE_TITLE: '${{ github.event.issue.title }}'
           ISSUE_BODY: '${{ github.event.issue.body }}'
           ISSUE_NUMBER: '${{ github.event.issue.number }}'
-=======
-      - name: 'Get issue data for manual trigger'
-        id: 'get_issue_data'
-        if: |-
-          github.event_name == 'workflow_dispatch'
-        uses: 'actions/github-script@60a0d83039c74a4aee543508d2ffcb1c3799cdea'
-        with:
-          github-token: '${{ secrets.GITHUB_TOKEN }}'
-          script: |
-            const { data: issue } = await github.rest.issues.get({
-              owner: context.repo.owner,
-              repo: context.repo.repo,
-              issue_number: ${{ github.event.inputs.issue_number }},
-            });
-            core.setOutput('title', issue.title);
-            core.setOutput('body', issue.body);
-            core.setOutput('labels', issue.labels.map(label => label.name).join(','));
-            return issue;
-
-      - name: 'Check for triage label on manual trigger'
-        if: |-
-          github.event_name == 'workflow_dispatch' && !contains(steps.get_issue_data.outputs.labels, 'status/need-triage')
-        run: |
-          echo "Issue #${{ github.event.inputs.issue_number }} does not have the 'status/need-triage' label. Stopping workflow."
-          exit 1
-
-      - name: 'Checkout'
-        uses: 'actions/checkout@08c6903cd8c0fde910a37f88322edcfb5dd907a8' # ratchet:actions/checkout@v5
-
-      - name: 'Generate GitHub App Token'
-        id: 'generate_token'
-        uses: 'actions/create-github-app-token@a8d616148505b5069dccd32f177bb87d7f39123b' # ratchet:actions/create-github-app-token@v2
-        with:
-          app-id: '${{ secrets.APP_ID }}'
-          private-key: '${{ secrets.PRIVATE_KEY }}'
-          permission-issues: 'write'
-
-      - name: 'Get Repository Labels'
-        id: 'get_labels'
-        uses: 'actions/github-script@60a0d83039c74a4aee543508d2ffcb1c3799cdea'
-        with:
-          github-token: '${{ steps.generate_token.outputs.token }}'
-          script: |-
-            const { data: labels } = await github.rest.issues.listLabelsForRepo({
-              owner: context.repo.owner,
-              repo: context.repo.repo,
-            });
-            const labelNames = labels.map(label => label.name);
-            core.setOutput('available_labels', labelNames.join(','));
-            core.info(`Found ${labelNames.length} labels: ${labelNames.join(', ')}`);
-            return labelNames;
-
-      - name: 'Run Gemini Issue Analysis'
-        uses: 'google-github-actions/run-gemini-cli@a3bf79042542528e91937b3a3a6fbc4967ee3c31' # ratchet:google-github-actions/run-gemini-cli@v0
-        id: 'gemini_issue_analysis'
-        env:
-          GITHUB_TOKEN: '' # Do not pass any auth token here since this runs on untrusted inputs
-          ISSUE_TITLE: >-
-            ${{ github.event_name == 'workflow_dispatch' && steps.get_issue_data.outputs.title || github.event.issue.title }}
-          ISSUE_BODY: >-
-            ${{ github.event_name == 'workflow_dispatch' && steps.get_issue_data.outputs.body || github.event.issue.body }}
-          ISSUE_NUMBER: >-
-            ${{ github.event_name == 'workflow_dispatch' && github.event.inputs.issue_number || github.event.issue.number }}
->>>>>>> 0612839a
           REPOSITORY: '${{ github.repository }}'
         with:
           OPENAI_API_KEY: '${{ secrets.OPENAI_API_KEY }}'
@@ -150,7 +69,6 @@
 
             ## Steps
 
-<<<<<<< HEAD
             1. Run: `gh label list --repo ${{ github.repository }} --limit 100` to get all available labels.
             2. Use shell command `echo` to check the issue title and body provided in the environment variables: "${ISSUE_TITLE}" and "${ISSUE_BODY}".
             3. Ignore any existing priorities or tags on the issue. Just report your findings.
@@ -158,24 +76,6 @@
             6. Apply the selected labels to this issue using: `gh issue edit ${{ github.event.issue.number }} --repo ${{ github.repository }} --add-label "label1,label2"`.
             7. For each issue please check if CLI version is present, this is usually in the output of the /about command  and will look like 0.1.5 for anything more than 6 versions older than the most recent should add the status/need-retesting label.
             8. If you see that the issue doesn't look like it has sufficient information recommend the status/need-information label.
-=======
-            1. You are only able to use the echo command. Review the available labels in the environment variable: "${AVAILABLE_LABELS}".
-            2. Review the issue title and body provided in the environment variables: "${ISSUE_TITLE}" and "${ISSUE_BODY}".
-            3. Select the most relevant labels from the existing labels, focusing on kind/*, area/*, sub-area/* and priority/*. For area/* and kind/* limit yourself to only the single most applicable label in each case.
-            4. If the issue already has area/ label, dont try to change it. Similarly, if the issue already has a kind/ label don't change it. And if the issue already has a priority/ label do not change it for example:
-               If an issue has area/core and kind/bug  you will only add a priority/ label.
-               Instead if an issue has no labels, you will could add one lable of each kind.
-            5. For each issue please check if CLI version is present, this is usually in the output of the /about command and will look like 0.1.5 for anything more than 6 versions older than the most recent should add the status/need-retesting label.
-            6. If you see that the issue doesn't look like it has sufficient information recommend the status/need-information label and leave a comment politely requesting the relevant information, eg.. if repro steps are missing request for repro steps. if version information is missing request for version information into the explanation section below.
-            7. Output the appropriate labels for this issue in JSON format with explanation, for example:
-               ```
-               {"labels_to_set": ["kind/bug", "priority/p0"], "explanation": "This is a critical bug report affecting main functionality"}
-               ```
-            8. If the issue cannot be classified using the available labels, output:
-               ```
-               {"labels_to_set": [], "explanation": "Unable to classify this issue with available labels"}
-               ```
->>>>>>> 0612839a
             9. Use Area definitions mentioned below to help you narrow down issues.
             10. If you think an issue might be a Priority/P0 do not apply the priority/p0 label. Instead apply a status/manual-triage label and include a note in your explanation.
             11. If you are uncertain and have not been able to apply one each of kind/, area/ and priority/ , apply the status/manual-triage label.
@@ -205,7 +105,7 @@
             - Causes data loss or corruption with no workaround.
             - Crashes the application or makes a core feature completely unusable for all or most users in a production environment. Will it cause severe quality degration? Is it preventing contributors from contributing to the repository or is it a release blocker?
             Qualifier: Is the main function of the software broken?
-            Example: The gemini auth login command fails with an unrecoverable error, preventing any user from authenticating and using the rest of the CLI.
+            Example: The qwen auth login command fails with an unrecoverable error, preventing any user from authenticating and using the rest of the CLI.
             P1: High
             - A P1 bug is a serious issue that significantly degrades the user experience or impacts a core feature.
             - While not a complete blocker, it's a major problem that needs a fast resolution. Feature requests are almost never P1.
@@ -217,7 +117,7 @@
             - Severe performance degradation making the application frustratingly slow.
             - No straightforward workaround exists, or the workaround is difficult and non-obvious.
             Qualifier: Is a key feature unusable or giving very wrong results?
-            Example: Gemini CLI enters a loop when making read-many-files tool call. I am unable to break out of the loop and gemini doesn't follow instructions subsequently.
+            Example: Qwen Code enters a loop when making read-many-files tool call. I am unable to break out of the loop and qwen doesn't follow instructions subsequently.
             P2: Medium
             - A P2 bug is a moderately impactful issue. It's a noticeable problem but doesn't prevent the use of the software's main functionality.
             Impact:
@@ -239,7 +139,7 @@
             Definition of Areas
             area/ux:
             - Issues concerning user-facing elements like command usability, interactive features, help docs, and perceived performance.
-            - I am seeing my screen flicker when using Gemini CLI
+            - I am seeing my screen flicker when using Qwen Code
             - I am seeing the output malformed
             - Theme changes aren't taking effect
             - My keyboard inputs arent' being recognzied
@@ -254,7 +154,7 @@
             - built-in tools (e.g., web search, code interpreter, read file, writefile, etc..),
             - Function calling issues should be under this area
             - i am getting responses from the model that are malformed.
-            - Issues concerning Gemini quality of response and inference,
+            - Issues concerning Qwen COde quality of response and inference,
             - Issues talking about unnecessary token consumption.
             - Issues talking about Model getting stuck in a loop be watchful as this could be the root cause for issues that otherwise seem like model performance issues.
             - Memory compression
@@ -276,85 +176,16 @@
             - other general software performance like, memory usage, CPU consumption, and algorithmic efficiency.
             - Switching models from one to the other unexpectedly.
 
-<<<<<<< HEAD
-=======
-      - name: 'Apply Labels to Issue'
-        if: |-
-          ${{ steps.gemini_issue_analysis.outputs.summary != '' }}
-        env:
-          REPOSITORY: '${{ github.repository }}'
-          ISSUE_NUMBER: '${{ github.event.issue.number || github.event.inputs.issue_number }}'
-          LABELS_OUTPUT: '${{ steps.gemini_issue_analysis.outputs.summary }}'
-        uses: 'actions/github-script@60a0d83039c74a4aee543508d2ffcb1c3799cdea'
-        with:
-          github-token: '${{ steps.generate_token.outputs.token }}'
-          script: |-
-            // Strip code block markers if present
-            const rawLabels = process.env.LABELS_OUTPUT;
-            core.info(`Raw labels JSON: ${rawLabels}`);
-            let parsedLabels;
-            try {
-              const jsonMatch = rawLabels.match(/```json\s*([\s\S]*?)\s*```/);
-              if (!jsonMatch || !jsonMatch[1]) {
-                throw new Error("Could not find a ```json ... ``` block in the output.");
-              }
-              const jsonString = jsonMatch[1].trim();
-              parsedLabels = JSON.parse(jsonString);
-              core.info(`Parsed labels JSON: ${JSON.stringify(parsedLabels)}`);
-            } catch (err) {
-              core.setFailed(`Failed to parse labels JSON from Gemini output: ${err.message}\nRaw output: ${rawLabels}`);
-              return;
-            }
-
-            const issueNumber = parseInt(process.env.ISSUE_NUMBER);
-            const explanation = parsedLabels.explanation || '';
-            const labelsToSet = parsedLabels.labels_to_set || [];
-            labelsToSet.push('status/bot-triaged');
-
-            // Set labels based on triage result
-            if (labelsToSet.length > 0) {
-              await github.rest.issues.setLabels({
-                owner: context.repo.owner,
-                repo: context.repo.repo,
-                issue_number: issueNumber,
-                labels: labelsToSet
-              });
-              const explanationInfo = explanation ? ` - ${explanation}` : '';
-              core.info(`Successfully set labels for #${issueNumber}: ${labelsToSet.join(', ')}${explanationInfo}`);
-            } else {
-              // If no labels to set, leave the issue as is
-              const explanationInfo = explanation ? ` - ${explanation}` : '';
-              core.info(`No labels to set for #${issueNumber}, leaving as is${explanationInfo}`);
-            }
-
-            if (explanation) {
-              await github.rest.issues.createComment({
-                owner: context.repo.owner,
-                repo: context.repo.repo,
-                issue_number: issueNumber,
-                body: explanation,
-              });
-            }
-
->>>>>>> 0612839a
       - name: 'Post Issue Analysis Failure Comment'
         if: |-
           ${{ failure() && steps.qwen_issue_analysis.outcome == 'failure' }}
         uses: 'actions/github-script@60a0d83039c74a4aee543508d2ffcb1c3799cdea' # ratchet:actions/github-script@v7
         env:
-<<<<<<< HEAD
           ISSUE_NUMBER: '${{ github.event.issue.number }}'
           REPOSITORY: '${{ github.repository }}'
-=======
-          ISSUE_NUMBER: '${{ github.event.issue.number || github.event.inputs.issue_number }}'
->>>>>>> 0612839a
           RUN_URL: '${{ github.server_url }}/${{ github.repository }}/actions/runs/${{ github.run_id }}'
         with:
-<<<<<<< HEAD
           github-token: '${{ secrets.GITHUB_TOKEN }}'
-=======
-          github-token: '${{ steps.generate_token.outputs.token }}'
->>>>>>> 0612839a
           script: |-
             github.rest.issues.createComment({
               owner: process.env.REPOSITORY.split('/')[0],
