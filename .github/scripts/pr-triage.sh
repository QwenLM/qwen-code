--- conflicted
+++ resolved
@@ -73,8 +73,6 @@
             fi
         done
 
-<<<<<<< HEAD
-=======
         # Find labels to remove (on PR but not on issue)
         local LABELS_TO_REMOVE=""
         for label in "${PR_LABEL_ARRAY[@]}"; do
@@ -90,7 +88,6 @@
             fi
         done
 
->>>>>>> 096fabb5
         # Apply label changes
         if [[ -n "${LABELS_TO_ADD}" ]]; then
             echo "➕ Adding labels: ${LABELS_TO_ADD}"
