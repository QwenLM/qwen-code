--- conflicted
+++ resolved
@@ -37,11 +37,7 @@
         Run `gemini` to enter the interactive CLI, then run the `/about` command.
 
         ```console
-<<<<<<< HEAD
         $ qwen /about
-=======
-        > /about
->>>>>>> 76553622
         # paste output here
         ```
 
